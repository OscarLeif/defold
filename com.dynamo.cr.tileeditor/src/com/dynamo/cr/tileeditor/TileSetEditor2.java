--- conflicted
+++ resolved
@@ -136,14 +136,9 @@
                     "Unable to locate content root for project");
         }
 
-<<<<<<< HEAD
-        this.nodeTypeRegistry = com.dynamo.cr.sceneed.core.Activator.getDefault().getNodeTypeRegistry();
-        this.imageProvider = com.dynamo.cr.sceneed.ui.Activator.getDefault();
-        this.tileSetRenderer = new TileSetRenderer2();
-=======
         this.nodeTypeRegistry = com.dynamo.cr.sceneed.Activator.getDefault().getNodeTypeRegistry();
         this.imageProvider = com.dynamo.cr.sceneed.Activator.getDefault();
->>>>>>> a3d43117
+        this.tileSetRenderer = new TileSetRenderer2();
 
         this.module = new LifecycleModule(new Module());
         Injector injector = Guice.createInjector(module);
