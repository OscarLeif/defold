;; Copyright 2020-2024 The Defold Foundation
;; Copyright 2014-2020 King
;; Copyright 2009-2014 Ragnar Svensson, Christian Murray
;; Licensed under the Defold License version 1.0 (the "License"); you may not use
;; this file except in compliance with the License.
;;
;; You may obtain a copy of the License, together with FAQs at
;; https://www.defold.com/license
;;
;; Unless required by applicable law or agreed to in writing, software distributed
;; under the License is distributed on an "AS IS" BASIS, WITHOUT WARRANTIES OR
;; CONDITIONS OF ANY KIND, either express or implied. See the License for the
;; specific language governing permissions and limitations under the License.

(ns editor.code.script-compilation
  (:require [clojure.string :as string]
            [dynamo.graph :as g]
            [editor.build-target :as bt]
            [editor.code.data :as data]
            [editor.code.preprocessors :as preprocessors]
            [editor.code.resource :as r]
            [editor.image :as image]
            [editor.lua :as lua]
            [editor.lua-parser :as lua-parser]
            [editor.luajit :as luajit]
            [editor.properties :as properties]
            [editor.protobuf :as protobuf]
            [editor.resource :as resource]
            [editor.types :as t]
            [editor.validation :as validation]
            [editor.workspace :as workspace]
            [internal.util :as util]
            [service.log :as log]
            [util.coll :refer [pair]])
  (:import [com.dynamo.lua.proto Lua$LuaModule]
           [com.google.protobuf ByteString]))

<<<<<<< HEAD
=======
(set! *warn-on-reflection* true)

>>>>>>> cc9595da
(def ^Class built-pb-class Lua$LuaModule)

(defn script-property-type->go-prop-type
  "Controls how script property values are represented in the file formats."
  [script-property-type]
  (case script-property-type
    :script-property-type-number   :property-type-number
    :script-property-type-hash     :property-type-hash
    :script-property-type-url      :property-type-url
    :script-property-type-vector3  :property-type-vector3
    :script-property-type-vector4  :property-type-vector4
    :script-property-type-quat     :property-type-quat
    :script-property-type-boolean  :property-type-boolean
    :script-property-type-resource :property-type-hash))

(defn script-property-type->property-type
  "Controls how script property values are represented in the graph and edited."
  [script-property-type]
  (case script-property-type
    :script-property-type-number g/Num
    :script-property-type-hash g/Str
    :script-property-type-url g/Str
    :script-property-type-vector3 t/Vec3
    :script-property-type-vector4 t/Vec4
    :script-property-type-quat t/Vec3
    :script-property-type-boolean g/Bool
    :script-property-type-resource resource/Resource))

(def resource-kind->workspace->extensions
  "Declares which file extensions are valid for different kinds of resource
  properties. This affects the Property Editor, but is also used for validation."
  {"atlas"       #(workspace/resource-kind-extensions % :atlas)
   "font"        (constantly "font")
   "material"    (constantly "material")
   "buffer"      (constantly "buffer")
   "texture"     (constantly (conj image/exts "cubemap" "render_target"))
   "tile_source" (constantly "tilesource")})

(def valid-resource-kind? (partial contains? resource-kind->workspace->extensions))

(defn resource-kind-extensions [workspace resource-kind]
  (when-let [workspace->extensions (resource-kind->workspace->extensions resource-kind)]
    (workspace->extensions workspace)))

(defn script-property-edit-type [workspace prop-type resource-kind]
  (if (= resource/Resource prop-type)
    {:type prop-type :ext (resource-kind-extensions workspace resource-kind)}
    {:type prop-type}))

(defn- resource-assignment-error [node-id prop-kw prop-name resource expected-ext]
  (when (some? resource)
    (let [resource-ext (resource/ext resource)
          ext-match? (if (coll? expected-ext)
                       (some? (some (partial = resource-ext) expected-ext))
                       (= expected-ext resource-ext))]
      (cond
        (not ext-match?)
        (g/->error node-id prop-kw :fatal resource
                   (format "%s '%s' is not of type %s"
                           (validation/format-name prop-name)
                           (resource/proj-path resource)
                           (validation/format-ext expected-ext)))

        (not (resource/exists? resource))
        (g/->error node-id prop-kw :fatal resource
                   (format "%s '%s' could not be found"
                           (validation/format-name prop-name)
                           (resource/proj-path resource)))))))

(defn validate-value-against-edit-type [node-id prop-kw prop-name value edit-type]
  (when (= resource/Resource (:type edit-type))
    (resource-assignment-error node-id prop-kw prop-name value (:ext edit-type))))

(defn lua-info->script-properties [lua-info]
  (into []
        (comp (filter #(= :ok (:status %)))
              (util/distinct-by :name))
        (:script-properties lua-info)))

(defn lua-info->modules [lua-info]
  (into []
        (comp (map second)
              (remove lua/preinstalled-modules))
        (:requires lua-info)))

(defn- script->bytecode [lines proj-path arch]
  (try
    (luajit/bytecode (data/lines-reader lines) proj-path arch)
    (catch Exception e
      (let [{:keys [filename line message]} (ex-data e)]
        (g/map->error
          {:_label :modified-lines
           :message (.getMessage e)
           :severity :fatal
           :user-data (assoc (r/make-code-error-user-data filename line)
                        :message message)})))))

(defn- line->whitespace [line]
  (string/join (repeat (count line) \space)))

(defn- go-property-declaration-cursor-ranges
  "Find the CursorRanges that encompass each `go.property('name', ...)`
  declaration among the specified lines. These will be replaced with whitespace
  before the script is compiled for the engine."
  [lines]
  (loop [cursor-ranges (transient [])
         tokens (lua-parser/tokens (data/lines-reader lines))
         paren-count 0
         consumed []]
    (if-some [[text :as token] (first tokens)]
      (case (count consumed)
        0 (recur cursor-ranges (next tokens) 0 (case text "go" (conj consumed token) []))
        1 (recur cursor-ranges (next tokens) 0 (case text "." (conj consumed token) []))
        2 (recur cursor-ranges (next tokens) 0 (case text "property" (conj consumed token) []))
        3 (case text
            "(" (recur cursor-ranges (next tokens) (inc paren-count) consumed)
            ")" (let [paren-count (dec paren-count)]
                  (assert (not (neg? paren-count)))
                  (if (pos? paren-count)
                    (recur cursor-ranges (next tokens) paren-count consumed)
                    (let [next-tokens (next tokens)
                          [next-text :as next-token] (first next-tokens)
                          [_ start-row start-col] (first consumed)
                          [end-text end-row end-col] (if (= ";" next-text) next-token token)
                          end-col (+ ^long end-col (count end-text))
                          start-cursor (data/->Cursor start-row start-col)
                          end-cursor (data/->Cursor end-row end-col)
                          cursor-range (data/->CursorRange start-cursor end-cursor)]
                      (recur (conj! cursor-ranges cursor-range)
                             next-tokens
                             0
                             []))))
            (recur cursor-ranges (next tokens) paren-count consumed)))
      (persistent! cursor-ranges))))

(defn- cursor-range->whitespace-lines [lines cursor-range]
  (let [{:keys [first-line middle-lines last-line]} (data/cursor-range-subsequence lines cursor-range)]
    (cond-> (into [(line->whitespace first-line)]
                  (map line->whitespace)
                  middle-lines)
            (some? last-line) (conj (line->whitespace last-line)))))

(defn- strip-go-property-declarations [lines]
  (data/splice-lines lines (map (juxt identity (partial cursor-range->whitespace-lines lines))
                                (go-property-declaration-cursor-ranges lines))))

(defn- build-script [resource dep-resources user-data]
  ;; We always compile the full source code in order to find syntax errors.
  ;; We then strip go.property() declarations and recompile if needed.
  (let [lines (:lines user-data)
        proj-path (:proj-path user-data)
        bytecode-or-error (script->bytecode lines proj-path :64-bit)]
    (g/precluding-errors
      [bytecode-or-error]
      (let [go-props (properties/build-go-props dep-resources (:go-props user-data))
            modules (:modules user-data)
            cleaned-lines (strip-go-property-declarations lines)]
        {:resource resource
         :content (protobuf/map->bytes
                    Lua$LuaModule
                    {:source {:script (ByteString/copyFromUtf8
                                        (slurp (data/lines-reader cleaned-lines)))
                              :filename (str "@" (luajit/luajit-path-to-chunk-name (resource/proj-path (:resource resource))))}
                     :modules modules
                     :resources (mapv lua/lua-module->build-path modules)
                     :properties (properties/go-props->decls go-props true)
                     :property-resources (into (sorted-set)
                                               (keep properties/try-get-go-prop-proj-path)
                                               go-props)})}))))

(def ^:const file-line-pattern #"(?<=^|\s|[<\"'`])(\/[^\s>\"'`:]+)(?::?)(\d+)?")

(defn- try-parse-file-line [^String message]
  (when-some [[_ proj-path line-number-string] (re-find file-line-pattern message)]
    (let [line-number (some-> line-number-string Long/parseLong)]
      (pair proj-path line-number))))

(defn build-targets [_node-id resource lines lua-preprocessors script-properties original-resource-property-build-targets proj-path->resource-node]
  (let [workspace (resource/workspace resource)]
    (if-some [errors
              (not-empty
                (keep (fn [{:keys [name resource-kind type value]}]
                        (let [prop-type (script-property-type->property-type type)
                              edit-type (script-property-edit-type workspace prop-type resource-kind)]
                          (validate-value-against-edit-type _node-id :lines name value edit-type)))
                      script-properties))]
      (g/error-aggregate errors :_node-id _node-id :_label :build-targets)
      (let [preprocessed-lines
            (try
              (preprocessors/preprocess-lua-lines lua-preprocessors lines resource :debug)
              (catch Exception exception
                exception))]
        (if-some [exception-message (ex-message preprocessed-lines)]
          (let [exception preprocessed-lines
                build-error-message (str "Lua preprocessing failed.\n" exception-message)
                log-error-message (format "Lua preprocessing failed for file '%s'." (resource/proj-path resource))]
            (log/error :message log-error-message :exception exception)
            (if-some [[proj-path line-number] (try-parse-file-line exception-message)]
              (let [exception-resource (workspace/resolve-resource resource proj-path)
                    exception-node-id (proj-path->resource-node proj-path)
                    error-node-id (or exception-node-id _node-id)
                    error-resource (if (nil? exception-node-id) resource exception-resource)
                    error-user-data (r/make-code-error-user-data proj-path line-number)]
                (g/->error error-node-id :modified-lines :fatal error-resource build-error-message error-user-data))
              (g/->error _node-id :modified-lines :fatal resource build-error-message)))
          (let [preprocessed-lua-info
                (with-open [reader (data/lines-reader preprocessed-lines)]
                  (lua-parser/lua-info workspace valid-resource-kind? reader))

                preprocessed-script-properties (lua-info->script-properties preprocessed-lua-info)
                preprocessed-modules (lua-info->modules preprocessed-lua-info)
                preprocessed-go-props-with-source-resources
                (map (fn [{:keys [name type value]}]
                       (let [go-prop-type (script-property-type->go-prop-type type)
                             go-prop-value (properties/clj-value->go-prop-value go-prop-type value)]
                         {:id name
                          :type go-prop-type
                          :value go-prop-value
                          :clj-value value}))
                     preprocessed-script-properties)

                proj-path->resource-property-build-target
                (bt/make-proj-path->build-target original-resource-property-build-targets)

                [preprocessed-go-props preprocessed-go-prop-dep-build-targets]
                (properties/build-target-go-props proj-path->resource-property-build-target preprocessed-go-props-with-source-resources)]
            ;; NOTE: The :user-data must not contain any overridden data. If it does,
            ;; the build targets won't be fused and the script will be recompiled
            ;; for every instance of the script component. The :go-props here describe
            ;; the original property values from the script, never overridden values.
            [(bt/with-content-hash
               {:node-id _node-id
                :resource (workspace/make-build-resource resource)
                :build-fn build-script
                :user-data {:lines preprocessed-lines
                            :go-props preprocessed-go-props
                            :modules preprocessed-modules
                            :proj-path (resource/proj-path resource)}
                :deps preprocessed-go-prop-dep-build-targets
                :dynamic-deps (mapv lua/lua-module->path preprocessed-modules)})]))))))<|MERGE_RESOLUTION|>--- conflicted
+++ resolved
@@ -35,11 +35,8 @@
   (:import [com.dynamo.lua.proto Lua$LuaModule]
            [com.google.protobuf ByteString]))
 
-<<<<<<< HEAD
-=======
 (set! *warn-on-reflection* true)
 
->>>>>>> cc9595da
 (def ^Class built-pb-class Lua$LuaModule)
 
 (defn script-property-type->go-prop-type
