;; Copyright 2020-2023 The Defold Foundation
;; Copyright 2014-2020 King
;; Copyright 2009-2014 Ragnar Svensson, Christian Murray
;; Licensed under the Defold License version 1.0 (the "License"); you may not use
;; this file except in compliance with the License.
;; 
;; You may obtain a copy of the License, together with FAQs at
;; https://www.defold.com/license
;; 
;; Unless required by applicable law or agreed to in writing, software distributed
;; under the License is distributed on an "AS IS" BASIS, WITHOUT WARRANTIES OR
;; CONDITIONS OF ANY KIND, either express or implied. See the License for the
;; specific language governing permissions and limitations under the License.

(ns editor.protobuf
  "This ns primarily converts between protobuf java objs and clojure maps.
It does this at runtime, which is why it relies on java reflection to
call the appropriate methods. Since this is very expensive (specifically
fetching the Method from the Class), it uses memoization wherever possible.
It should be possible to use macros instead and retain the same API.
Macros currently mean no foreseeable performance gain, however."
  (:require [camel-snake-kebab :refer [->CamelCase ->kebab-case]]
            [clojure.java.io :as io]
            [clojure.string :as string]
            [editor.util :as util]
            [editor.workspace :as workspace]
            [internal.java :as j]
            [util.coll :as coll :refer [pair]]
            [util.digest :as digest])
  (:import [com.dynamo.proto DdfExtensions DdfMath$Matrix4 DdfMath$Point3 DdfMath$Quat DdfMath$Vector3 DdfMath$Vector4]
           [com.google.protobuf DescriptorProtos$FieldOptions Descriptors$Descriptor Descriptors$EnumDescriptor Descriptors$EnumValueDescriptor Descriptors$FieldDescriptor Descriptors$FieldDescriptor$JavaType Descriptors$FieldDescriptor$Type Descriptors$FileDescriptor Message Message$Builder ProtocolMessageEnum TextFormat]
           [java.io ByteArrayOutputStream StringReader]
           [java.lang.reflect Method]
           [java.util Collection]
           [javax.vecmath Matrix4d Point3d Quat4d Vector3d Vector4d]
           [org.apache.commons.io FilenameUtils]))

(set! *warn-on-reflection* true)

(defprotocol GenericDescriptor
  (proto ^Message [this])
  (desc-name ^String [this])
  (full-name ^String [this])
  (file ^Descriptors$FileDescriptor [this])
  (containing-type ^Descriptors$Descriptor [this]))

(defprotocol PbConverter
  (msg->vecmath [^Message pb v] "Return the javax.vecmath equivalent for the Protocol Buffer message")
  (msg->clj [^Message pb v]))

(def ^:private upper-pattern (re-pattern #"\p{javaUpperCase}"))

(defn- default-instance-raw [^Class cls]
  (j/invoke-no-arg-class-method cls "getDefaultInstance"))

(def ^:private default-instance (memoize default-instance-raw))

(defn- new-builder
  ^Message$Builder [^Class cls]
  (j/invoke-no-arg-class-method cls "newBuilder"))

(defn- field-name->key-raw [^String field-name]
  (keyword (if (re-find upper-pattern field-name)
             (->kebab-case field-name)
             (string/replace field-name "_" "-"))))

(def field-name->key (memoize field-name->key-raw))

(defn- field->key [^Descriptors$FieldDescriptor field-desc]
  (field-name->key (.getName field-desc)))

(defn- enum-name->keyword-raw [^String enum-name]
  (keyword (util/lower-case* (string/replace enum-name "_" "-"))))

(def ^:private enum-name->keyword (memoize enum-name->keyword-raw))

(defn- keyword->enum-name-raw
  ^String [keyword]
  (.intern (string/replace (util/upper-case* (name keyword)) "-" "_")))

(def ^:private keyword->enum-name (memoize keyword->enum-name-raw))

(defn pb-enum->val
  [val-or-desc]
  (let [^Descriptors$EnumValueDescriptor desc (if (instance? ProtocolMessageEnum val-or-desc)
                                                (.getValueDescriptor ^ProtocolMessageEnum val-or-desc)
                                                val-or-desc)]
    (enum-name->keyword (.getName desc))))

(defn- pb-value->clj-fn [field-info pb->clj-fn]
  (let [pb-value->clj
        (case (:field-type-key field-info)
          :message (pb->clj-fn (:type field-info))
          :enum pb-enum->val
          (if (= :boolean (:java-type-key field-info))
            boolean
            identity))]
    (if (not= :repeated (:field-rule field-info))
      pb-value->clj
      (fn repeated-pb-value->clj [^Collection values]
        (when-not (.isEmpty values)
          (mapv pb-value->clj values))))))

(def ^:private methods-by-name
  (memoize
    (fn methods-by-name [^Class class]
      (into {}
            (map (fn [^Method m]
                   (pair (.getName m) m)))
            (j/get-declared-methods class)))))

(defn- lookup-method
  ^Method [^Class class method-name]
  (let [methods-by-name (methods-by-name class)]
    (or (get methods-by-name method-name)
        (throw (ex-info (str "Protobuf method lookup failed for " method-name " in " (.getName class))
                        {:available-names (vec (sort (keys methods-by-name)))
                         :class-name (.getName class)
                         :method-name method-name})))))

;; In order to get same behaviour as protobuf compiler, translated from:
;; https://github.com/google/protobuf/blob/2f4489a3e504e0a4aaffee69b551c6acc9e08374/src/google/protobuf/compiler/java/java_helpers.cc#L119
(defn underscores-to-camel-case-raw
  [^String s]
  (loop [i 0
         sb (StringBuilder. (.length s))
         cap-next? true]
    (if (< i (.length s))
      (let [c (.codePointAt s i)]
        (cond
          (<= (int \a) c (int \z))
          (let [c' (if cap-next? (Character/toUpperCase c) c)]
            (recur (inc i) (.appendCodePoint sb c') false))

          (<= (int \A) c (int \Z))
          (let [c' (if (and (zero? i) (not cap-next?)) (Character/toLowerCase c) c)]
            (recur (inc i) (.appendCodePoint sb c') false))

          (<= (int \0) c (int \9))
          (recur (inc i) (.appendCodePoint sb c) true)

          :else
          (recur (inc i) sb true)))
      (-> (if (and (pos? (.length s))
                   (= (int \#) (.codePointAt s (dec (.length s)))))
            (.appendCodePoint sb (int \_))
            sb)
          (.toString)
          (.intern)))))

(def underscores-to-camel-case (memoize underscores-to-camel-case-raw))

(defonce ^:private resource-desc (.getDescriptor DdfExtensions/resource))

(defn- options [^DescriptorProtos$FieldOptions field-options]
  (cond-> {}
          (.getField field-options resource-desc)
          (assoc :resource true)))

(defn- field-type [^Class class ^Descriptors$FieldDescriptor field-desc]
  (let [java-name (underscores-to-camel-case (.getName field-desc))
        field-accessor-name (str "get" java-name)]
    (.getReturnType (lookup-method class field-accessor-name))))

(def ^:private java-type->key
  {Descriptors$FieldDescriptor$JavaType/BOOLEAN :boolean
   Descriptors$FieldDescriptor$JavaType/BYTE_STRING :byte-string
   Descriptors$FieldDescriptor$JavaType/DOUBLE :double
   Descriptors$FieldDescriptor$JavaType/ENUM :enum
   Descriptors$FieldDescriptor$JavaType/FLOAT :float
   Descriptors$FieldDescriptor$JavaType/INT :int
   Descriptors$FieldDescriptor$JavaType/LONG :long
   Descriptors$FieldDescriptor$JavaType/MESSAGE :message
   Descriptors$FieldDescriptor$JavaType/STRING :string})

(def ^:private field-type->key
  {Descriptors$FieldDescriptor$Type/BOOL :bool
   Descriptors$FieldDescriptor$Type/BYTES :bytes
   Descriptors$FieldDescriptor$Type/DOUBLE :double
   Descriptors$FieldDescriptor$Type/ENUM :enum
   Descriptors$FieldDescriptor$Type/FIXED32 :fixed-32
   Descriptors$FieldDescriptor$Type/FIXED64 :fixed-64
   Descriptors$FieldDescriptor$Type/FLOAT :float
   Descriptors$FieldDescriptor$Type/GROUP :group
   Descriptors$FieldDescriptor$Type/INT32 :int-32
   Descriptors$FieldDescriptor$Type/INT64 :int-64
   Descriptors$FieldDescriptor$Type/MESSAGE :message
   Descriptors$FieldDescriptor$Type/SFIXED32 :sfixed-32
   Descriptors$FieldDescriptor$Type/SFIXED64 :sfixed-64
   Descriptors$FieldDescriptor$Type/SINT32 :sint-32
   Descriptors$FieldDescriptor$Type/SINT64 :sint-64
   Descriptors$FieldDescriptor$Type/STRING :string
   Descriptors$FieldDescriptor$Type/UINT32 :uint-32
   Descriptors$FieldDescriptor$Type/UINT64 :uint-64})

(defn- field-get-method-raw
  ^Method [^Class cls java-name repeated]
  (let [get-method-name (str "get" java-name (if repeated "List" ""))]
    (lookup-method cls get-method-name)))

(def ^:private field-get-method (memoize field-get-method-raw))

(defn- field-has-value-fn
  ^Method [^Class cls java-name repeated]
  (if repeated
    (let [count-method-name (str "get" java-name "Count")
          count-method (lookup-method cls count-method-name)]
      (fn repeated-field-has-value? [pb]
        (pos? (.invoke count-method pb j/no-args-array))))
    (let [has-method-name (str "has" java-name)
          has-method (lookup-method cls has-method-name)]
      (fn field-has-value? [pb]
        ;; Wrapped in boolean because reflection will produce unique Boolean
        ;; instances that cannot evaluate to false in if-expressions.
        (boolean (.invoke has-method pb j/no-args-array))))))

(defn- field-infos-raw [^Class cls]
  (let [^Descriptors$Descriptor desc (j/invoke-no-arg-class-method cls "getDescriptor")]
    (into {}
          (map (fn [^Descriptors$FieldDescriptor field-desc]
                 (pair (field->key field-desc)
                       {:type (field-type cls field-desc)
                        :java-name (underscores-to-camel-case (.getName field-desc))
                        :java-type-key (java-type->key (.getJavaType field-desc))
                        :options (options (.getOptions field-desc))
                        :field-type-key (field-type->key (.getType field-desc))
                        :field-rule (cond (.isRepeated field-desc) :repeated
                                          (.isRequired field-desc) :required
                                          (.isOptional field-desc) :optional
                                          :else (assert false))})))
          (.getFields desc))))

(def ^:private field-infos (memoize field-infos-raw))

(declare default resource-field-paths)

(defn resource-field-paths-raw
  "Returns a list of path expressions pointing out all resource fields.

  path-expr := '[' elem+ ']'
  elem := :keyword          ; index into structure using :keyword
  elem := '[' :keyword ']'  ; :keyword is a repeated field, use rest of step* (if any) to index into each repetition (a message)

  message Simple
  {
    required string image = 1 [(resource) = true];
  }

  message Repeated
  {
    repeated string images = 1 [(resource) = true];
  }

  message SimpleNested
  {
    required Simple simple;
  }

  message RepeatedNested
  {
    required Repeated repeated;
  }

  message SimpleRepeatedlyNested
  {
    repeated Simple simples;
  }

  message RepeatedRepeatedlyNested
  {
    repeated Repeated repeateds;
  }

  (resource-field-paths-raw Simple) -> [ [:image] ]
  (resource-field-paths-raw Repeated) -> [ [[:images]] ]

  (resource-field-paths-raw SimpleNested) -> [ [:simple :image] ]
  (resource-field-paths-raw RepeatedNested) -> [ [:simple [:images]] ]

  (resource-field-paths-raw SimpleRepeatedlyNested) -> [ [[:simples] :image] ]
  (resource-field-paths-raw RepeatedRepeatedlyNested) -> [ [[:repeateds] [:images]] ]"
  [^Class class]
  (let [resource-field? (fn [field] (and (= (:type field) String) (:resource (:options field))))
        message-field? (fn [field] (= (:field-type-key field) :message))]
    (into []
          (comp
            (map (fn [[key field-info]]
                   (cond
                     (resource-field? field-info)
                     (if (= :repeated (:field-rule field-info))
                       [ [[key]] ]
                       (if-some [default-value (default class key)]
                         [ [{key default-value}] ]
                         [ [key] ]))

                     (message-field? field-info)
                     (let [sub-paths (resource-field-paths (:type field-info))]
                       (when (seq sub-paths)
                         (let [prefix (if (= :repeated (:field-rule field-info))
                                        [[key]]
                                        [key])]
                           (mapv (partial into prefix) sub-paths)))))))
            cat
            (remove nil?))
          (field-infos class))))

(def resource-field-paths (memoize resource-field-paths-raw))

(declare get-field-fn)

(defn- get-field-fn-raw [path]
  (if (seq path)
    (let [elem (first path)
          sub-path-fn (get-field-fn (rest path))]
      (cond
        (keyword? elem)
        (fn [pb]
          (sub-path-fn (elem pb)))

        (map? elem)
        (fn [pb]
          (let [[key default] (first elem)]
            (sub-path-fn (get pb key default))))

        (vector? elem)
        (let [pbs-fn (first elem)]
          (fn [pb]
            (into [] (mapcat sub-path-fn) (pbs-fn pb))))))
    (fn [pb] [pb])))

(def ^:private get-field-fn (memoize get-field-fn-raw))

(defn- get-fields-fn-raw [paths]
  (let [get-field-fns (map get-field-fn paths)]
    (fn [pb]
      (into []
            (mapcat (fn [get-fn]
                      (get-fn pb)))
            get-field-fns))))


(def get-fields-fn (memoize get-fields-fn-raw))

(defn- pb->clj-fn [fields]
  (fn pb->clj [pb]
    (->> fields
         (reduce (fn [pb-map [field-key pb->field-value]]
                   (if-some [field-value (pb->field-value pb)]
                     (assoc! pb-map field-key field-value)
                     pb-map))
                 (transient {}))
         (persistent!)
         (msg->clj pb))))

(declare ^:private pb->clj-with-defaults-fn)

(defn- pb->clj-with-defaults-fn-raw [^Class class]
  (pb->clj-fn
    (mapv (fn [[field-key {:keys [field-rule java-name] :as field-info}]]
            (let [pb-value->clj (pb-value->clj-fn field-info pb->clj-with-defaults-fn)
                  repeated (= :repeated field-rule)
                  ^Method field-get-method (field-get-method class java-name repeated)]
              (pair field-key
                    (if (= :required field-rule)
                      (let [field-has-value? (field-has-value-fn class java-name false)]
                        (fn pb->field-clj-value [pb]
                          (when (field-has-value? pb)
                            (let [field-pb-value (.invoke field-get-method pb j/no-args-array)]
                              (pb-value->clj field-pb-value)))))
                      (fn pb->field-clj-value-or-default [pb]
                        (let [field-pb-value (.invoke field-get-method pb j/no-args-array)]
                          (pb-value->clj field-pb-value)))))))
          (field-infos class))))

(def ^:private pb->clj-with-defaults-fn (memoize pb->clj-with-defaults-fn-raw))

(declare ^:private pb->clj-without-defaults-fn)

(defn- pb->clj-without-defaults-fn-raw [^Class class]
  (pb->clj-fn
    (mapv (fn [[field-key {:keys [field-rule java-name] :as field-info}]]
            (let [pb-value->clj (pb-value->clj-fn field-info pb->clj-without-defaults-fn)
                  repeated (= :repeated field-rule)
                  ^Method field-get-method (field-get-method class java-name repeated)
                  field-has-value? (field-has-value-fn class java-name repeated)]
              (pair field-key
                    (fn pb->field-clj-value [pb]
                      (when (field-has-value? pb)
                        (let [field-pb-value (.invoke field-get-method pb j/no-args-array)]
                          (pb-value->clj field-pb-value)))))))
          (field-infos class))))

(def ^:private pb->clj-without-defaults-fn (memoize pb->clj-without-defaults-fn-raw))

(declare ^:private clear-defaults-from-message)

(defn- clear-defaults-from-builder!
  ^Message$Builder [^Message$Builder builder]
  (let [descriptor (.getDescriptorForType builder)
        field-descs (.getFields descriptor)]
    (doseq [^Descriptors$FieldDescriptor field-desc field-descs]
      (cond
        (and (.isOptional field-desc)
             (.hasField builder field-desc))
        (cond
          (= Descriptors$FieldDescriptor$JavaType/MESSAGE (.getJavaType field-desc))
          (let [^Message without-defaults (clear-defaults-from-message (.getField builder field-desc))]
            (if (zero? (.getSerializedSize without-defaults))
              (.clearField builder field-desc)
              (.setField builder field-desc without-defaults)))

          (= (.getDefaultValue field-desc) (.getField builder field-desc))
          (.clearField builder field-desc))

        (and (.isRepeated field-desc)
             (= Descriptors$FieldDescriptor$JavaType/MESSAGE (.getJavaType field-desc)))
        (doseq [index (range (.getRepeatedFieldCount builder field-desc))]
          (let [item-with-defaults (.getRepeatedField builder field-desc index)
                item-without-defaults (clear-defaults-from-message item-with-defaults)]
            (.setRepeatedField builder field-desc index item-without-defaults)))))
    builder))

(defn- clear-defaults-from-message
  ^Message [^Message message]
  (-> message
      (.toBuilder)
      (clear-defaults-from-builder!)
      (.build)))

(defn pb->map-with-defaults
  [^Message pb]
  (let [pb->clj-with-defaults (pb->clj-with-defaults-fn (.getClass pb))]
    (pb->clj-with-defaults pb)))

(defn pb->map-without-defaults
  [^Message pb]
  (let [pb->clj-without-defaults (pb->clj-without-defaults-fn (.getClass pb))]
    (pb->clj-without-defaults (clear-defaults-from-message pb))))

(defn- default-map-raw [^Class cls]
  (-> cls
      (default-instance)
      (pb->map-with-defaults)))

(def ^:private default-map (memoize default-map-raw))

(defn default [^Class cls field]
  (get (default-map cls) field))

(def ^:private math-type-keys
  {"Point3" [:x :y :z]
   "Scale3" [:x :y :z]
   "Vector3" [:x :y :z]
   "Vector4" [:x :y :z :w]
   "Quat" [:x :y :z :w]
   "Matrix4" [:m00 :m01 :m02 :m03
              :m10 :m11 :m12 :m13
              :m20 :m21 :m22 :m23
              :m30 :m31 :m32 :m33]})

(defn- desc->proto-cls ^Class [desc]
  (let [cls-name (if-let [containing (containing-type desc)]
                   (str (.getName (desc->proto-cls containing)) "$" (desc-name desc))
                   (let [file (file desc)
                         options (.getOptions file)
                         package (if (.hasJavaPackage options)
                                   (.getJavaPackage options)
                                   (let [full (full-name desc)
                                         name (desc-name desc)]
                                     (subs full 0 (- (count full) (count name) 1))))
                         outer-cls (if (.hasJavaOuterClassname options)
                                     (.getJavaOuterClassname options)
                                     (->CamelCase (FilenameUtils/getBaseName (.getName file))))
                         inner-cls (desc-name desc)]
                     (str package "." outer-cls "$" inner-cls)))]
    (workspace/load-class! cls-name)))

(defn- primitive-builder [^Descriptors$FieldDescriptor desc]
  (let [type (.getJavaType desc)]
    (cond
      (= type Descriptors$FieldDescriptor$JavaType/INT) (fn [v]
                                                            (int (if (instance? Boolean v)
                                                                   (if v 1 0)
                                                                   v)))
      (= type Descriptors$FieldDescriptor$JavaType/LONG) long
      (= type Descriptors$FieldDescriptor$JavaType/FLOAT) float
      (= type Descriptors$FieldDescriptor$JavaType/DOUBLE) double
      (= type Descriptors$FieldDescriptor$JavaType/STRING) str
      ;; The reason we convert to Boolean object is for symmetry - the protobuf system do this when loading from protobuf files
      (= type Descriptors$FieldDescriptor$JavaType/BOOLEAN) (fn [v] (Boolean/valueOf (boolean v)))
      (= type Descriptors$FieldDescriptor$JavaType/BYTE_STRING) identity
      (= type Descriptors$FieldDescriptor$JavaType/ENUM) (let [enum-cls (desc->proto-cls (.getEnumType desc))]
                                                             (fn [v] (Enum/valueOf enum-cls (keyword->enum-name v))))
      :else nil)))

(def ^:private pb-builder)

(defn- pb-builder-raw [^Class class]
  (let [^Descriptors$Descriptor desc (j/invoke-no-arg-class-method class "getDescriptor")
        ^Method new-builder-method (j/get-declared-method class "newBuilder" [])
        builder-class (.getReturnType new-builder-method)
        ;; All methods relevant to us
        methods (into {}
                      (keep (fn [^Method m]
                              (let [m-name (.getName m)
                                    set-via-builder? (and (.startsWith m-name "set")
                                                          (when-some [^Class first-arg-class (first (.getParameterTypes m))]
                                                            (.endsWith (.getName first-arg-class) "$Builder")))]
                                (when (not set-via-builder?)
                                  (pair m-name m)))))
                      (j/get-declared-methods builder-class))
        field-descs (.getFields desc)
        setters (into {}
                      (map (fn [^Descriptors$FieldDescriptor fd]
                             (let [j-name (->CamelCase (.getName fd))
                                   repeated (.isRepeated fd)
                                   ^Method field-set-method (get methods (str (if repeated "addAll" "set") j-name))
                                   field-builder (if (= (.getJavaType fd) Descriptors$FieldDescriptor$JavaType/MESSAGE)
                                                   (let [^Method field-get-method (get methods (str "get" j-name))]
                                                     (pb-builder (.getReturnType field-get-method)))
                                                   (primitive-builder fd))
                                   value-fn (if repeated
                                              (partial mapv field-builder)
                                              field-builder)]
                               (pair (field->key fd)
                                     (fn [^Message$Builder b v]
                                       (let [value (value-fn v)]
                                         (.invoke field-set-method b (to-array [value]))))))))
                      field-descs)
        builder-fn (fn [m]
                     (let [b (new-builder class)]
                       (doseq [[k v] m
                               :when (some? v)
                               :let [setter! (get setters k)]
                               :when setter!]
                         (setter! b v))
                       (.build b)))
        pb-desc-name (desc-name desc)]
    (if (and (.startsWith (full-name desc) "dmMath") (contains? math-type-keys pb-desc-name))
      (comp builder-fn (partial zipmap (get math-type-keys pb-desc-name)))
      builder-fn)))

(def ^:private pb-builder (memoize pb-builder-raw))

(defn map->pb
  [^Class cls m]
  (when-let [builder (pb-builder cls)]
    (builder m)))

(defmacro str->pb [^Class cls str]
  (with-meta `(TextFormat/parse ~str ~cls)
             {:tag cls}))

(defn- break-embedded-newlines
  [^String pb-str]
  (.replace pb-str "\\n" "\\n\"\n  \""))

(defn pb->str [^Message pb format-newlines?]
  (cond-> (.printToString (TextFormat/printer) pb)
          format-newlines?
          (break-embedded-newlines)))

(defn pb->bytes [^Message pb]
  (let [out (ByteArrayOutputStream. (* 4 1024))]
    (.writeTo pb out)
    (.close out)
    (.toByteArray out)))

(defn val->pb-enum [^Class enum-class val]
  (Enum/valueOf enum-class (keyword->enum-name val)))

(extend-protocol PbConverter
  DdfMath$Point3
  (msg->vecmath [_pb v] (Point3d. (:x v) (:y v) (:z v)))
  (msg->clj [_pb v] [(:x v) (:y v) (:z v)])

  DdfMath$Vector3
  (msg->vecmath [_pb v] (Vector3d. (:x v) (:y v) (:z v)))
  (msg->clj [_pb v] [(:x v) (:y v) (:z v)])

  DdfMath$Vector4
  (msg->vecmath [_pb v] (Vector4d. (:x v) (:y v) (:z v) (:w v)))
  (msg->clj [_pb v] [(:x v) (:y v) (:z v) (:w v)])

  DdfMath$Quat
  (msg->vecmath [_pb v] (Quat4d. (:x v) (:y v) (:z v) (:w v)))
  (msg->clj [_pb v] [(:x v) (:y v) (:z v) (:w v)])

  DdfMath$Matrix4
  (msg->vecmath [_pb v]
    (Matrix4d. (:m00 v) (:m01 v) (:m02 v) (:m03 v)
               (:m10 v) (:m11 v) (:m12 v) (:m13 v)
               (:m20 v) (:m21 v) (:m22 v) (:m23 v)
               (:m30 v) (:m31 v) (:m32 v) (:m33 v)))
  (msg->clj [_pb v]
    [(:m00 v) (:m01 v) (:m02 v) (:m03 v)
     (:m10 v) (:m11 v) (:m12 v) (:m13 v)
     (:m20 v) (:m21 v) (:m22 v) (:m23 v)
     (:m30 v) (:m31 v) (:m32 v) (:m33 v)])

  Message
  (msg->vecmath [_pb v] v)
  (msg->clj [_pb v] v))

(defprotocol VecmathConverter
  (vecmath->pb [v] "Return the Protocol Buffer equivalent for the given javax.vecmath value"))

(extend-protocol VecmathConverter
  Point3d
  (vecmath->pb [v]
    (-> (DdfMath$Point3/newBuilder)
        (.setX (.getX v))
        (.setY (.getY v))
        (.setZ (.getZ v))
        (.build)))

  Vector3d
  (vecmath->pb [v]
    (-> (DdfMath$Vector3/newBuilder)
        (.setX (.getX v))
        (.setY (.getY v))
        (.setZ (.getZ v))
        (.build)))

  Vector4d
  (vecmath->pb [v]
    (-> (DdfMath$Vector4/newBuilder)
        (.setX (.getX v))
        (.setY (.getY v))
        (.setZ (.getZ v))
        (.setW (.getW v))
        (.build)))

  Quat4d
  (vecmath->pb [v]
    (-> (DdfMath$Quat/newBuilder)
        (.setX (.getX v))
        (.setY (.getY v))
        (.setZ (.getZ v))
        (.setW (.getW v))
        (.build)))

  Matrix4d
  (vecmath->pb [v]
    (-> (DdfMath$Matrix4/newBuilder)
        (.setM00 (.getElement v 0 0)) (.setM01 (.getElement v 0 1)) (.setM02 (.getElement v 0 2)) (.setM03 (.getElement v 0 3))
        (.setM10 (.getElement v 1 0)) (.setM11 (.getElement v 1 1)) (.setM12 (.getElement v 1 2)) (.setM13 (.getElement v 1 3))
        (.setM20 (.getElement v 2 0)) (.setM21 (.getElement v 2 1)) (.setM22 (.getElement v 2 2)) (.setM23 (.getElement v 2 3))
        (.setM30 (.getElement v 3 0)) (.setM31 (.getElement v 3 1)) (.setM32 (.getElement v 3 2)) (.setM33 (.getElement v 3 3))
        (.build))))

(extend-protocol GenericDescriptor
  Descriptors$Descriptor
  (proto [this] (.toProto this))
  (desc-name [this] (.getName this))
  (full-name [this] (.getFullName this))
  (file [this] (.getFile this))
  (containing-type [this] (.getContainingType this))

  Descriptors$EnumDescriptor
  (proto [this] (.toProto this))
  (desc-name [this] (.getName this))
  (full-name [this] (.getFullName this))
  (file [this] (.getFile this))
  (containing-type [this] (.getContainingType this)))

(defn map->str
  ([^Class cls m] (map->str cls m true))
  ([^Class cls m format-newlines?]
   (pb->str (map->pb cls m) format-newlines?)))

(defn map->bytes [^Class cls m]
  (pb->bytes (map->pb cls m)))

(defn read-pb-into!
  ^Message$Builder [^Message$Builder builder input]
  (with-open [reader (io/reader input)]
    (TextFormat/merge reader builder)
    builder))

(defn read-pb [^Class cls input]
  ;; TODO: Make into macro so we can tag the return type.
  (.build (read-pb-into! (new-builder cls) input)))

(defn str->map-with-defaults [^Class cls ^String str]
  (pb->map-with-defaults
    (with-open [reader (StringReader. str)]
      (read-pb cls reader))))

(defonce single-byte-array-args [j/byte-array-class])

(defn- parser-fn-raw [^Class cls]
  (let [^Method parse-method (j/get-declared-method cls "parseFrom" single-byte-array-args)]
    (fn parser-fn [^bytes bytes]
      (.invoke parse-method nil (object-array [bytes])))))

(def parser-fn (memoize parser-fn-raw))

(defmacro bytes->pb [^Class cls bytes]
  (with-meta `((parser-fn ~cls) ~bytes)
             {:tag cls}))

(defn bytes->map-with-defaults [^Class cls bytes]
  (let [parser (parser-fn cls)]
    (-> bytes
        parser
        pb->map-with-defaults)))

(defn- enum-values-raw [^Class cls]
  (let [^Method values-method (j/get-declared-method cls "values" [])
        values (.invoke values-method nil (object-array 0))]
    (mapv (fn [^ProtocolMessageEnum value]
            [(pb-enum->val value)
             {:display-name (-> (.getValueDescriptor value) (.getOptions) (.getExtension DdfExtensions/displayName))}])
          values)))

(def enum-values (memoize enum-values-raw))

(defn- fields-by-indices-raw [^Class cls]
  (let [^Descriptors$Descriptor desc (j/invoke-no-arg-class-method cls "getDescriptor")]
    (into {}
          (map (fn [^Descriptors$FieldDescriptor field]
                 (pair (.getNumber field)
                       (field->key field))))
          (.getFields desc))))

(def fields-by-indices (memoize fields-by-indices-raw))

(defn pb->hash
  ^bytes [^String algorithm ^Message pb]
  (with-open [digest-output-stream (digest/make-digest-output-stream algorithm)]
    (.writeTo pb digest-output-stream)
    (.digest (.getMessageDigest digest-output-stream))))

(defn map->sha1-hex
  ^String [^Class cls m]
  (digest/bytes->hex (pb->hash "SHA-1" (map->pb cls m))))

(defn default-read-scale-value? [value]
  ;; The default value of the Vector3 type is zero, and protobuf does not
  ;; support custom default values for message-type fields. That means
  ;; everything read from protobuf will be scaled down to zero. However, we
  ;; might change the behavior of the protobuf reader in the future to have it
  ;; return [1.0 1.0 1.0] or even nil for default scale fields. In some way, nil
  ;; would make sense as a default for message-type fields as that is what
  ;; protobuf does without our wrapper. We could then decide on sensible default
  ;; values on a case-by-case basis. Related to all this, there has been some
  ;; discussion around perhaps omitting default values from the project data.
  (= [0.0 0.0 0.0] value))

<<<<<<< HEAD
(defn make-map-with-defaults [^Class cls & kvs]
  (into (default-map cls)
        (comp (partition-all 2)
              (keep (fn [[key value]]
                      (cond
                        (nil? value)
                        nil

                        (sequential? value)
                        (when (pos? (coll/bounded-count 1 value))
                          (pair key (vec value)))

                        :else
                        (pair key value)))))
        kvs))

(defn make-map-without-defaults [^Class cls & kvs]
  (let [key->field-info (field-infos cls)
        key->default (default-map cls)]
    (into {}
          (comp (partition-all 2)
                (keep (fn [[key value]]
                        (when (some? value)
                          (let [field-info (key->field-info key)]
                            (case (:field-rule field-info)
                              :optional
                              (when-not (or (and (= :message (:java-type-key field-info))
                                                 (zero? (coll/bounded-count 1 value)))
                                            (= (key->default key) value))
                                (pair key value))

                              :repeated
                              (when (and (pos? (coll/bounded-count 1 value))
                                         (not= (key->default key) value))
                                (pair key (vec value)))

                              :required
                              (when-not (and (= :message (:java-type-key field-info))
                                             (zero? (coll/bounded-count 1 value)))
                                (pair key value))

                              (throw (ex-info (str "Invalid field " key " for protobuf class " (.getName cls))
                                              {:key key
                                               :pb-class cls}))))))))
          kvs)))

(defn read-map-with-defaults [^Class cls input]
  (pb->map-with-defaults
    (read-pb cls input)))

(defn read-map-without-defaults [^Class cls input]
  (pb->map-without-defaults
    (read-pb cls input)))
=======
(defn sanitize-repeated
  ([pb-map field-kw]
   {:pre [(map? pb-map)
          (keyword? field-kw)]}
   (if (contains? pb-map field-kw)
     (if (empty? (get pb-map field-kw))
       (dissoc pb-map field-kw)
       pb-map)
    pb-map))
  ([pb-map field-kw sanitize-item-fn]
   {:pre [(map? pb-map)
          (keyword? field-kw)
          (ifn? sanitize-item-fn)]}
  (if (contains? pb-map field-kw)
    (let [items (get pb-map field-kw)]
      (if (seq items)
        (assoc pb-map field-kw (mapv sanitize-item-fn items))
        (dissoc pb-map field-kw)))
    pb-map)))
>>>>>>> 7f1f975d
<|MERGE_RESOLUTION|>--- conflicted
+++ resolved
@@ -748,7 +748,6 @@
   ;; discussion around perhaps omitting default values from the project data.
   (= [0.0 0.0 0.0] value))
 
-<<<<<<< HEAD
 (defn make-map-with-defaults [^Class cls & kvs]
   (into (default-map cls)
         (comp (partition-all 2)
@@ -802,7 +801,7 @@
 (defn read-map-without-defaults [^Class cls input]
   (pb->map-without-defaults
     (read-pb cls input)))
-=======
+
 (defn sanitize-repeated
   ([pb-map field-kw]
    {:pre [(map? pb-map)
@@ -821,5 +820,4 @@
       (if (seq items)
         (assoc pb-map field-kw (mapv sanitize-item-fn items))
         (dissoc pb-map field-kw)))
-    pb-map)))
->>>>>>> 7f1f975d
+    pb-map)))