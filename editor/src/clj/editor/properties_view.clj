--- conflicted
+++ resolved
@@ -231,14 +231,8 @@
 
 (defmethod create-property-control! CurveSpread [_ _ property-fn]
   (let [^ToggleButton toggle-button (make-curve-toggler property-fn)
-<<<<<<< HEAD
-        fields [{:label "Value"
-                 :get-fn (fn [c] (second (first (properties/curve-vals c))))
-                 :set-fn (fn [c v] (properties/->curve-spread [[0 v 1 0]] (:spread c) (:curvable? c)))
-=======
         fields [{:get-fn (fn [c] (second (first (properties/curve-vals c))))
                  :set-fn (fn [c v] (properties/->curve-spread [[0 v 1 0]] (:spread c)))
->>>>>>> 7396a17e
                  :control toggle-button}
                 {:label "+/-" :path [:spread]}]
         [^HBox box update-ui-fn] (create-multi-keyed-textfield! fields property-fn)
