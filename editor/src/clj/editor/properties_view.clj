--- conflicted
+++ resolved
@@ -161,18 +161,7 @@
     camel/->Camel_Snake_Case_String
     (clojure.string/replace "_" " ")))
 
-<<<<<<< HEAD
 (defn- create-properties-row [workspace ^GridPane grid key property row]
-=======
-(defn- property-edit-type [node key]
-  (or (get-in (g/node-value node :_properties) [key :edit-type])
-      {:type (g/property-value-type (key (g/properties (g/node-type node))))}))
-
-(defn- property-visible [node key]
-  (or (get-in (g/node-value node :_properties) [key :visible] true)))
-
-(defn- create-properties-row [workspace ^GridPane grid node key property row]
->>>>>>> 65f9244d
   (let [label (Label. (niceify-label key))
         get-values-fn (fn []
                         (let [properties (ui/user-data grid ::properties)]
@@ -237,11 +226,7 @@
 
   (input selected-node-properties g/Any)
 
-<<<<<<< HEAD
-  (output grid-pane GridPane :cached (g/fnk [parent-view self workspace selected-node-properties] (update-grid parent-view self workspace selected-node-properties)))
-=======
-  (output grid-pane GridPane :cached (g/fnk [parent-view _self workspace selection] (update-grid parent-view _self workspace selection)))
->>>>>>> 65f9244d
+  (output grid-pane GridPane :cached (g/fnk [parent-view _self workspace selected-node-properties] (update-grid parent-view _self workspace selected-node-properties)))
 
   (trigger stop-animation :deleted (fn [tx graph self label trigger]
                                      (.stop ^AnimationTimer (:repainter self))
@@ -257,6 +242,6 @@
     (g/transact
       (concat
         (g/set-property view :repainter repainter)
-        (g/connect project :selected-node-properties view :selected-node-properties)))
+        (g/connect (g/node-id project) :selected-node-properties (g/node-id view) :selected-node-properties)))
     (.start repainter)
     (g/refresh view)))