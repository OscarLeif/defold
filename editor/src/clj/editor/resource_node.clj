;; Copyright 2020-2022 The Defold Foundation
;; Copyright 2014-2020 King
;; Copyright 2009-2014 Ragnar Svensson, Christian Murray
;; Licensed under the Defold License version 1.0 (the "License"); you may not use
;; this file except in compliance with the License.
;; 
;; You may obtain a copy of the License, together with FAQs at
;; https://www.defold.com/license
;; 
;; Unless required by applicable law or agreed to in writing, software distributed
;; under the License is distributed on an "AS IS" BASIS, WITHOUT WARRANTIES OR
;; CONDITIONS OF ANY KIND, either express or implied. See the License for the
;; specific language governing permissions and limitations under the License.

(ns editor.resource-node
  "Define the concept of a project, and its Project node type. This namespace bridges between Eclipse's workbench and
  ordinary paths."
  (:require [clojure.java.io :as io]
            [dynamo.graph :as g]
            [editor.core :as core]
            [editor.protobuf :as protobuf]
            [editor.resource :as resource]
            [editor.resource-io :as resource-io]
            [editor.settings-core :as settings-core]
            [editor.workspace :as workspace]
            [editor.outline :as outline]
            [internal.graph.types :as gt])
  (:import [org.apache.commons.codec.digest DigestUtils]
           [java.io StringReader]))

(set! *warn-on-reflection* true)

(def unknown-icon "icons/32/Icons_29-AT-Unknown.png")

(defn resource-node-dependencies [resource-node-id evaluation-context]
  (let [resource (g/node-value resource-node-id :resource evaluation-context)]
    (when-some [dependencies-fn (:dependencies-fn (resource/resource-type resource))]
      (let [source-value (g/node-value resource-node-id :source-value evaluation-context)]
        (dependencies-fn source-value)))))

(g/defnk produce-undecorated-save-data [_node-id resource save-value]
  (let [write-fn (:write-fn (resource/resource-type resource))]
    (cond-> {:resource resource :value save-value :node-id _node-id}
            (and write-fn save-value) (assoc :content (write-fn save-value)))))

(g/defnk produce-save-data [undecorated-save-data dirty?]
  (assoc undecorated-save-data :dirty? dirty?))

(g/defnode ResourceNode
  (inherits core/Scope)
  (inherits outline/OutlineNode)
  (inherits resource/ResourceNode)

  (property editable g/Bool :unjammable
            (default true)
            (dynamic visible (g/constantly false)))

  (output undecorated-save-data g/Any produce-undecorated-save-data)
  (output save-data g/Any :cached produce-save-data)
  (output source-value g/Any :cached (g/fnk [_node-id resource editable]
                                       (when-some [read-fn (:read-fn (resource/resource-type resource))]
                                         (when (and editable (resource/exists? resource))
                                           (resource-io/with-error-translation resource _node-id :source-value
                                             (read-fn resource))))))
  (output reload-dependencies g/Any :cached (g/fnk [_node-id resource save-value]
                                              (when-some [dependencies-fn (:dependencies-fn (resource/resource-type resource))]
                                                (dependencies-fn save-value))))
  
  (output save-value g/Any (g/constantly nil))

  (output cleaned-save-value g/Any (g/fnk [_node-id resource save-value editable]
                                          (when editable
                                            (let [resource-type (resource/resource-type resource)
                                                  read-fn (:read-fn resource-type)
                                                  write-fn (:write-fn resource-type)]
                                              (if (and read-fn write-fn)
                                                (with-open [reader (StringReader. (write-fn save-value))]
                                                  (resource-io/with-error-translation resource _node-id :cleaned-save-value
                                                    (read-fn reader)))
                                                save-value)))))
  (output dirty? g/Bool (g/fnk [cleaned-save-value source-value editable]
                          (and editable (some? cleaned-save-value) (not= cleaned-save-value source-value))))
  (output node-id+resource g/Any :unjammable (g/fnk [_node-id resource] [_node-id resource]))
  (output valid-node-id+type+resource g/Any (g/fnk [_node-id _this resource] [_node-id (g/node-type _this) resource])) ; Jammed when defective.
  (output own-build-errors g/Any (g/constantly nil))
  (output build-targets g/Any (g/constantly []))
  (output node-outline outline/OutlineData :cached
    (g/fnk [_node-id _overridden-properties child-outlines own-build-errors resource source-outline]
           (let [rt (resource/resource-type resource)
                 label (or (:label rt) (:ext rt) "unknown")
                 icon (or (:icon rt) unknown-icon)
                 children (cond-> child-outlines
                            source-outline (into (:children source-outline)))]
             {:node-id _node-id
              :node-outline-key label
              :label label
              :icon icon
              :children children
              :outline-error? (g/error-fatal? own-build-errors)
              :outline-overridden? (not (empty? _overridden-properties))})))

  (output sha256 g/Str :cached (g/fnk [resource undecorated-save-data]
                                 ;; Careful! This might throw if resource has been removed
                                 ;; outside the editor. Use from editor.engine.native-extensions seems
                                 ;; to catch any exceptions.
                                 ;; Also, be aware that resource-update/keep-existing-node?
                                 ;; assumes this output will produce a sha256 hex hash string
                                 ;; from the bytes we'll be writing to disk, so be careful
                                 ;; if you decide to overload it.
                                 (let [content (get undecorated-save-data :content ::no-content)]
                                   (if (= ::no-content content)
                                     (with-open [s (io/input-stream resource)]
                                       (DigestUtils/sha256Hex ^java.io.InputStream s))
                                     (DigestUtils/sha256Hex ^String content))))))

<<<<<<< HEAD
(g/defnode ImmutableResourceNode
=======
(g/defnode NonEditableResourceNode
>>>>>>> 7222a42a
  (inherits ResourceNode)

  (property editable g/Bool :unjammable
            (default false)
            (dynamic visible (g/constantly false)))

  (output source-value g/Any (g/constantly nil))
  (output save-value g/Any (g/constantly nil))
  (output cleaned-save-value g/Any (g/constantly nil))
  (output dirty? g/Bool (g/constantly false))
  (output undecorated-save-data g/Any (g/fnk [_node-id resource save-value] {:resource resource :value save-value :node-id _node-id})))

(definline ^:private resource-node-resource [basis resource-node]
  ;; This is faster than g/node-value, and doesn't require creating an
  ;; evaluation-context. The resource property is unjammable and properties
  ;; aren't cached, so there is no need to do a full g/node-value.
  `(gt/get-property ~resource-node ~basis :resource))

(defn resource
  ([resource-node-id]
   (resource (g/now) resource-node-id))
  ([basis resource-node-id]
   (let [resource-node (g/node-by-id basis resource-node-id)]
     (assert (g/node-instance*? resource/ResourceNode resource-node))
     (resource-node-resource basis resource-node))))

(defn as-resource
  ([node-id]
   (as-resource (g/now) node-id))
  ([basis node-id]
   (when-some [node (g/node-by-id basis node-id)]
     (when (g/node-instance*? resource/ResourceNode node)
       (resource-node-resource basis node)))))

(defn as-resource-original
  ([node-id]
   (as-resource-original (g/now) node-id))
  ([basis node-id]
   (when-some [node (g/node-by-id basis node-id)]
     (when (and (nil? (gt/original node))
                (g/node-instance*? resource/ResourceNode node))
       (resource-node-resource basis node)))))

(defn defective? [resource-node]
  (let [value (g/node-value resource-node :valid-node-id+type+resource)]
    (and (g/error? value)
         (g/error-fatal? value))))

(defn make-ddf-dependencies-fn [ddf-type]
  (fn [source-value]
    (into []
          (comp
            (filter seq)
            (distinct))
          ((protobuf/get-fields-fn (protobuf/resource-field-paths ddf-type)) source-value))))

(defn register-ddf-resource-type [workspace & {:keys [editable ext node-type ddf-type load-fn dependencies-fn sanitize-fn icon view-types tags tag-opts label] :as args}]
  (let [read-raw-fn (partial protobuf/read-text ddf-type)
        read-fn (cond->> read-raw-fn
                         (some? sanitize-fn) (comp sanitize-fn))
        args (assoc args
               :textual? true
               :load-fn (fn [project self resource]
                          (let [source-value (read-fn resource)]
                            (load-fn project self resource source-value)))
               :dependencies-fn (or dependencies-fn (make-ddf-dependencies-fn ddf-type))
               :read-raw-fn read-raw-fn
               :read-fn read-fn
               :write-fn (partial protobuf/map->str ddf-type))]
    (apply workspace/register-resource-type workspace (mapcat identity args))))

(defn register-settings-resource-type [workspace & {:keys [ext node-type load-fn meta-settings icon view-types tags tag-opts label] :as args}]
  {:pre [(seqable? meta-settings)]}
  (let [read-fn (fn [resource]
                  (with-open [setting-reader (io/reader resource)]
                    (settings-core/parse-settings setting-reader)))
        args (assoc args
               :textual? true
               :load-fn (fn [project self resource]
                          (let [source-value (read-fn resource)]
                            (load-fn project self resource source-value)))
               :read-fn read-fn
               :write-fn (comp #(settings-core/settings->str % meta-settings :multi-line-list)
                               settings-core/settings-with-value))]
    (apply workspace/register-resource-type workspace (mapcat identity args))))<|MERGE_RESOLUTION|>--- conflicted
+++ resolved
@@ -113,11 +113,7 @@
                                        (DigestUtils/sha256Hex ^java.io.InputStream s))
                                      (DigestUtils/sha256Hex ^String content))))))
 
-<<<<<<< HEAD
-(g/defnode ImmutableResourceNode
-=======
 (g/defnode NonEditableResourceNode
->>>>>>> 7222a42a
   (inherits ResourceNode)
 
   (property editable g/Bool :unjammable
