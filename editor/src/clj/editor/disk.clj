;; Copyright 2020-2024 The Defold Foundation
;; Copyright 2014-2020 King
;; Copyright 2009-2014 Ragnar Svensson, Christian Murray
;; Licensed under the Defold License version 1.0 (the "License"); you may not use
;; this file except in compliance with the License.
;; 
;; You may obtain a copy of the License, together with FAQs at
;; https://www.defold.com/license
;; 
;; Unless required by applicable law or agreed to in writing, software distributed
;; under the License is distributed on an "AS IS" BASIS, WITHOUT WARRANTIES OR
;; CONDITIONS OF ANY KIND, either express or implied. See the License for the
;; specific language governing permissions and limitations under the License.

(ns editor.disk
  (:require [clojure.java.io :as io]
            [dynamo.graph :as g]
            [editor.changes-view :as changes-view]
            [editor.defold-project :as project]
            [editor.disk-availability :as disk-availability]
            [editor.editor-extensions :as extensions]
            [editor.engine.build-errors :as engine-build-errors]
            [editor.error-reporting :as error-reporting]
            [editor.lsp :as lsp]
            [editor.pipeline.bob :as bob]
            [editor.progress :as progress]
            [editor.resource :as resource]
            [editor.resource-node :as resource-node]
            [editor.resource-watch :as resource-watch]
            [editor.ui :as ui]
            [editor.workspace :as workspace]
            [internal.util :as util]
            [util.coll :refer [pair]]
            [util.digest :as digest]
            [util.text-util :as text-util]))

(set! *warn-on-reflection* true)

;; -----------------------------------------------------------------------------
;; Helpers
;; -----------------------------------------------------------------------------

(defn- async-job! [callback! job-atom start-job! & args]
  (disk-availability/push-busy!)
  (let [job (swap! job-atom #(or % (apply start-job! args)))]
    (future
      (let [successful? (try
                          (deref job)
                          (catch Throwable error
                            (error-reporting/report-exception! error)
                            false))]
        (if (nil? callback!)
          (disk-availability/pop-busy!)
          (ui/run-later
            (try
              (callback! successful?)
              (finally
                (disk-availability/pop-busy!)))))))
    nil))

(defn- blocking-job! [job-atom start-job! & args]
  ;; Calling this from the ui thread will cause a deadlock, since
  ;; the jobs rely on run-later. Use the async variants instead.
  (assert (not (ui/on-ui-thread?)))
  (let [successful? (deref (swap! job-atom #(or % (apply start-job! args))))]
    successful?))

;; -----------------------------------------------------------------------------
;; Reload
;; -----------------------------------------------------------------------------

(defonce ^:private reload-job-atom (atom nil))

(defn- start-reload-job! [render-progress! workspace moved-files changes-view]
  (let [project-path (workspace/project-path workspace)
        dependencies (workspace/dependencies workspace)
        snapshot-cache (workspace/snapshot-cache workspace)
        success-promise (promise)
        complete! (fn [successful?]
                    (render-progress! progress/done)
                    (reset! reload-job-atom nil)
                    (deliver success-promise successful?))
        fail! (fn [error]
                (error-reporting/report-exception! error)
                (complete! false))]
    (future
      (try
        (render-progress! (progress/make-indeterminate "Loading external changes..."))
        (let [snapshot-info (workspace/make-snapshot-info workspace project-path dependencies snapshot-cache)]
          (render-progress! progress/done)
          (ui/run-later
            (try
              (workspace/update-snapshot-cache! workspace (:snapshot-cache snapshot-info))
              (let [diff (workspace/resource-sync! workspace moved-files render-progress! (:snapshot snapshot-info) (:map snapshot-info))]
                (when (some? changes-view)
                  ;; The call to resource-sync! will refresh the changes view if
                  ;; it detected changes, but committing a file from the command
                  ;; line will not actually change the file as far as
                  ;; resource-sync! is concerned. To ensure the changed files
                  ;; view reflects the current Git state, we explicitly refresh
                  ;; the changes view here if the call to resource-sync! would
                  ;; not have already done so.
                  (when (resource-watch/empty-diff? diff)
                    (changes-view/refresh! changes-view render-progress!))))
              (complete! true)
              (catch Throwable error
                (fail! error)))))
        (catch Throwable error
          (fail! error))))
    success-promise))

(defn async-reload!
  ([render-progress! workspace moved-files changes-view]
   (async-reload! render-progress! workspace moved-files changes-view nil))
  ([render-progress! workspace moved-files changes-view callback!]
   (async-job! callback! reload-job-atom start-reload-job! render-progress! workspace moved-files changes-view)))

(def ^:private blocking-reload! (partial blocking-job! reload-job-atom start-reload-job!))

;; -----------------------------------------------------------------------------
;; Save
;; -----------------------------------------------------------------------------

(defonce ^:private save-job-atom (atom nil))
(def ^:private save-data-status-map-entry (comp resource-watch/file-resource-status-map-entry :resource))

(defn make-post-save-actions [written-save-datas written-disk-sha256s snapshot-invalidate-counters]
  {:pre [(vector? written-save-datas)
         (vector? written-disk-sha256s)
         (= (count written-save-datas) (count written-disk-sha256s))
         (or (nil? snapshot-invalidate-counters) (map? snapshot-invalidate-counters))]}
  (into {:snapshot-invalidate-counters snapshot-invalidate-counters
         :written-save-datas written-save-datas}
        (zipmap
          [:written-file-resource-status-map-entries
           :written-source-values-by-node-id
           :written-disk-sha256s-by-node-id]
          (util/into-multiple
            [[] {} {}]
            [(map save-data-status-map-entry)
             (map (fn [{:keys [node-id resource save-value]}]
                    (let [resource-type (resource/resource-type resource)
                          value (resource-node/save-value->source-value save-value resource-type)]
                      (pair node-id value))))
             (map-indexed (fn [index {:keys [node-id]}]
                            (let [disk-sha256 (written-disk-sha256s index)]
                              (pair node-id disk-sha256))))]
            written-save-datas))))

(defn process-post-save-actions! [workspace post-save-actions]
  (g/transact
    (concat
      (g/update-property workspace :resource-snapshot resource-watch/update-snapshot-status (:written-file-resource-status-map-entries post-save-actions))
      (workspace/merge-disk-sha256s workspace (:written-disk-sha256s-by-node-id post-save-actions))))
  (let [endpoint-invalidated-since-snapshot? (g/endpoint-invalidated-pred (:snapshot-invalidate-counters post-save-actions))]
    (resource-node/merge-source-values! (:written-source-values-by-node-id post-save-actions))
    (g/cache-output-values!
      (g/with-auto-evaluation-context evaluation-context
        (into []
              (keep (fn [{:keys [node-id] :as save-data}]
                      ;; It's possible the user might have edited a resource
                      ;; while we were saving on a background thread. We need to
                      ;; make sure we don't add a stale save-data entry to the
                      ;; cache.
                      (let [save-data-endpoint (g/endpoint node-id :save-data)]
                        (when-not (endpoint-invalidated-since-snapshot? save-data-endpoint)
                          (pair save-data-endpoint
                                (assoc save-data :dirty false))))))
              (:written-save-datas post-save-actions))))
    (project/log-cache-info! (g/cache) "Cached written save data in system cache.")))

(defn- write-message-fn [save-data]
  (when-let [resource (:resource save-data)]
    (str "Writing " (resource/resource->proj-path resource))))

(defn write-save-data-to-disk!
  [save-datas snapshot-invalidate-counters {:keys [render-progress!]
                                            :or {render-progress! progress/null-render-progress!}
                                            :as _opts}]
  "Write the supplied sequence of save-datas to disk. Returns post-save-actions
  that must later be supplied to the process-post-save-actions! function, called
  from the main thread."
  (render-progress! (progress/make "Writing files..."))
  (if (g/error? save-datas)
    (throw (Exception. (g/error-message save-datas)))
    (let [written-save-datas
          (filterv (fn [{:keys [resource]}]
                     (and (resource/editable? resource)
                          (not (resource/read-only? resource))))
                   save-datas)

          written-disk-sha256s
          (progress/progress-mapv
            (fn [save-data _progress]
              (let [resource (:resource save-data)
                    content (resource-node/save-data-content save-data)

                    ;; If the file is non-binary, convert line endings to the
                    ;; type used by the existing file.
                    ;; TODO(save-value-cleanup): Could we achieve this using a FilterOutputStream and avoid allocating new strings?
                    ^String written-content
                    (if (and (resource/exists? resource)
                             (resource/textual? resource)
                             (= :crlf (text-util/guess-line-endings (io/make-reader resource nil))))
                      (text-util/lf->crlf content)
                      content)

                    digest-output-stream
                    (-> resource
                        (io/output-stream)
                        (digest/make-digest-output-stream "SHA-256"))]
                (spit digest-output-stream written-content) ; This will flush and close the stream.
                (digest/completed-stream->hex digest-output-stream)))
            written-save-datas
            render-progress!
            write-message-fn)]
      (make-post-save-actions written-save-datas written-disk-sha256s snapshot-invalidate-counters))))

(defn- start-save-job! [render-reload-progress! render-save-progress! save-data-fn project changes-view]
  {:pre [(ifn? render-reload-progress!)
         (ifn? render-save-progress!)
         (ifn? save-data-fn)
         (g/node-id? project)
         (or (nil? changes-view) (g/node-id? changes-view))]}
  (let [workspace (project/workspace project)
        success-promise (promise)
        complete! (fn [successful?]
                    (render-save-progress! progress/done)
                    (reset! save-job-atom nil)
                    (deliver success-promise successful?))
        fail! (fn [error]
                (error-reporting/report-exception! error)
                (complete! false))]
    (future
      (try
        ;; It is safe to save any dirty save-datas without performing a reload
        ;; first, because files are only considered dirty if their save-value
        ;; differs from the value we last loaded or saved ourselves. If instead,
        ;; we considered a file dirty when its save-value differs from the value
        ;; on disk at the time of saving, we'd have to first perform a reload to
        ;; ensure we do not overwrite any external changes with our un-edited
        ;; save-values.
        (let [evaluation-context (g/make-evaluation-context)
              snapshot-invalidate-counters (g/evaluation-context-invalidate-counters evaluation-context)
              save-data (project/save-data-with-progress project evaluation-context save-data-fn render-save-progress!)
              post-save-actions (write-save-data-to-disk! save-data snapshot-invalidate-counters {:render-progress! render-save-progress!})
              written-resources (into #{} (map :resource) save-data)
              reload-required (some #(= "/.defignore" (resource/proj-path %)) written-resources)]
          (render-save-progress! (progress/make-indeterminate "Caching save results..."))
          (ui/run-later
            (try
              (project/update-system-cache-save-data! evaluation-context)
              (process-post-save-actions! workspace post-save-actions)
              (future
                (try
                  (render-save-progress! (progress/make-indeterminate "Reading timestamps..."))
                  (project/reload-plugins! project written-resources)
                  (lsp/touch-resources! (lsp/get-node-lsp project) written-resources)
                  (cond
                    reload-required
                    (complete! (blocking-reload! render-reload-progress! workspace [] changes-view))

                    changes-view
                    (do
                      (changes-view/refresh! changes-view render-reload-progress!)
                      (complete! true))

                    :else
                    (complete! true))
                  (catch Throwable error
                    (fail! error))))
              (catch Throwable error
                (fail! error)))))
        (catch Throwable error
          (fail! error))))
    success-promise))

(defn async-save!
  ([render-reload-progress! render-save-progress! save-data-fn project changes-view]
   (async-save! render-reload-progress! render-save-progress! save-data-fn project changes-view nil))
  ([render-reload-progress! render-save-progress! save-data-fn project changes-view callback!]
   {:pre [(ifn? render-reload-progress!)
          (ifn? render-save-progress!)
          (ifn? save-data-fn)
          (g/node-id? project)
          (or (nil? changes-view) (g/node-id? changes-view))
          (or (nil? callback!) (ifn? callback!))]}
   (async-job! callback! save-job-atom start-save-job! render-reload-progress! render-save-progress! save-data-fn project changes-view)))

;; -----------------------------------------------------------------------------
;; Bob build
;; -----------------------------------------------------------------------------

(defn- handle-bob-error! [render-error! project evaluation-context {:keys [error exception] :as _result}]
  (cond
    error
    (do (render-error! error)
        true)

    exception
    (do (render-error! (engine-build-errors/exception->error-value exception project evaluation-context))
        true)))

(defn async-bob-build! [render-reload-progress! render-save-progress! render-build-progress! log-output-stream task-cancelled? render-build-error! bob-commands bob-args build-server-headers project changes-view callback!]
  (disk-availability/push-busy!)
  (future
    (try
      (let [hook-opts {:output-directory (get bob-args "bundle-output")
                       :platform (get bob-args "platform")
                       :variant (get bob-args "variant")}]
        (render-reload-progress! (progress/make-indeterminate "Executing bundle hook..."))
        (if-let [extension-error @(extensions/execute-hook! project
                                                            :on_bundle_started
                                                            hook-opts
                                                            :exception-policy :as-error)]
          (try
            @(extensions/execute-hook! project
                                       :on_bundle_finished
                                       (assoc hook-opts :success false)
                                       :exception-policy :ignore)
            (ui/run-later
              (try
                (handle-bob-error! render-build-error! project (g/make-evaluation-context) {:error extension-error})
                (when (some? callback!) (callback! false))
                (finally
                  (disk-availability/pop-busy!)
                  (render-reload-progress! progress/done))))
            (catch Throwable error
              (disk-availability/pop-busy!)
              (render-reload-progress! progress/done)
              (throw error)))
<<<<<<< HEAD
          (do
            (render-reload-progress! progress/done)

            ;; We need to save because bob reads from FS.
            (async-save!
              render-reload-progress! render-save-progress! project/dirty-save-data project changes-view
              (fn [successful?]
                (if-not successful?
                  (try
                    (when (some? callback!)
                      (callback! false))
                    (finally
                      (disk-availability/pop-busy!)))
                  (try
                    (render-build-progress! (progress/make-cancellable-indeterminate "Building..."))
                    ;; evaluation-context below is used to map
                    ;; project paths to resource node id:s. To be
                    ;; strictly correct, we should probably re-use
                    ;; the ec created when saving - so the graph
                    ;; state in the ec corresponds with the state
                    ;; bob sees on disk.
                    (let [evaluation-context (g/make-evaluation-context)]
                      (future
                        (try
                          (let [result (bob/bob-build! project evaluation-context bob-commands bob-args build-server-headers render-build-progress! log-output-stream task-cancelled?)]
                            (extensions/execute-hook!
                              project
                              :on-bundle-finished
                              {:exception-policy :ignore
                               :opts (assoc hook-opts
                                       :success (not (or (:error result)
                                                         (:exception result))))})
                            (render-build-progress! progress/done)
                            (ui/run-later
                              (try
                                (let [successful? (not (handle-bob-error! render-build-error! project evaluation-context result))]
                                  (when (some? callback!)
                                    (callback! successful?)))
                                (finally
                                  (disk-availability/pop-busy!)
                                  (g/update-cache-from-evaluation-context! evaluation-context)))))
                          (catch Throwable error
                            (disk-availability/pop-busy!)
                            (render-build-progress! progress/done)
                            (error-reporting/report-exception! error)))))
                    (catch Throwable error
                      (disk-availability/pop-busy!)
                      (throw error)))))))))
=======
          ;; We need to save because bob reads from FS.
          (async-save! render-reload-progress! render-save-progress! project changes-view
                       (fn [successful?]
                         (if-not successful?
                           (try
                             (when (some? callback!)
                               (callback! false))
                             (finally
                               (disk-availability/pop-busy!)))
                           (try
                             (render-build-progress! (progress/make-cancellable-indeterminate "Building..."))
                             ;; evaluation-context below is used to map
                             ;; project paths to resource node id:s. To be
                             ;; strictly correct, we should probably re-use
                             ;; the ec created when saving - so the graph
                             ;; state in the ec corresponds with the state
                             ;; bob sees on disk.
                             (let [evaluation-context (g/make-evaluation-context)]
                               (future
                                 (try
                                   (let [result (bob/bob-build! project evaluation-context bob-commands bob-args build-server-headers render-build-progress! log-output-stream task-cancelled?)]
                                     @(extensions/execute-hook!
                                        project
                                        :on_bundle_finished
                                        (assoc hook-opts
                                          :success (not (or (:error result)
                                                            (:exception result))))
                                        :exception-policy :ignore)
                                     (render-build-progress! progress/done)
                                     (ui/run-later
                                       (try
                                         (let [successful? (not (handle-bob-error! render-build-error! project evaluation-context result))]
                                           (when (some? callback!)
                                             (callback! successful?)))
                                         (finally
                                           (disk-availability/pop-busy!)
                                           (g/update-cache-from-evaluation-context! evaluation-context)))))
                                   (catch Throwable error
                                     (disk-availability/pop-busy!)
                                     (render-build-progress! progress/done)
                                     (error-reporting/report-exception! error)))))
                             (catch Throwable error
                               (disk-availability/pop-busy!)
                               (throw error))))))))
>>>>>>> 2cddb78d
      (catch Throwable error
        (disk-availability/pop-busy!)
        (render-build-progress! progress/done)
        (error-reporting/report-exception! error)))))<|MERGE_RESOLUTION|>--- conflicted
+++ resolved
@@ -329,7 +329,6 @@
               (disk-availability/pop-busy!)
               (render-reload-progress! progress/done)
               (throw error)))
-<<<<<<< HEAD
           (do
             (render-reload-progress! progress/done)
 
@@ -355,13 +354,13 @@
                       (future
                         (try
                           (let [result (bob/bob-build! project evaluation-context bob-commands bob-args build-server-headers render-build-progress! log-output-stream task-cancelled?)]
-                            (extensions/execute-hook!
-                              project
-                              :on-bundle-finished
-                              {:exception-policy :ignore
-                               :opts (assoc hook-opts
-                                       :success (not (or (:error result)
-                                                         (:exception result))))})
+                            @(extensions/execute-hook!
+                               project
+                               :on_bundle_finished
+                               (assoc hook-opts
+                                 :success (not (or (:error result)
+                                                   (:exception result))))
+                               :exception-policy :ignore)
                             (render-build-progress! progress/done)
                             (ui/run-later
                               (try
@@ -378,52 +377,6 @@
                     (catch Throwable error
                       (disk-availability/pop-busy!)
                       (throw error)))))))))
-=======
-          ;; We need to save because bob reads from FS.
-          (async-save! render-reload-progress! render-save-progress! project changes-view
-                       (fn [successful?]
-                         (if-not successful?
-                           (try
-                             (when (some? callback!)
-                               (callback! false))
-                             (finally
-                               (disk-availability/pop-busy!)))
-                           (try
-                             (render-build-progress! (progress/make-cancellable-indeterminate "Building..."))
-                             ;; evaluation-context below is used to map
-                             ;; project paths to resource node id:s. To be
-                             ;; strictly correct, we should probably re-use
-                             ;; the ec created when saving - so the graph
-                             ;; state in the ec corresponds with the state
-                             ;; bob sees on disk.
-                             (let [evaluation-context (g/make-evaluation-context)]
-                               (future
-                                 (try
-                                   (let [result (bob/bob-build! project evaluation-context bob-commands bob-args build-server-headers render-build-progress! log-output-stream task-cancelled?)]
-                                     @(extensions/execute-hook!
-                                        project
-                                        :on_bundle_finished
-                                        (assoc hook-opts
-                                          :success (not (or (:error result)
-                                                            (:exception result))))
-                                        :exception-policy :ignore)
-                                     (render-build-progress! progress/done)
-                                     (ui/run-later
-                                       (try
-                                         (let [successful? (not (handle-bob-error! render-build-error! project evaluation-context result))]
-                                           (when (some? callback!)
-                                             (callback! successful?)))
-                                         (finally
-                                           (disk-availability/pop-busy!)
-                                           (g/update-cache-from-evaluation-context! evaluation-context)))))
-                                   (catch Throwable error
-                                     (disk-availability/pop-busy!)
-                                     (render-build-progress! progress/done)
-                                     (error-reporting/report-exception! error)))))
-                             (catch Throwable error
-                               (disk-availability/pop-busy!)
-                               (throw error))))))))
->>>>>>> 2cddb78d
       (catch Throwable error
         (disk-availability/pop-busy!)
         (render-build-progress! progress/done)
