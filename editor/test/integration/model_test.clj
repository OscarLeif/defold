(ns integration.model-test
  (:require [clojure.test :refer :all]
            [dynamo.graph :as g]
            [integration.test-util :as test-util]
            [editor.workspace :as workspace]
            [editor.defold-project :as project]
            [editor.geom :as geom]
            [editor.spine :as spine]
            [editor.types :as types]
            [editor.properties :as properties])
  (:import [javax.vecmath Point3d]))

(deftest aabb
  (test-util/with-loaded-project
    (let [node-id (test-util/resource-node project "/model/test.model")
          aabb (g/node-value node-id :aabb)
          min ^Point3d (types/min-p aabb)
          max ^Point3d (types/max-p aabb)]
      (is (< 10 (.distance max min))))))

(deftest textures
  (test-util/with-loaded-project
    (let [node-id (test-util/resource-node project "/model/test.model")]
      (let [original-texture (first (test-util/prop node-id :textures))
            t [original-texture nil nil]]
        (test-util/prop! node-id :textures t)
        (is (= t (test-util/prop node-id :textures)))
        (let [p (-> [(g/node-value node-id :_properties)]
                  (properties/coalesce)
                  :properties
                  :texture2)]
          (properties/set-values! p [original-texture]))))))

(deftest animations
  (with-clean-system
    (let [workspace (test-util/setup-workspace! world)
          project (test-util/setup-project! workspace)
          node-id (test-util/resource-node project "/model/test.model")]
      (testing "can assign single dae file as animations"
        (let [dae-resource (workspace/resolve-workspace-resource workspace "/mesh/treasure_chest.dae")]
          (test-util/with-prop [node-id :animations dae-resource]
            (is (= #{"treasure_chest"} (set (map :id (:animations (g/node-value node-id :animation-set)))))))))
      (testing "can assign animation set as animations"
        (let [animation-set-resource (workspace/resolve-workspace-resource workspace "/model/treasure_chest.animationset")]
          (test-util/with-prop [node-id :animations animation-set-resource]
            (is (= #{"treasure_chest"
                     "treasure_chest_sub_animation/treasure_chest_anim_out"
                     "treasure_chest_sub_sub_animation/treasure_chest_anim_out"}
                   (set (map :id (:animations (g/node-value node-id :animation-set))))))))))))

(deftest model-validation
<<<<<<< HEAD
  (with-clean-system
    (let [workspace (test-util/setup-workspace! world)
          project (test-util/setup-project! workspace)
          node-id (test-util/resource-node project "/model/test.model")]

      (testing "mesh is required"
        (is (nil? (test-util/prop-error node-id :mesh)))
        (doseq [v [nil (workspace/resolve-workspace-resource workspace "/not_found.dae")]]
          (test-util/with-prop [node-id :mesh v]
            (is (g/error? (test-util/prop-error node-id :mesh))))))

      (testing "material is required"
        (is (nil? (test-util/prop-error node-id :material)))
        (doseq [v [nil (workspace/resolve-workspace-resource workspace "/not_found.material")]]
          (test-util/with-prop [node-id :material v]
            (is (g/error? (test-util/prop-error node-id :material))))))

      (testing "default-animation should be empty string or a valid animation"
        (is (nil? (test-util/prop-error node-id :animations)))
        (is (nil? (test-util/prop-error node-id :default-animation)))
        (test-util/with-prop [node-id :animations (workspace/resolve-workspace-resource workspace "/model/treasure_chest.animationset")]
          (test-util/with-prop [node-id :default-animation ""]
            (is (not (g/error? (test-util/prop-error node-id :default-animation)))))
          (test-util/with-prop [node-id :default-animation "treasure_chest"]
            (is (not (g/error? (test-util/prop-error node-id :default-animation)))))
          (test-util/with-prop [node-id :default-animation "gurka"]
            (is (g/error? (test-util/prop-error node-id :default-animation)))))))))
=======
  (test-util/with-loaded-project
    (let [node-id (test-util/resource-node project "/model/test.model")]
      (is (nil? (test-util/prop-error node-id :mesh)))
      (doseq [v [nil (workspace/resolve-workspace-resource workspace "/not_found.dae")]]
        (test-util/with-prop [node-id :mesh v]
          (is (g/error? (test-util/prop-error node-id :mesh)))))
      (is (nil? (test-util/prop-error node-id :material)))
      (doseq [v [nil (workspace/resolve-workspace-resource workspace "/not_found.material")]]
        (test-util/with-prop [node-id :material v]
          (is (g/error? (test-util/prop-error node-id :material))))))))
>>>>>>> 50c1c2f5
<|MERGE_RESOLUTION|>--- conflicted
+++ resolved
@@ -32,10 +32,8 @@
           (properties/set-values! p [original-texture]))))))
 
 (deftest animations
-  (with-clean-system
-    (let [workspace (test-util/setup-workspace! world)
-          project (test-util/setup-project! workspace)
-          node-id (test-util/resource-node project "/model/test.model")]
+  (test-util/with-loaded-project
+    (let [node-id (test-util/resource-node project "/model/test.model")]
       (testing "can assign single dae file as animations"
         (let [dae-resource (workspace/resolve-workspace-resource workspace "/mesh/treasure_chest.dae")]
           (test-util/with-prop [node-id :animations dae-resource]
@@ -49,12 +47,9 @@
                    (set (map :id (:animations (g/node-value node-id :animation-set))))))))))))
 
 (deftest model-validation
-<<<<<<< HEAD
-  (with-clean-system
-    (let [workspace (test-util/setup-workspace! world)
-          project (test-util/setup-project! workspace)
-          node-id (test-util/resource-node project "/model/test.model")]
-
+  (test-util/with-loaded-project
+    (let [node-id (test-util/resource-node project "/model/test.model")]
+      
       (testing "mesh is required"
         (is (nil? (test-util/prop-error node-id :mesh)))
         (doseq [v [nil (workspace/resolve-workspace-resource workspace "/not_found.dae")]]
@@ -76,16 +71,4 @@
           (test-util/with-prop [node-id :default-animation "treasure_chest"]
             (is (not (g/error? (test-util/prop-error node-id :default-animation)))))
           (test-util/with-prop [node-id :default-animation "gurka"]
-            (is (g/error? (test-util/prop-error node-id :default-animation)))))))))
-=======
-  (test-util/with-loaded-project
-    (let [node-id (test-util/resource-node project "/model/test.model")]
-      (is (nil? (test-util/prop-error node-id :mesh)))
-      (doseq [v [nil (workspace/resolve-workspace-resource workspace "/not_found.dae")]]
-        (test-util/with-prop [node-id :mesh v]
-          (is (g/error? (test-util/prop-error node-id :mesh)))))
-      (is (nil? (test-util/prop-error node-id :material)))
-      (doseq [v [nil (workspace/resolve-workspace-resource workspace "/not_found.material")]]
-        (test-util/with-prop [node-id :material v]
-          (is (g/error? (test-util/prop-error node-id :material))))))))
->>>>>>> 50c1c2f5
+            (is (g/error? (test-util/prop-error node-id :default-animation)))))))))