// Copyright 2020-2024 The Defold Foundation
// Copyright 2014-2020 King
// Copyright 2009-2014 Ragnar Svensson, Christian Murray
// Licensed under the Defold License version 1.0 (the "License"); you may not use
// this file except in compliance with the License.
//
// You may obtain a copy of the License, together with FAQs at
// https://www.defold.com/license
//
// Unless required by applicable law or agreed to in writing, software distributed
// under the License is distributed on an "AS IS" BASIS, WITHOUT WARRANTIES OR
// CONDITIONS OF ANY KIND, either express or implied. See the License for the
// specific language governing permissions and limitations under the License.

package com.dynamo.bob;

import java.io.BufferedInputStream;
import java.io.File;
import java.io.FileOutputStream;
import java.io.IOException;
import java.io.OutputStream;
import java.net.URISyntaxException;
import java.net.URL;
import java.nio.file.AccessDeniedException;
import java.nio.file.FileAlreadyExistsException;
import java.nio.file.FileSystemException;
import java.nio.file.Files;
import java.nio.file.StandardCopyOption;
import java.util.Arrays;
import java.util.ArrayList;
import java.util.HashSet;
import java.util.List;
import java.util.Set;
import java.util.zip.ZipEntry;
import java.util.zip.ZipInputStream;
import java.lang.NumberFormatException;

import org.apache.commons.cli.CommandLine;
import org.apache.commons.cli.CommandLineParser;
import org.apache.commons.cli.HelpFormatter;
import org.apache.commons.cli.Option;
import org.apache.commons.cli.Options;
import org.apache.commons.cli.ParseException;
import org.apache.commons.cli.PosixParser;
import org.apache.commons.io.FileUtils;
import org.apache.commons.io.IOUtils;

import com.dynamo.bob.archive.EngineVersion;
import com.dynamo.bob.fs.DefaultFileSystem;
import com.dynamo.bob.fs.IResource;
import com.dynamo.bob.logging.Logger;
import com.dynamo.bob.logging.LogHelper;
import com.dynamo.bob.util.BobProjectProperties;
import com.dynamo.bob.util.TimeProfiler;
import com.dynamo.bob.util.HttpUtil;
import com.dynamo.bob.cache.ResourceCacheKey;
import com.dynamo.bob.util.FileUtil;

public class Bob {
    private static Logger logger = Logger.getLogger(Bob.class.getName());

    public static final String VARIANT_DEBUG = "debug";
    public static final String VARIANT_RELEASE = "release";
    public static final String VARIANT_HEADLESS = "headless";

    public static final String ARTIFACTS_URL = "http://d.defold.com/archive/";

    private static File rootFolder = null;
    private static boolean luaInitialized = false;

    public Bob() {
    }

    // Registers a shutdown hook to delete the temp folder
    public static void registerShutdownHook() {
        final File tmpDirFile = rootFolder;

        // Add shutdown hook; creates a runnable that will recursively delete files in the temp directory.
        Runtime.getRuntime().addShutdownHook(new Thread(
          new Runnable() {
            @Override
            public void run() {
                try {
                    FileUtils.deleteDirectory(tmpDirFile);
                } catch (IOException e) {
                    // DE 20181012
                    // DEF-3533 Building with Bob causes exception when cleaning temp directory
                    // Failing to delete the files is not fatal, but not 100% clean.
                    // On Win32 we fail to delete dlls that are loaded since the OS locks them and this code runs before
                    // the dlls are unloaded.
                    // There is no explicit API to unload DLLs in Java/JNI, to accomplish this we need to do the
                    // class loading for the native functions differently and use a more indirect calling convention for
                    // com.defold.libs.TexcLibrary.
                    // See https://web.archive.org/web/20140704120535/http://www.codethesis.com/blog/unload-java-jni-dll
                    //
                    // For now we just issue a warning that we don't fully clean up.
                    System.out.println("Warning: Failed to clean up temp directory '" + tmpDirFile.getAbsolutePath() + "'");
                }
                finally {
                    luaInitialized = false;
                }
            }
        }));
      }

    public static void init() {
        if (rootFolder != null) {
            return;
        }
        TimeProfiler.start("Create root folder");
        try {
            String envRootFolder = System.getenv("DM_BOB_ROOTFOLDER");
            if (envRootFolder != null) {
                rootFolder = new File(envRootFolder);
                if (!rootFolder.exists()) {
                    rootFolder.mkdirs();
                }
                if (!rootFolder.isDirectory()) {
                    throw new IOException(String.format("Error when specifying DM_BOB_ROOTFOLDER: %s is not a directory!", rootFolder.getAbsolutePath()));
                }
                System.out.println("env DM_BOB_ROOTFOLDER=" + rootFolder);
            } else {
                rootFolder = Files.createTempDirectory(null).toFile();
                // Make sure we remove the temp folder on exit
                registerShutdownHook();
            }
        } catch (Exception e) {
            throw new RuntimeException(e);
        }
        TimeProfiler.stop();
    }

    public static void initLua() {
        if (luaInitialized) {
            return;
        }
        init();
        try {
            extract(Bob.class.getResource("/lib/luajit-share.zip"), new File(rootFolder, "share"));
            luaInitialized = true;
        } catch (Exception e) {
            throw new RuntimeException(e);
        }
    }

    public static File getRootFolder() {
        return rootFolder;
    }

    public static void extractToFolder(final URL url, File toFolder, boolean deleteOnExit) throws IOException {
        TimeProfiler.startF("extractToFolder %s", toFolder.toString());
        TimeProfiler.addData("url", url.toString());
        ZipInputStream zipStream = new ZipInputStream(new BufferedInputStream(url.openStream()));

        try{
            ZipEntry entry = zipStream.getNextEntry();
            while (entry != null)
            {
                if (!entry.isDirectory()) {

                    File dstFile = new File(toFolder, entry.getName());
                    if (deleteOnExit)
                        FileUtil.deleteOnExit(dstFile);
                    dstFile.getParentFile().mkdirs();

                    OutputStream fileStream = null;

                    try {
                        final byte[] buf;
                        int i;

                        fileStream = new FileOutputStream(dstFile);
                        buf = new byte[1024];
                        i = 0;

                        while((i = zipStream.read(buf)) != -1) {
                            fileStream.write(buf, 0, i);
                        }
                    } finally {
                        IOUtils.closeQuietly(fileStream);
                    }
                    logger.fine("Extracted '%s' from '%s' to '%s'", entry.getName(), url, dstFile.getAbsolutePath());
                }

                entry = zipStream.getNextEntry();
            }
        } finally {
            IOUtils.closeQuietly(zipStream);
        }
        TimeProfiler.stop();
    }

    public static void extract(final URL url, File toFolder) throws IOException {
        extractToFolder(url, toFolder, true);
    }

    public static String getPath(String path) {
        init();
        File f = new File(rootFolder, path);
        if (!f.exists()) {
            throw new RuntimeException(String.format("location %s not found", f.toString()));
        }
        return f.getAbsolutePath();
    }

    private static List<String> getExes(Platform platform, String name) throws IOException {
        String[] exeSuffixes = platform.getExeSuffixes();
        List<String> exes = new ArrayList<String>();
        for (String exeSuffix : exeSuffixes) {
            exes.add(getExeWithExtension(platform, name, exeSuffix));
        }
        return exes;
    }

    public static String getExe(Platform platform, String name) throws IOException {
        List<String> exes = getExes(platform, name);
        if (exes.size() > 1) {
            throw new IOException("More than one alternative when getting binary executable for platform: " + platform.toString());
        }
        return exes.get(0);
    }

    public static void unpackSharedLibraries(Platform platform, List<String> names) throws IOException {
        init();

        TimeProfiler.start("unpackSharedLibraries");
        String libSuffix = platform.getLibSuffix();
        for (String name : names) {
            TimeProfiler.start(name);
            String depName = platform.getPair() + "/" + name + libSuffix;
            File f = new File(rootFolder, depName);
            if (!f.exists()) {
                URL url = Bob.class.getResource("/libexec/" + depName);
                if (url == null) {
                    throw new RuntimeException(String.format("/libexec/%s could not be found.", depName));
                }

                atomicCopy(url, f, true);
            }
            TimeProfiler.stop();
        }
        TimeProfiler.stop();
    }

    // https://stackoverflow.com/a/30755071/468516
    private static final String ENOTEMPTY = "Directory not empty";
    private static void move(final File source, final File target) throws FileAlreadyExistsException, IOException {
        try {
            Files.move(source.toPath(), target.toPath(), StandardCopyOption.ATOMIC_MOVE);

        } catch (AccessDeniedException e) {
            // directory move collision on Windows
            throw new FileAlreadyExistsException(source.toString(), target.toString(), e.getMessage());

        } catch (FileSystemException e) {
            if (ENOTEMPTY.equals(e.getReason())) {
                // directory move collision on Unix
                throw new FileAlreadyExistsException(source.toString(), target.toString(), e.getMessage());
            } else {
                // other problem
                throw e;
            }
        }
    }

    public static void atomicCopy(URL source, File target, boolean executable) throws IOException {
        if (target.exists()) {
            return;
        }

        long t = System.nanoTime();
        File tmp = new File(target.getParent(), String.format("%s_%d", target.getName(), t));
        FileUtils.copyURLToFile(source, tmp);
        tmp.setExecutable(executable);

        try {
            move(tmp, target);
        } catch (FileAlreadyExistsException e) {
            // pass
            tmp.delete();
        }
    }

    private static String getExeWithExtension(Platform platform, String name, String extension) throws IOException {
        init();
        TimeProfiler.startF("getExeWithExtension %s.%s", name, extension);
        String exeName = platform.getPair() + "/" + platform.getExePrefix() + name + extension;
        File f = new File(rootFolder, exeName);
        if (!f.exists()) {
            URL url = Bob.class.getResource("/libexec/" + exeName);
            if (url == null) {
                throw new RuntimeException(String.format("/libexec/%s could not be found locally, create an application manifest to build the engine remotely.", exeName));
            }

            atomicCopy(url, f, true);
        }
        TimeProfiler.addData("path", f.getAbsolutePath());
        TimeProfiler.stop();
        return f.getAbsolutePath();
    }

    public static String getLibExecPath(String filename) throws IOException {
        init();
        TimeProfiler.startF("getLibExecPath %s", filename);
        File f = new File(rootFolder, filename);
        if (!f.exists()) {
            URL url = Bob.class.getResource("/libexec/" + filename);
            if (url == null) {
                throw new RuntimeException(String.format("/libexec/%s not found", filename));
            }

            atomicCopy(url, f, false);
        }
        TimeProfiler.addData("path", f.getAbsolutePath());
        TimeProfiler.stop();
        return f.getAbsolutePath();
    }

    public static String getJarFile(String filename) throws IOException {
        init();
        TimeProfiler.startF("getJarFile %s", filename);
        File f = new File(rootFolder, filename);
        if (!f.exists()) {
            URL url = Bob.class.getResource("/share/java/" + filename);
            if (url == null) {
                throw new RuntimeException(String.format("/share/java/%s not found", filename));
            }
            atomicCopy(url, f, false);
        }
        TimeProfiler.addData("path", f.getAbsolutePath());
        TimeProfiler.stop();
        return f.getAbsolutePath();
    }

    private static List<File> downloadExes(Platform platform, String variant, String artifactsURL) throws IOException {
        init();
        TimeProfiler.startF("DownloadExes %s for %s", platform, variant);
        List<File> binaryFiles = new ArrayList<File>();
        String[] exeSuffixes = platform.getExeSuffixes();
        List<String> exes = new ArrayList<String>();
        String downloadFolder = rootFolder + File.pathSeparator + platform.getPair() + File.separator + platform;
        String defaultDmengineExeName = getDefaultDmengineExeName(variant);
        for (String exeSuffix : exeSuffixes) {
            String exeName = platform.getExePrefix() + defaultDmengineExeName + exeSuffix;
            File f = new File(rootFolder, exeName);
            try {
                URL url = new URL(String.format(artifactsURL + "%s/engine/%s/%s", EngineVersion.sha1, platform.getPair(), exeName));
                logger.info("Download: %s", url);
                File file = new File(downloadFolder, exeName);
                HttpUtil http = new HttpUtil();
                http.downloadToFile(url, file);
                FileUtil.deleteOnExit(file);
                binaryFiles.add(file);
            }
            catch (Exception e) {
                throw new IOException(String.format("%s could not be found locally or downloaded, create an application manifest to build the engine remotely.", exeName));
            }
        }
        TimeProfiler.stop();
        return binaryFiles;
    }

    private static String getDefaultDmengineExeName(String variant) {
        switch (variant)
        {
            case VARIANT_DEBUG:
                return "dmengine";
            case VARIANT_RELEASE:
                return "dmengine_release";
            case VARIANT_HEADLESS:
                return "dmengine_headless";
            default:
                throw new RuntimeException(String.format("Invalid variant %s", variant));
        }
    }

    private static List<String> getDefaultDmenginePaths(Platform platform, String variant) throws IOException {
        return getExes(platform, getDefaultDmengineExeName(variant));
    }

    public static List<File> getDefaultDmengineFiles(Platform platform, String variant, String artifactsURL) throws IOException {
        List<File> binaryFiles;
        try {
            List<String> binaryPaths = getDefaultDmenginePaths(platform, variant);
            binaryFiles = new ArrayList<File>();
            for (String path : binaryPaths) {
                binaryFiles.add(new File(path));
            }
        }
        catch (RuntimeException e) {
            binaryFiles = downloadExes(platform, variant, artifactsURL);
        }
        return binaryFiles;
    }

    public static List<File> getDefaultDmengineFiles(Platform platform, String variant) throws IOException {
        return getDefaultDmengineFiles(platform, variant, ARTIFACTS_URL);
    }

    public static String getLib(Platform platform, String name) throws IOException {
        init();

        TimeProfiler.startF("getLib %s", name);
        String libName = platform.getPair() + "/" + platform.getLibPrefix() + name + platform.getLibSuffix();
        File f = new File(rootFolder, libName);
        if (!f.exists()) {
            URL url = Bob.class.getResource("/lib/" + libName);
            if (url == null) {
                throw new RuntimeException(String.format("/lib/%s not found", libName));
            }

            atomicCopy(url, f, true);
        }
        TimeProfiler.addData("path", f.getAbsolutePath());
        TimeProfiler.stop();
        return f.getAbsolutePath();
    }

    public static File getSharedLib(String name) throws IOException {
        init();
        TimeProfiler.startF("getSharedLib %s", name);
        Platform platform = Platform.getHostPlatform();
        String libName = platform.getPair() + "/" + platform.getLibPrefix() + name + platform.getLibSuffix();
        File f = new File(rootFolder, libName);
        if (!f.exists()) {
            URL url = Bob.class.getResource("/lib/" + libName);
            if (url == null) {
                throw new RuntimeException(String.format("/lib/%s not found", libName));
            }

            atomicCopy(url, f, true);
        }
        TimeProfiler.stop();
        return f;
    }

    static void addToPath(String variable, String path) {
        String newPath = null;

        // Check if jna.library.path is set externally.
        if (System.getProperty(variable) != null) {
            newPath = System.getProperty(variable);
        }

        if (newPath == null) {
            // Set path where model_shared library is found.
            newPath = path;
        } else {
            // Append path where model_shared library is found.
            newPath += File.pathSeparator + path;
        }

        // Set the concatenated jna.library path
        System.setProperty(variable, newPath);
    }

    static public void addToPaths(String dir) {
        addToPath("jni.library.path", dir);
        addToPath("jna.library.path", dir);
        addToPath("java.library.path", dir);
    }

    private static void addOption(Options options, String shortOpt, String longOpt, boolean hasArg, String description, boolean usedByResourceCacheKey) {
        options.addOption(shortOpt, longOpt, hasArg, description);
        if (usedByResourceCacheKey) {
            ResourceCacheKey.includeOption(longOpt);
        }
    }

    private static Options getCommandLineOptions() {
        Options options = new Options();
        addOption(options, "r", "root", true, "Build root directory. Default is current directory", true);
        addOption(options, "o", "output", true, "Output directory. Default is \"build/default\"", false);
        addOption(options, "i", "input", true, "Source directory. Default is current directory", true);
        addOption(options, "v", "verbose", false, "Verbose output", false);
        addOption(options, "h", "help", false, "This help message", false);
        addOption(options, "a", "archive", false, "Build archive", false);
        addOption(options, "ea", "exclude-archive", false, "Exclude resource archives from application bundle. Use this to create an empty Defold application for use as a build target", false);
        addOption(options, "e", "email", true, "User email", false);
        addOption(options, "u", "auth", true, "User auth token", false);

        addOption(options, "p", "platform", true, "Platform (when building and bundling)", true);
        addOption(options, "bo", "bundle-output", true, "Bundle output directory", false);
        addOption(options, "bf", "bundle-format", true, "Which formats to create the application bundle in. Comma separated list. (Android: 'apk' and 'aab')", false);

        addOption(options, "mp", "mobileprovisioning", true, "mobileprovisioning profile (iOS)", false);
        addOption(options, null, "identity", true, "Sign identity (iOS)", false);

        addOption(options, "ce", "certificate", true, "DEPRECATED! Use --keystore instead", false);
        addOption(options, "pk", "private-key", true, "DEPRECATED! Use --keystore instead", false);

        addOption(options, "ks", "keystore", true, "Deployment keystore used to sign APKs (Android)", false);
        addOption(options, "ksp", "keystore-pass", true, "Password of the deployment keystore (Android)", false);
        addOption(options, "ksa", "keystore-alias", true, "The alias of the signing key+cert you want to use (Android)", false);
        addOption(options, "kp", "key-pass", true, "Password of the deployment key if different from the keystore password (Android)", false);

        addOption(options, "d", "debug", false, "DEPRECATED! Use --variant=debug instead", false);
        addOption(options, null, "variant", true, "Specify debug, release or headless version of dmengine (when bundling)", false);
        addOption(options, null, "strip-executable", false, "Strip the dmengine of debug symbols (when bundling iOS or Android)", false);
        addOption(options, null, "with-symbols", false, "Generate the symbol file (if applicable)", false);

        addOption(options, "tp", "texture-profiles", true, "DEPRECATED! Use --texture-compression instead", true);
        addOption(options, "tc", "texture-compression", true, "Use texture compression as specified in texture profiles", true);

        addOption(options, null, "exclude-build-folder", true, "DEPRECATED! Use '.defignore' file instead", true);

        addOption(options, "br", "build-report", true, "DEPRECATED! Use --build-report-json instead", false);
        addOption(options, "brjson", "build-report-json", true, "Filepath where to save a build report as JSON", false);
        addOption(options, "brhtml", "build-report-html", true, "Filepath where to save a build report as HTML", false);

        addOption(options, null, "build-server", true, "The build server (when using native extensions)", true);
        addOption(options, null, "build-server-header", true, "Additional build server header to set", true);
        addOption(options, null, "use-async-build-server", false, "DEPRECATED! Asynchronous build is now the default.", true);
        addOption(options, null, "defoldsdk", true, "What version of the defold sdk (sha1) to use", true);
        addOption(options, null, "binary-output", true, "Location where built engine binary will be placed. Default is \"<build-output>/<platform>/\"", true);

        addOption(options, null, "use-vanilla-lua", false, "DEPRECATED! Use --use-uncompressed-lua-source instead.", true);
        addOption(options, null, "use-uncompressed-lua-source", false, "Use uncompressed and unencrypted Lua source code instead of byte code", true);
        addOption(options, null, "use-lua-bytecode-delta", false, "Use byte code delta compression when building for multiple architectures", true);
        addOption(options, null, "archive-resource-padding", true, "The alignment of the resources in the game archive. Default is 4", true);

        addOption(options, "l", "liveupdate", true, "Yes if liveupdate content should be published", true);

        addOption(options, "ar", "architectures", true, "Comma separated list of architectures to include for the platform", true);

        addOption(options, null, "settings", true, "Path to a game project settings file. More than one occurrance is allowed. The settings files are applied left to right.", false);

        addOption(options, null, "version", false, "Prints the version number to the output", false);

        addOption(options, null, "build-artifacts", true, "If left out, will default to build the engine. Choices: 'engine', 'plugins', 'library'. Comma separated list.", false);
        addOption(options, null, "ne-build-dir", true, "Specify a folder with includes or source, to build a specific library. More than one occurrance is allowed. ", false);
        addOption(options, null, "ne-output-name", true, "Specify a library target name", false);

        addOption(options, null, "resource-cache-local", true, "Path to local resource cache.", false);
        addOption(options, null, "resource-cache-remote", true, "URL to remote resource cache.", false);
        addOption(options, null, "resource-cache-remote-user", true, "Username to authenticate access to the remote resource cache.", false);
        addOption(options, null, "resource-cache-remote-pass", true, "Password/token to authenticate access to the remote resource cache.", false);

        addOption(options, null, "manifest-private-key", true, "Private key to use when signing manifest and archive.", false);
        addOption(options, null, "manifest-public-key", true, "Public key to use when signing manifest and archive.", false);

        addOption(options, null, "max-cpu-threads", true, "Max count of threads that bob.jar can use", false);

        // debug options
        addOption(options, null, "debug-ne-upload", false, "Outputs the files sent to build server as upload.zip", false);
        addOption(options, null, "debug-output-spirv", true, "Force build SPIR-V shaders", false);
<<<<<<< HEAD
        addOption(options, null, "debug-output-hlsl", true, "Force build HLSL shaders", false);
=======
        addOption(options, null, "debug-output-wgsl", true, "Force build WGSL shaders", false);
>>>>>>> 3c5e8440

        return options;
    }

    private static CommandLine parse(String[] args) {
        Options options = getCommandLineOptions();

        CommandLineParser parser = new PosixParser();
        CommandLine cmd = null;
        try {
            cmd = parser.parse(options, args);
        } catch (ParseException e) {
            System.err.println(e.getMessage());
            System.exit(5);
        }
        if (cmd.hasOption("h")) {
            HelpFormatter helpFormatter = new HelpFormatter( );
            helpFormatter.printHelp("bob [options] [commands]", options);
            System.exit(0);
        }
        if (cmd.hasOption("ce") || cmd.hasOption("pk")) {
            System.out.println("Android signing using certificate and private key is no longer supported. You must use keystore signing.");
            HelpFormatter helpFormatter = new HelpFormatter( );
            helpFormatter.printHelp("bob [options] [commands]", options);
            System.exit(1);
        }

        return cmd;
    }

    private static Project createProject(String rootDirectory, String buildDirectory, String email, String auth) {
        Project project = new Project(new DefaultFileSystem(), rootDirectory, buildDirectory);
        project.setOption("email", email);
        project.setOption("auth", auth);

        return project;
    }

    public static String logExceptionToString(int severity, IResource res, int line, String message)
    {
        String resourceString = "unspecified";
        if (res != null) {
            resourceString = res.toString();
        }
        String strSeverity = "ERROR";
        if (severity == MultipleCompileException.Info.SEVERITY_INFO)
            strSeverity = "INFO";
        else if (severity == MultipleCompileException.Info.SEVERITY_WARNING)
            strSeverity = "WARNING";
        return String.format("%s: %s:%d: '%s'\n", strSeverity, resourceString, line, message);
    }

    private static void setupProject(Project project, boolean resolveLibraries, String sourceDirectory) throws IOException, LibraryException, CompileExceptionError {
        BobProjectProperties projectProperties = project.getProjectProperties();
        String[] dependencies = projectProperties.getStringArrayValue("project", "dependencies");
        List<URL> libUrls = new ArrayList<>();
        for (String val : dependencies) {
            libUrls.add(new URL(val));
        }

        project.setLibUrls(libUrls);
        if (resolveLibraries) {
            TimeProfiler.start("Resolve libs");
            project.resolveLibUrls(new ConsoleProgress());
            TimeProfiler.stop();
        }
        project.mount(new ClassLoaderResourceScanner());
    }

    private static void validateChoices(String optionName, String value, List<String> validChoices) {
        if (!validChoices.contains(value)) {
            System.out.printf("%s option must be one of: ", optionName);
            for (String choice : validChoices) {
                System.out.printf("%s, ", choice);
            }
            System.out.printf("\n");
            System.exit(1);
        }
    }

    private static void validateChoicesList(Project project, String optionName, String[] validChoices) {
        String str = project.option(optionName, "");
        List<String> values = Arrays.asList(str.split(","));
        for (String value : values) {
            validateChoices(optionName, value, Arrays.asList(validChoices));
        }
    }

    public static boolean isPowerOfTwo(int x)
    {
        // First x in the below expression is
        // for the case when x is 0
        return x != 0 && ((x & (x - 1)) == 0);
    }

    private static StringBuilder parseMultipleException(MultipleCompileException e, boolean verbose) {
        StringBuilder errors = new StringBuilder();
        errors.append("\n");
        for (MultipleCompileException.Info info : e.issues)
        {
            errors.append(logExceptionToString(info.getSeverity(), info.getResource(), info.getLineNumber(), info.getMessage()) + "\n");
        }

        String msg = String.format("For the full log, see %s (or add -v)\n", e.getLogPath());
        errors.append(msg);

        if (verbose) {
            errors.append("\nFull log: \n" + e.getRawLog() + "\n");
        }
        return errors;
    }

    public static boolean isCause(Class<? extends Throwable> expected, Throwable exc) {
       return expected.isInstance(exc) || (exc != null && isCause(expected, exc.getCause()));
    }

    private static void mainInternal(String[] args) throws IOException, CompileExceptionError, URISyntaxException, LibraryException {
        System.setProperty("java.awt.headless", "true");
        System.setProperty("file.encoding", "UTF-8");

        String cwd = new File(".").getAbsolutePath();

        CommandLine cmd = parse(args);
        String buildDirectory = getOptionsValue(cmd, 'o', "build/default");
        String rootDirectory = getOptionsValue(cmd, 'r', cwd);
        String sourceDirectory = getOptionsValue(cmd, 'i', ".");


        if (cmd.hasOption("build-report") || cmd.hasOption("build-report-html")) {
            List<File> reportFiles = new ArrayList<>();
            String jsonReportPath = cmd.getOptionValue("build-report");
            if (jsonReportPath != null) {
                reportFiles.add(new File(jsonReportPath));
            }
            String htmlReportPath = cmd.getOptionValue("build-report-html");
            if (htmlReportPath != null) {
                reportFiles.add(new File(htmlReportPath));
            }
            TimeProfiler.init(reportFiles, false);
        }

        TimeProfiler.start("ParseCommandLine");
        if (cmd.hasOption("version")) {
            System.out.println(String.format("bob.jar version: %s  sha1: %s  built: %s", EngineVersion.version, EngineVersion.sha1, EngineVersion.timestamp));
            System.exit(0);
            return;
        }

        if (cmd.hasOption("debug") && cmd.hasOption("variant")) {
            System.out.println("-d (--debug) option is deprecated and can't be set together with option --variant");
            System.exit(1);
            return;
        }

        if (cmd.hasOption("debug") && cmd.hasOption("strip-executable")) {
            System.out.println("-d (--debug) option is deprecated and can't be set together with option --strip-executable");
            System.exit(1);
            return;
        }

        if (cmd.hasOption("exclude-build-folder")) {
            // Deprecated in 1.5.1. Just a message for now.
            System.out.println("--exclude-build-folder option is deprecated. Use '.defignore' file instead");
        }

        String[] commands = cmd.getArgs();
        if (commands.length == 0) {
            commands = new String[] { "build" };
        }

        boolean shouldResolveLibs = false;
        for (String command : commands) {
            if (command.equals("resolve")) {
                shouldResolveLibs = true;
                break;
            }
        }

        boolean verbose = cmd.hasOption('v');

        LogHelper.setVerboseLogging(verbose);  // It doesn't iterate over all loggers (including the bob logger)
        LogHelper.configureLogger(logger);     // It was created before the log helper was set to be verbose

        String email = getOptionsValue(cmd, 'e', null);
        String auth = getOptionsValue(cmd, 'u', null);
        Project project = createProject(rootDirectory, buildDirectory, email, auth);

        if (cmd.hasOption("settings")) {
            for (String filepath : cmd.getOptionValues("settings")) {
                project.addPropertyFile(filepath);
            }
        }

        if (cmd.hasOption("ne-build-dir")) {
            for (String filepath : cmd.getOptionValues("ne-build-dir")) {
                project.addEngineBuildDir(filepath);
            }
        }


        if (cmd.hasOption("build-server-header")) {
            for (String header : cmd.getOptionValues("build-server-header")) {
                project.addBuildServerHeader(header);
            }
        }
        TimeProfiler.stop();

        TimeProfiler.start("loadProjectFile");
        project.loadProjectFile();
        TimeProfiler.stop();

        TimeProfiler.start("setupProject");
        // resolves libraries and finds all sources
        setupProject(project, shouldResolveLibs, sourceDirectory);
        TimeProfiler.stop();

        TimeProfiler.start("setOptions");
        if (!cmd.hasOption("defoldsdk")) {
            project.setOption("defoldsdk", EngineVersion.sha1);
        }

        if (cmd.hasOption("use-vanilla-lua")) {
            System.out.println("--use-vanilla-lua option is deprecated. Use --use-uncompressed-lua-source instead.");
            project.setOption("use-uncompressed-lua-source", "true");
        }

        if (cmd.hasOption("build-report")) {
            System.out.println("--build-report option is deprecated. Use --build-report-json instead.");
            project.setOption("build-report-json", "true");
        }

        if (cmd.hasOption("max-cpu-threads")) {
            try {
                Integer.parseInt(cmd.getOptionValue("max-cpu-threads"));
            }
            catch (NumberFormatException ex) {
                System.out.println("`--max-cpu-threads` expects integer value.");
                ex.printStackTrace();
                System.exit(1);
                return;
            }
        }

        Option[] options = cmd.getOptions();
        for (Option o : options) {
            if (cmd.hasOption(o.getLongOpt())) {
                if (o.hasArg()) {
                    project.setOption(o.getLongOpt(), cmd.getOptionValue(o.getLongOpt()));
                } else {
                    project.setOption(o.getLongOpt(), "true");
                }
            }
        }

        // Get and set architectures list.
        Platform platform = project.getPlatform();
        String[] architectures = platform.getArchitectures().getDefaultArchitectures();
        List<String> availableArchitectures = Arrays.asList(platform.getArchitectures().getArchitectures());

        if (cmd.hasOption("architectures")) {
            architectures = cmd.getOptionValue("architectures").split(",");
        }

        if (architectures.length == 0) {
            System.out.println(String.format("ERROR! --architectures cannot be empty. Available architectures: %s", String.join(", ", availableArchitectures)));
            System.exit(1);
            return;
        }

        // Remove duplicates and make sure they are all supported for
        // selected platform.
        Set<String> uniqueArchitectures = new HashSet<String>();
        for (int i = 0; i < architectures.length; i++) {
            String architecture = architectures[i];
            if (!availableArchitectures.contains(architecture)) {
                System.out.println(String.format("ERROR! %s is not a supported architecture for %s platform. Available architectures: %s", architecture, platform.getPair(), String.join(", ", availableArchitectures)));
                System.exit(1);
                return;
            }
            uniqueArchitectures.add(architecture);
        }

        project.setOption("architectures", String.join(",", uniqueArchitectures));

        boolean shouldPublish = getOptionsValue(cmd, 'l', "no").equals("yes");
        project.setOption("liveupdate", shouldPublish ? "true" : "false");

        if (!cmd.hasOption("variant")) {
            if (cmd.hasOption("debug")) {
                System.out.println("WARNING option 'debug' is deprecated, use options 'variant' and 'strip-executable' instead.");
                project.setOption("variant", VARIANT_DEBUG);
            } else {
                project.setOption("variant", VARIANT_RELEASE);
                project.setOption("strip-executable", "true");
            }
        }

        String variant = project.option("variant", VARIANT_RELEASE);
        if (! (variant.equals(VARIANT_DEBUG) || variant.equals(VARIANT_RELEASE) || variant.equals(VARIANT_HEADLESS)) ) {
            System.out.println(String.format("--variant option must be one of %s, %s, or %s", VARIANT_DEBUG, VARIANT_RELEASE, VARIANT_HEADLESS));
            System.exit(1);
            return;
        }

        if (cmd.hasOption("texture-profiles")) {
            // If user tries to set (deprecated) texture-profiles, warn user and set texture-compression instead
            System.out.println("WARNING option 'texture-profiles' is deprecated, use option 'texture-compression' instead.");
            String texCompression = cmd.getOptionValue("texture-profiles");
            if (cmd.hasOption("texture-compression")) {
                texCompression = cmd.getOptionValue("texture-compression");
            }
            project.setOption("texture-compression", texCompression);
        }

        if (cmd.hasOption("archive-resource-padding")) {
            String resourcePaddingStr = cmd.getOptionValue("archive-resource-padding");
            int resourcePadding = 0;
            try {
                resourcePadding = Integer.parseInt(resourcePaddingStr);
            } catch (Exception e) {
                System.out.printf("Could not parse --archive-resource-padding='%s' into a valid integer\n", resourcePaddingStr);
                System.exit(1);
                return;
            }

            if (!isPowerOfTwo(resourcePadding)) {
                System.out.printf("Argument --archive-resource-padding='%s' isn't a power of two\n", resourcePaddingStr);
                System.exit(1);
                return;
            }

            project.setOption("archive-resource-padding", resourcePaddingStr);
        }

        if (project.hasOption("build-artifacts")) {
            String[] validArtifacts = {"engine", "plugins", "library"};
            validateChoicesList(project, "build-artifacts", validArtifacts);
        }
        TimeProfiler.stop();

        boolean ret = true;
        StringBuilder errors = new StringBuilder();

        List<TaskResult> result = new ArrayList<>();
        try {
            result = project.build(new ConsoleProgress(), commands);
        } catch(MultipleCompileException e) {
            errors = parseMultipleException(e, verbose);
            ret = false;
        } catch(CompileExceptionError e) {
            ret = false;
            if (isCause(MultipleCompileException.class, e)) {
                errors = parseMultipleException((MultipleCompileException)e.getCause(), verbose);
            } else {
                throw e;
            }
        }
        for (TaskResult taskResult : result) {
            if (!taskResult.isOk()) {
                ret = false;
                String message = taskResult.getMessage();
                if (message == null || message.isEmpty()) {
                    if (taskResult.getException() != null) {
                        message = taskResult.getException().getMessage();
                    } else {
                        message = "undefined";
                    }
                }
                errors.append(String.format("ERROR %s%s %s\n", taskResult.getTask().input(0),
                        (taskResult.getLineNumber() != -1) ? String.format(":%d", taskResult.getLineNumber()) : "",
                        message));
                if (verbose) {
                    if (taskResult.getException() != null) {
                        errors.append("  ")
                                .append(taskResult.getException().toString())
                                .append("\n");
                        StackTraceElement[] elements = taskResult
                                .getException().getStackTrace();
                        for (StackTraceElement element : elements) {
                            errors.append("  ").append(element.toString())
                                    .append("\n");
                        }
                    }
                }
            }
        }
        if (!ret) {
            System.out.println("\nThe build failed for the following reasons:");
            System.out.println(errors.toString());
        }
        project.dispose();
        System.exit(ret ? 0 : 1);
    }

    private static void logErrorAndExit(Exception e) {
        System.err.println(e.getMessage());
        if (e.getCause() != null) {
            System.err.println("Cause: " + e.getCause());
        }
        logger.severe(e.getMessage(), e);
        System.exit(1);
    }

    public static void main(String[] args) throws IOException, CompileExceptionError, URISyntaxException, LibraryException {
        try {
            mainInternal(args);
        } catch (LibraryException|CompileExceptionError e) {
            logErrorAndExit(e);
        } catch (Exception e) {
            logErrorAndExit(e);
        }
    }

    private static String getOptionsValue(CommandLine cmd, char o, String defaultValue) {
        String value = defaultValue;

        if (cmd.hasOption(o)) {
            value = cmd.getOptionValue(o);
        }
        return value;
    }
}<|MERGE_RESOLUTION|>--- conflicted
+++ resolved
@@ -544,11 +544,8 @@
         // debug options
         addOption(options, null, "debug-ne-upload", false, "Outputs the files sent to build server as upload.zip", false);
         addOption(options, null, "debug-output-spirv", true, "Force build SPIR-V shaders", false);
-<<<<<<< HEAD
         addOption(options, null, "debug-output-hlsl", true, "Force build HLSL shaders", false);
-=======
         addOption(options, null, "debug-output-wgsl", true, "Force build WGSL shaders", false);
->>>>>>> 3c5e8440
 
         return options;
     }
