--- conflicted
+++ resolved
@@ -82,20 +82,13 @@
         String platformString = this.project.getPlatformStrings()[0];
 
         // Include the spir-v flag into the cache key so we can invalidate the output results accordingly
-<<<<<<< HEAD
-        String shaderTypesCacheKey = "output_spirv=" + getOutputSpirvFlag() + ":output_hlsl=" + getOutputHlslFlag();
-        taskBuilder.addOutput(input.changeExt(params.outExt()));
-        taskBuilder.setData(shaderPreprocessor);
-        taskBuilder.addExtraCacheKey(shaderTypesCacheKey);
-=======
         // NOTE: We include the platform string as well for the same reason as spirv, but it doesn't seem to work correctly.
         //       Keeping the build folder and rebuilding for a different platform _should_ invalidate the cache, but it doesn't.
         //       Needs further investigation!
-        String shaderCacheKey = String.format("output_spirv=%s;output_wgsl=%s;platform_key=%s", getOutputSpirvFlag(), getOutputWGSLFlag(), platformString);
+        String shaderCacheKey = String.format("output_spirv=%s;output_hlsl;output_wgsl=%s;platform_key=%s", getOutputSpirvFlag(), getOutputWGSLFlag(),  platformString);
 
         taskBuilder.addOutput(input.changeExt(params.outExt()));
         taskBuilder.addExtraCacheKey(shaderCacheKey);
->>>>>>> 3c5e8440
 
         return taskBuilder.build();
     }
@@ -106,22 +99,15 @@
         return fromProjectOptions || fromProjectProperties;
     }
 
-<<<<<<< HEAD
     private boolean getOutputHlslFlag() {
         return this.project.option("output-hlsl", "false").equals("true");
     }
 
-    static private ShaderDescBuildResult buildResultsToShaderDescBuildResults(ArrayList<ShaderBuildResult> shaderBuildResults, ES2ToES3Converter.ShaderType shaderType) {
-=======
     private boolean getOutputWGSLFlag() {
-        boolean fromProjectOptions    = this.project.option("output-wgsl", "false").equals("true");
-        boolean fromProjectProperties = this.project.getProjectProperties().getBooleanValue("shader", "output_wgsl", false);
-        return fromProjectOptions || fromProjectProperties;
+        return this.project.option("output-output_wgsl", "false").equals("true");
     }
 
     static public ShaderDescBuildResult buildResultsToShaderDescBuildResults(ShaderCompileResult shaderCompileresult, ShaderDesc.ShaderType shaderType) {
->>>>>>> 3c5e8440
-
         ShaderDescBuildResult shaderDescBuildResult = new ShaderDescBuildResult();
         ShaderDesc.Builder shaderDescBuilder = ShaderDesc.newBuilder();
 
@@ -144,7 +130,39 @@
         return shaderDescBuildResult;
     }
 
-    public ShaderDescBuildResult makeShaderDesc(String resourceOutputPath, ShaderPreprocessor shaderPreprocessor, ShaderDesc.ShaderType shaderType, String platform, boolean outputSpirv, boolean outputWGSL) throws IOException, CompileExceptionError {
+    // Generate a texture array variant builder, but only if necessary
+    static private ShaderBuildResult getGLSLVariantTextureArrayBuilder(String source, ES2ToES3Converter.ShaderType shaderType, ShaderDesc.Language shaderLanguage, boolean isDebug, int maxPageCount) throws IOException, CompileExceptionError {
+        Common.GLSLCompileResult variantCompileResult = buildGLSLVariantTextureArray(source, shaderType, shaderLanguage, isDebug, maxPageCount);
+
+        // make a builder if the array transformation has picked up any array samplers
+        if (variantCompileResult.arraySamplers.length > 0) {
+            ShaderBuildResult buildResult = ShaderCompilerHelpers.makeShaderBuilderFromGLSLSource(variantCompileResult.source, shaderLanguage);
+            assert(buildResult != null);
+            buildResult.shaderBuilder.setVariantTextureArray(true);
+            return buildResult;
+        }
+
+        return null;
+    }
+
+    // Called from editor for producing a ShaderDesc with a list of finalized shaders,
+    // fully transformed from source to context shaders based on a list of languages
+    static public ShaderDescBuildResult makeShaderDescWithVariants(String resourceOutputPath, String shaderSource, ES2ToES3Converter.ShaderType shaderType,
+            ShaderDesc.Language[] shaderLanguages, int maxPageCount) throws IOException, CompileExceptionError {
+
+        ArrayList<ShaderBuildResult> shaderBuildResults = ShaderCompilers.getBaseShaderBuildResults(resourceOutputPath, shaderSource, shaderType, shaderLanguages, "", false, true);
+
+        for (ShaderDesc.Language shaderLanguage : shaderLanguages) {
+            if (VariantTextureArrayFallback.isRequired(shaderLanguage)) {
+                shaderBuildResults.add(getGLSLVariantTextureArrayBuilder(shaderSource, shaderType, shaderLanguage, true, maxPageCount));
+            }
+        }
+
+        return buildResultsToShaderDescBuildResults(shaderBuildResults, shaderType);
+    }
+
+    // Called from bob
+    public ShaderDescBuildResult makeShaderDesc(String resourceOutputPath, ShaderPreprocessor shaderPreprocessor, ShaderDesc.ShaderType shaderType, String platform, boolean outputSpirv, boolean outputHlsl, boolean outputWGSL) throws IOException, CompileExceptionError {
         Platform platformKey = Platform.get(platform);
         if(platformKey == null) {
             throw new CompileExceptionError("Unknown platform for shader program '" + resourceOutputPath + "'': " + platform);
@@ -152,7 +170,7 @@
 
         String finalShaderSource                 = shaderPreprocessor.getCompiledSource();
         IShaderCompiler shaderCompiler           = project.getShaderCompiler(platformKey);
-        ShaderCompileResult shaderCompilerResult = shaderCompiler.compile(finalShaderSource, shaderType, resourceOutputPath, outputSpirv, outputWGSL);
+        ShaderCompileResult shaderCompilerResult = shaderCompiler.compile(finalShaderSource, shaderType, resourceOutputPath, outputSpirv, outputHlsl, outputWGSL);
         return buildResultsToShaderDescBuildResults(shaderCompilerResult, shaderType);
     }
 
@@ -166,11 +184,12 @@
     }
 
     public ShaderDesc getCompiledShaderDesc(Task task, ShaderDesc.ShaderType shaderType) throws IOException, CompileExceptionError {
-        boolean outputSpirv                   = getOutputSpirvFlag();
-        boolean outputWGSL                    = getOutputWGSLFlag();
-        String resourceOutputPath             = task.getOutputs().get(0).getPath();
-
-        ShaderDescBuildResult shaderDescBuildResult = makeShaderDesc(resourceOutputPath, shaderPreprocessor, shaderType, this.project.getPlatformStrings()[0], outputSpirv, outputWGSL);
+        boolean outputSpirv       = getOutputSpirvFlag();
+        boolean outputHlsl        = getOutputHlslFlag();
+        boolean outputWGSL        = getOutputWGSLFlag();
+        String resourceOutputPath = task.getOutputs().get(0).getPath();
+
+        ShaderDescBuildResult shaderDescBuildResult = makeShaderDesc(resourceOutputPath, shaderPreprocessor, shaderType, this.project.getPlatformStrings()[0], outputSpirv, outputHlsl, outputWGSL);
 
         handleShaderDescBuildResult(shaderDescBuildResult, resourceOutputPath);
 
@@ -206,20 +225,6 @@
         return new ShaderProgramBuilder.ShaderBuildResult(builder);
     }
 
-<<<<<<< HEAD
-    // Called from bob
-    public ShaderDescBuildResult makeShaderDesc(String resourceOutputPath, ShaderPreprocessor shaderPreprocessor, ES2ToES3Converter.ShaderType shaderType,
-            String platform, boolean isDebug, boolean outputSpirv, boolean outputHlsl, boolean softFail) throws IOException, CompileExceptionError {
-        Platform platformKey = Platform.get(platform);
-        if(platformKey == null) {
-            throw new CompileExceptionError("Unknown platform for shader program '" + resourceOutputPath + "'': " + platform);
-        }
-
-        String finalShaderSource                          = shaderPreprocessor.getCompiledSource();
-        IShaderCompiler shaderCompiler                    = project.getShaderCompiler(platformKey);
-        ArrayList<ShaderBuildResult> shaderCompilerResult = shaderCompiler.compile(finalShaderSource, shaderType, resourceOutputPath, resourceOutputPath, isDebug, outputSpirv, outputHlsl, false);
-        return buildResultsToShaderDescBuildResults(shaderCompilerResult, shaderType);
-=======
     static public ShaderDesc.ResourceType.Builder getResourceTypeBuilder(ArrayList<SPIRVReflector.ResourceType> types, String typeName) {
         ShaderDesc.ResourceType.Builder resourceTypeBuilder = ShaderDesc.ResourceType.newBuilder();
         ShaderDesc.ShaderDataType knownType = Common.stringTypeToShaderType(typeName);
@@ -233,7 +238,6 @@
         }
 
         return resourceTypeBuilder;
->>>>>>> 3c5e8440
     }
 
     static public ShaderDesc.ResourceBinding.Builder SPIRVResourceToResourceBindingBuilder(ArrayList<SPIRVReflector.ResourceType> types, SPIRVReflector.Resource res) {
@@ -294,19 +298,6 @@
             builder.addUniformBuffers(resourceBindingBuilder);
         }
 
-<<<<<<< HEAD
-    public ShaderDesc getCompiledShaderDesc(Task<ShaderPreprocessor> task, ES2ToES3Converter.ShaderType shaderType)
-            throws IOException, CompileExceptionError {
-        IResource in                          = task.input(0);
-        ShaderPreprocessor shaderPreprocessor = task.getData();
-        boolean isDebug                       = (this.project.hasOption("debug") || (this.project.option("variant", Bob.VARIANT_RELEASE) != Bob.VARIANT_RELEASE));
-        boolean outputSpirv                   = getOutputSpirvFlag();
-        boolean outputHlsl                    = getOutputHlslFlag();
-        String resourceOutputPath             = task.getOutputs().get(0).getPath();
-
-        ShaderDescBuildResult shaderDescBuildResult = makeShaderDesc(resourceOutputPath, shaderPreprocessor,
-            shaderType, this.project.getPlatformStrings()[0], isDebug, outputSpirv, outputHlsl, false);
-=======
         for (SPIRVReflector.Resource ssbo : ssbos) {
             ShaderDesc.ResourceBinding.Builder resourceBindingBuilder = SPIRVResourceToResourceBindingBuilder(types, ssbo);
             builder.addStorageBuffers(resourceBindingBuilder);
@@ -316,7 +307,6 @@
             ShaderDesc.ResourceBinding.Builder resourceBindingBuilder = SPIRVResourceToResourceBindingBuilder(types, texture);
             builder.addTextures(resourceBindingBuilder);
         }
->>>>>>> 3c5e8440
 
         for (SPIRVReflector.ResourceType type : types) {
             ShaderDesc.ResourceTypeInfo.Builder resourceTypeInfoBuilder = ShaderDesc.ResourceTypeInfo.newBuilder();
@@ -374,21 +364,8 @@
             ShaderPreprocessor shaderPreprocessor = new ShaderPreprocessor(this.project, args[0], source);
             String finalShaderSource              = shaderPreprocessor.getCompiledSource();
 
-<<<<<<< HEAD
-            boolean outputSpirv = true;
-            boolean outputHlsl = true;
-            boolean softFail = false;
-
-            ShaderDescBuildResult shaderDescBuildResult = makeShaderDesc(args[1], shaderPreprocessor,
-                shaderType, cmd.getOptionValue("platform", ""),
-                cmd.getOptionValue("variant", "").equals("debug") ? true : false,
-                outputSpirv, outputHlsl, softFail);
-
-            handleShaderDescBuildResult(shaderDescBuildResult, args[1]);
-=======
-            ShaderCompileResult shaderCompilerResult = shaderCompiler.compile(finalShaderSource, shaderType, args[1], true, true);
+            ShaderCompileResult shaderCompilerResult = shaderCompiler.compile(finalShaderSource, shaderType, args[1], true, true, true);
             ShaderDescBuildResult shaderDescResult = buildResultsToShaderDescBuildResults(shaderCompilerResult, shaderType);
->>>>>>> 3c5e8440
 
             shaderDescResult.shaderDesc.writeTo(os);
         }
