--- conflicted
+++ resolved
@@ -638,7 +638,6 @@
         platformFolderAlternatives = new ArrayList<>(set);
 
         // Project specific bundle resources
-<<<<<<< HEAD
         for (String bundleResourcesPath : getBundleResourcePaths(project)) {
             if (bundleResourcesPath.length() > 0) {
                 for (String platformAlt : platformFolderAlternatives) {
@@ -646,13 +645,6 @@
                     Map<String, IResource> projectBundleResources = ExtenderUtil.collectResources(project, path, bundleExcludeList);
                     mergeBundleMap(androidResources, projectBundleResources);
                 }
-=======
-        String bundleResourcesPath = project.getProjectProperties().getStringValue("project", "bundle_resources", "").trim();
-        if (bundleResourcesPath.length() > 0) {
-            for (String platformAlt : platformFolderAlternatives) {
-                Map<String, IResource> projectBundleResources = ExtenderUtil.collectResources(project, FilenameUtils.concat(bundleResourcesPath, platformAlt + "/res/"), bundleExcludeList);
-                mergeBundleMap(androidResources, projectBundleResources);
->>>>>>> 046812e7
             }
         }
 
@@ -660,12 +652,8 @@
         List<String> extensionFolders = getExtensionFolders(project);
         for (String extension : extensionFolders) {
             for (String platformAlt : platformFolderAlternatives) {
-<<<<<<< HEAD
                 String path = FilenameUtils.concat("/" + extension, "res/" + platformAlt);
                 Map<String, IResource> extensionBundleResources = ExtenderUtil.collectResources(project, path, bundleExcludeList);
-=======
-                Map<String, IResource> extensionBundleResources = ExtenderUtil.collectResources(project, FilenameUtils.concat("/" + extension, "res/" + platformAlt + "/res/"), bundleExcludeList);
->>>>>>> 046812e7
                 mergeBundleMap(androidResources, extensionBundleResources);
             }
         }
