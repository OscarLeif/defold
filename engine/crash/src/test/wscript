--- conflicted
+++ resolved
@@ -5,13 +5,10 @@
 new_copy_task('luascript', '.lua', '.luac')
 
 def build(bld):
-<<<<<<< HEAD
     libs = 'SCRIPT GTEST EXTENSION THREAD RESOURCE DDF DLIB LUA SCRIPT PLATFORM_SYS PLATFORM_SOCKET'
-=======
-    libs = 'SCRIPT GTEST EXTENSION THREAD RESOURCE DDF DLIB LUA SCRIPT'
     if 'android' in bld.env['PLATFORM']:
         libs += ' UNWIND'
->>>>>>> 23d16133
+
     test_crash = bld.new_task_gen(features = 'cxx cprogram test',
                                      includes = '..',
                                      uselib = libs,
