// Copyright 2020-2024 The Defold Foundation
// Copyright 2014-2020 King
// Copyright 2009-2014 Ragnar Svensson, Christian Murray
// Licensed under the Defold License version 1.0 (the "License"); you may not use
// this file except in compliance with the License.
//
// You may obtain a copy of the License, together with FAQs at
// https://www.defold.com/license
//
// Unless required by applicable law or agreed to in writing, software distributed
// under the License is distributed on an "AS IS" BASIS, WITHOUT WARRANTIES OR
// CONDITIONS OF ANY KIND, either express or implied. See the License for the
// specific language governing permissions and limitations under the License.

#include <assert.h>

#include <dlib/platform.h>
#include <dlib/log.h>

#include <glfw/glfw.h>

#include <dlib/platform.h>
#include <dlib/log.h>
#include <dlib/array.h>
#include <dlib/math.h>

#include "platform_window.h"
#include "platform_window_constants.h"

namespace dmPlatform
{
    struct Window
    {
        WindowResizeCallback          m_ResizeCallback;
        void*                         m_ResizeCallbackUserData;
        WindowCloseCallback           m_CloseCallback;
        void*                         m_CloseCallbackUserData;
        WindowFocusCallback           m_FocusCallback;
        void*                         m_FocusCallbackUserData;
        WindowIconifyCallback         m_IconifyCallback;
        void*                         m_IconifyCallbackUserData;
        WindowAddKeyboardCharCallback m_AddKeyboarCharCallBack;
        void*                         m_AddKeyboarCharCallBackUserData;
        WindowSetMarkedTextCallback   m_SetMarkedTextCallback;
        void*                         m_SetMarkedTextCallbackUserData;
        WindowDeviceChangedCallback   m_DeviceChangedCallback;
        void*                         m_DeviceChangedCallbackUserData;
        WindowGamepadEventCallback    m_GamepadEventCallback;
        void*                         m_GamepadEventCallbackUserData;
        dmArray<GLFWTouch>            m_TouchData;
        int32_t                       m_Width;
        int32_t                       m_Height;
        uint32_t                      m_Samples               : 8;
        uint32_t                      m_WindowOpened          : 1;
        uint32_t                      m_SwapIntervalSupported : 1;
        uint32_t                      m_HighDPI               : 1;
    };

    // Needed by glfw2.7
    static Window* g_Window = 0;

    static void OnWindowResize(int width, int height)
    {
        assert(g_Window);
        g_Window->m_Width  = (uint32_t) width;
        g_Window->m_Height = (uint32_t) height;

        if (g_Window->m_ResizeCallback != 0x0)
        {
            g_Window->m_ResizeCallback(g_Window->m_ResizeCallbackUserData, (uint32_t)width, (uint32_t)height);
        }
    }

    static int OnWindowClose()
    {
        assert(g_Window);
        if (g_Window->m_CloseCallback != 0x0)
        {
            return g_Window->m_CloseCallback(g_Window->m_CloseCallbackUserData);
        }
        // Close by default
        return 1;
    }

    static void OnWindowFocus(int focus)
    {
        assert(g_Window);
        if (g_Window->m_FocusCallback != 0x0)
        {
            g_Window->m_FocusCallback(g_Window->m_FocusCallbackUserData, focus);
        }
    }

    static void OnWindowIconify(int iconify)
    {
        assert(g_Window);
        if (g_Window->m_IconifyCallback != 0x0)
        {
            g_Window->m_IconifyCallback(g_Window->m_IconifyCallbackUserData, iconify);
        }
    }

    static void OnAddCharacterCallback(int chr, int _)
    {
        if (g_Window->m_AddKeyboarCharCallBack)
        {
            g_Window->m_AddKeyboarCharCallBack(g_Window->m_AddKeyboarCharCallBackUserData, chr);
        }
    }

    static void OnMarkedTextCallback(char* text)
    {
        if (g_Window->m_SetMarkedTextCallback)
        {
            g_Window->m_SetMarkedTextCallback(g_Window->m_SetMarkedTextCallbackUserData, text);
        }
    }

    static void OnDeviceChangedCallback(int status)
    {
        if (g_Window->m_DeviceChangedCallback)
        {
            g_Window->m_DeviceChangedCallback(g_Window->m_DeviceChangedCallbackUserData, status);
        }
    }

    static void OnGamepad(int gamepad_id, int connected)
    {
        if (g_Window->m_GamepadEventCallback)
        {
            g_Window->m_GamepadEventCallback(g_Window->m_GamepadEventCallbackUserData, gamepad_id, connected ? GAMEPAD_EVENT_CONNECTED : GAMEPAD_EVENT_DISCONNECTED);
        }
    }

    HWindow NewWindow()
    {
        if (g_Window == 0)
        {
            Window* wnd = new Window;
            memset(wnd, 0, sizeof(Window));

            if (glfwInit() == GL_FALSE)
            {
                dmLogError("Could not initialize glfw.");
                return 0;
            }

            g_Window = wnd;

            return wnd;
        }

        return 0;
    }

    static PlatformResult OpenWindowOpenGL(Window* wnd, const WindowParams& params)
    {
        if (params.m_HighDPI)
        {
            glfwOpenWindowHint(GLFW_WINDOW_HIGH_DPI, 1);
        }

        glfwOpenWindowHint(GLFW_CLIENT_API, GLFW_OPENGL_API);
        glfwOpenWindowHint(GLFW_FSAA_SAMPLES, params.m_Samples);

#if defined(ANDROID)
        // Seems to work fine anyway without any hints
        // which is good, since we want to fallback from OpenGLES 3 to 2
#elif defined(__linux__)
        glfwOpenWindowHint(GLFW_OPENGL_VERSION_MAJOR, 3);
        glfwOpenWindowHint(GLFW_OPENGL_VERSION_MINOR, 3);
#elif defined(_WIN32)
        glfwOpenWindowHint(GLFW_OPENGL_VERSION_MAJOR, 3);
        glfwOpenWindowHint(GLFW_OPENGL_VERSION_MINOR, 3);
#elif defined(__MACH__)
        glfwOpenWindowHint(GLFW_OPENGL_VERSION_MAJOR, 3);
    #if defined(DM_PLATFORM_IOS)
        glfwOpenWindowHint(GLFW_OPENGL_VERSION_MINOR, 0); // 3.0 on iOS
    #else
        glfwOpenWindowHint(GLFW_OPENGL_VERSION_MINOR, 2); // 3.2 on macOS (actually picks 4.1 anyways)
    #endif
#endif

        bool is_desktop = false;
#if defined(DM_PLATFORM_WINDOWS) || (defined(DM_PLATFORM_LINUX) && !defined(ANDROID)) || defined(DM_PLATFORM_MACOS)
        is_desktop = true;
#endif
        if (is_desktop) {
            glfwOpenWindowHint(GLFW_OPENGL_FORWARD_COMPAT, GL_TRUE);
            glfwOpenWindowHint(GLFW_OPENGL_PROFILE, GLFW_OPENGL_CORE_PROFILE);
        }

        int mode = GLFW_WINDOW;
        if (params.m_Fullscreen)
        {
            mode = GLFW_FULLSCREEN;
        }
        if (!glfwOpenWindow(params.m_Width, params.m_Height, 8, 8, 8, 8, 32, 8, mode))
        {
            if (is_desktop)
            {
                dmLogWarning("Trying OpenGL 3.1 compat mode");

                // Try a second time, this time without core profile, and lower the minor version.
                // And GLFW clears hints, so we have to set them again.
                if (params.m_HighDPI)
                {
                    glfwOpenWindowHint(GLFW_WINDOW_HIGH_DPI, 1);
                }
                glfwOpenWindowHint(GLFW_CLIENT_API, GLFW_OPENGL_API);
                glfwOpenWindowHint(GLFW_FSAA_SAMPLES, params.m_Samples);

                // We currently cannot go lower since we support shader model 140
                glfwOpenWindowHint(GLFW_OPENGL_VERSION_MAJOR, 3);
                glfwOpenWindowHint(GLFW_OPENGL_VERSION_MINOR, 1);

                glfwOpenWindowHint(GLFW_OPENGL_FORWARD_COMPAT, GL_TRUE);

                if (!glfwOpenWindow(params.m_Width, params.m_Height, 8, 8, 8, 8, 32, 8, mode))
                {
                    return PLATFORM_RESULT_WINDOW_OPEN_ERROR;
                }
            }
            else
            {
                return PLATFORM_RESULT_WINDOW_OPEN_ERROR;
            }
        }

        wnd->m_SwapIntervalSupported = 1;

        return PLATFORM_RESULT_OK;
    }

<<<<<<< HEAD
    PlatformResult OpenWindowNoAPI(Window* wnd, const WindowParams& params)
=======
    static PlatformResult OpenWindowVulkan(Window* wnd, const WindowParams& params)
>>>>>>> 5b51227a
    {
        glfwOpenWindowHint(GLFW_CLIENT_API,   GLFW_NO_API);
        glfwOpenWindowHint(GLFW_FSAA_SAMPLES, params.m_Samples);

        int mode = params.m_Fullscreen ? GLFW_FULLSCREEN : GLFW_WINDOW;

        if (!glfwOpenWindow(params.m_Width, params.m_Height, 8, 8, 8, 8, 32, 8, mode))
        {
            return PLATFORM_RESULT_WINDOW_OPEN_ERROR;
        }

        return PLATFORM_RESULT_OK;
    }

    PlatformResult OpenWindow(HWindow window, const WindowParams& params)
    {
        if (window->m_WindowOpened)
        {
            return PLATFORM_RESULT_WINDOW_ALREADY_OPENED;
        }

        PlatformResult res = PLATFORM_RESULT_WINDOW_OPEN_ERROR;

        switch(params.m_GraphicsApi)
        {
            case PLATFORM_GRAPHICS_API_OPENGL:
                res = OpenWindowOpenGL(window, params);
                break;
            case PLATFORM_GRAPHICS_API_VULKAN:
            case PLATFORM_GRAPHICS_API_DIRECTX:
                res = OpenWindowNoAPI(window, params);
                break;
            default: assert(0);
        }

        if (res == PLATFORM_RESULT_OK)
        {
            glfwSetWindowBackgroundColor(params.m_BackgroundColor);
            glfwSetWindowSizeCallback(OnWindowResize);
            glfwSetWindowCloseCallback(OnWindowClose);
            glfwSetWindowFocusCallback(OnWindowFocus);
            glfwSetWindowIconifyCallback(OnWindowIconify);
            glfwSetGamepadCallback(OnGamepad);
            glfwSwapInterval(1);
            glfwGetWindowSize(&window->m_Width, &window->m_Height);

        #if !defined(__EMSCRIPTEN__)
            glfwSetWindowTitle(params.m_Title);
        #endif

            if (glfwSetCharCallback(OnAddCharacterCallback) == 0)
            {
                dmLogFatal("could not set glfw char callback.");
            }
            if (glfwSetMarkedTextCallback(OnMarkedTextCallback) == 0)
            {
                dmLogFatal("could not set glfw marked text callback.");
            }
            if (glfwSetDeviceChangedCallback(OnDeviceChangedCallback) == 0)
            {
                dmLogFatal("coult not set glfw gamepad connection callback.");
            }

            // These callback pointers are set on the window AFTER the glfw callbacks have been set,
            // This is to make sure glfw don't call any of the callbacks before everything has been setup in the engine
            window->m_ResizeCallback          = params.m_ResizeCallback;
            window->m_ResizeCallbackUserData  = params.m_ResizeCallbackUserData;
            window->m_CloseCallback           = params.m_CloseCallback;
            window->m_CloseCallbackUserData   = params.m_CloseCallbackUserData;
            window->m_FocusCallback           = params.m_FocusCallback;
            window->m_FocusCallbackUserData   = params.m_FocusCallbackUserData;
            window->m_IconifyCallback         = params.m_IconifyCallback;
            window->m_IconifyCallbackUserData = params.m_IconifyCallbackUserData;
            window->m_HighDPI                 = params.m_HighDPI;
            window->m_Samples                 = params.m_Samples;

            window->m_WindowOpened = 1;
        }

        return res;
    }

    void CloseWindow(HWindow window)
    {
        glfwCloseWindow();
    }

    void DeleteWindow(HWindow window)
    {
        delete window;
        g_Window = 0;

        glfwTerminate();
    }

    void SetWindowSize(HWindow window, uint32_t width, uint32_t height)
    {
        glfwSetWindowSize((int)width, (int)height);
        int window_width, window_height;
        glfwGetWindowSize(&window_width, &window_height);
        window->m_Width  = window_width;
        window->m_Height = window_height;

        // The callback is not called from glfw when the size is set manually
        if (window->m_ResizeCallback)
        {
            window->m_ResizeCallback(window->m_ResizeCallbackUserData, window_width, window_height);
        }
    }

    uint32_t GetWindowWidth(HWindow window)
    {
        return (uint32_t) window->m_Width;
    }
    uint32_t GetWindowHeight(HWindow window)
    {
        return (uint32_t) window->m_Height;
    }

    static int WindowStateToGLFW(WindowState state)
    {
        switch(state)
        {
            case WINDOW_STATE_OPENED:           return 0x00020001;
            case WINDOW_STATE_ACTIVE:           return 0x00020002;
            case WINDOW_STATE_ICONIFIED:        return 0x00020003;
            case WINDOW_STATE_ACCELERATED:      return 0x00020004;
            case WINDOW_STATE_RED_BITS:         return 0x00020005;
            case WINDOW_STATE_GREEN_BITS:       return 0x00020006;
            case WINDOW_STATE_BLUE_BITS:        return 0x00020007;
            case WINDOW_STATE_ALPHA_BITS:       return 0x00020008;
            case WINDOW_STATE_DEPTH_BITS:       return 0x00020009;
            case WINDOW_STATE_STENCIL_BITS:     return 0x0002000A;
            case WINDOW_STATE_REFRESH_RATE:     return 0x0002000B;
            case WINDOW_STATE_ACCUM_RED_BITS:   return 0x0002000C;
            case WINDOW_STATE_ACCUM_GREEN_BITS: return 0x0002000D;
            case WINDOW_STATE_ACCUM_BLUE_BITS:  return 0x0002000E;
            case WINDOW_STATE_ACCUM_ALPHA_BITS: return 0x0002000F;
            case WINDOW_STATE_AUX_BUFFERS:      return 0x00020010;
            case WINDOW_STATE_STEREO:           return 0x00020011;
            case WINDOW_STATE_WINDOW_NO_RESIZE: return 0x00020012;
            case WINDOW_STATE_FSAA_SAMPLES:     return 0x00020013;
            default:assert(0);break;
        }
        return -1;
    }

    #ifndef __EMSCRIPTEN__
        #define GLFW_AUX_CONTEXT_SUPPORTED
    #endif

    static inline int32_t QueryAuxContextImpl()
    {
    #if defined(GLFW_AUX_CONTEXT_SUPPORTED)
        return glfwQueryAuxContext();
    #else
        return 0;
    #endif
    }

    void* AcquireAuxContext(HWindow window)
    {
    #if defined(GLFW_AUX_CONTEXT_SUPPORTED)
        return glfwAcquireAuxContext();
    #else
        return 0;
    #endif
    }

    void UnacquireAuxContext(HWindow window, void* aux_context)
    {
    #if defined(GLFW_AUX_CONTEXT_SUPPORTED)
        glfwUnacquireAuxContext(aux_context);
    #endif
    }

    #undef GLFW_AUX_CONTEXT_SUPPORTED

    uint32_t GetWindowStateParam(HWindow window, WindowState state)
    {
        switch(state)
        {
            case WINDOW_STATE_REFRESH_RATE: return glfwGetWindowRefreshRate();
            case WINDOW_STATE_SAMPLE_COUNT: return window->m_Samples;
            case WINDOW_STATE_HIGH_DPI:     return window->m_HighDPI;
            case WINDOW_STATE_AUX_CONTEXT:  return QueryAuxContextImpl();
            default:break;
        }

        return window->m_WindowOpened ? glfwGetWindowParam(WindowStateToGLFW(state)) : 0;
    }

    void IconifyWindow(HWindow window)
    {
        if (window->m_WindowOpened)
        {
            glfwIconifyWindow();
        }
    }

    float GetDisplayScaleFactor(HWindow window)
    {
        return glfwGetDisplayScaleFactor();
    }

    uintptr_t GetProcAddress(HWindow window, const char* proc_name)
    {
        return (uintptr_t) glfwGetProcAddress(proc_name);
    }

    void SetSwapInterval(HWindow window, uint32_t swap_interval)
    {
        if (window->m_SwapIntervalSupported)
        {
            glfwSwapInterval(swap_interval);
        }
    }

    bool GetAcceleration(HWindow window, float* x, float* y, float* z)
    {
        return glfwGetAcceleration(x,y,z);
    }

    uint32_t GetTouchData(HWindow window, TouchData* touch_data, uint32_t touch_data_count)
    {
        int32_t touch_count = 0;

        if (window->m_TouchData.Capacity() < touch_data_count)
        {
            window->m_TouchData.SetCapacity(touch_data_count);
            window->m_TouchData.SetSize(touch_data_count);
        }

        glfwGetTouch(window->m_TouchData.Begin(), touch_data_count, &touch_count);

        for (int i = 0; i < touch_count; ++i)
        {
            touch_data[i].m_TapCount = window->m_TouchData[i].TapCount;
            touch_data[i].m_Phase    = window->m_TouchData[i].Phase;
            touch_data[i].m_X        = window->m_TouchData[i].X;
            touch_data[i].m_Y        = window->m_TouchData[i].Y;
            touch_data[i].m_DX       = window->m_TouchData[i].DX;
            touch_data[i].m_DY       = window->m_TouchData[i].DY;
            touch_data[i].m_Id       = window->m_TouchData[i].Id;
        }

        return (uint32_t) touch_count;
    }

    int32_t GetKey(HWindow window, int32_t code)
    {
         return glfwGetKey(code);
    }

    int32_t GetMouseButton(HWindow window, int32_t button)
    {
        return glfwGetMouseButton(button);
    }

    int32_t GetMouseWheel(HWindow window)
    {
        return glfwGetMouseWheel();
    }

    void GetMousePosition(HWindow window, int32_t* x, int32_t* y)
    {
        glfwGetMousePos(x, y);
    }

    void SetDeviceState(HWindow window, DeviceState state, bool op1)
    {
        SetDeviceState(window, state, op1, false);
    }

    void SetDeviceState(HWindow window, DeviceState state, bool op1, bool op2)
    {
        switch(state)
        {
            case DEVICE_STATE_CURSOR:
                if (op1)
                    glfwEnable(GLFW_MOUSE_CURSOR);
                else
                    glfwDisable(GLFW_MOUSE_CURSOR);
                break;
            case DEVICE_STATE_ACCELEROMETER:
                if (op1)
                    glfwAccelerometerEnable();
                break;
            case DEVICE_STATE_KEYBOARD_DEFAULT:
                glfwShowKeyboard(op1, GLFW_KEYBOARD_DEFAULT, op2);
                break;
            case DEVICE_STATE_KEYBOARD_NUMBER_PAD:
                glfwShowKeyboard(op1, GLFW_KEYBOARD_NUMBER_PAD, op2);
                break;
            case DEVICE_STATE_KEYBOARD_EMAIL:
                glfwShowKeyboard(op1, GLFW_KEYBOARD_EMAIL, op2);
                break;
            case DEVICE_STATE_KEYBOARD_PASSWORD:
                glfwShowKeyboard(op1, GLFW_KEYBOARD_PASSWORD, op2);
                break;
            case DEVICE_STATE_KEYBOARD_RESET:
                glfwResetKeyboard();
                break;
            default:break;
        }
    }

    bool GetDeviceState(HWindow window, DeviceState state)
    {
        return GetDeviceState(window, state, 0);
    }

    bool GetDeviceState(HWindow window, DeviceState state, int32_t op1)
    {
        switch(state)
        {
            case DEVICE_STATE_CURSOR_LOCK:      return glfwGetMouseLocked();
            case DEVICE_STATE_JOYSTICK_PRESENT: return glfwGetJoystickParam(op1, GLFW_PRESENT);
            default:break;
        }
        dmLogWarning("Unable to get device state (%d), unknown state.", (int) state);
        return false;
    }

    const char* GetJoystickDeviceName(HWindow window, uint32_t joystick_index)
    {
        char* device_name;
        glfwGetJoystickDeviceId(joystick_index, &device_name);
        return (const char*) device_name;
    }

    uint32_t GetJoystickAxes(HWindow window, uint32_t joystick_index, float* values, uint32_t values_capacity)
    {
        uint32_t count = dmMath::Min(glfwGetJoystickParam(joystick_index, GLFW_AXES), (int) values_capacity);
        glfwGetJoystickPos(joystick_index, values, count);
        return count;
    }

    uint32_t GetJoystickHats(HWindow window, uint32_t joystick_index, uint8_t* values, uint32_t values_capacity)
    {
        uint32_t count = dmMath::Min(glfwGetJoystickParam(joystick_index, GLFW_HATS), (int) values_capacity);
        glfwGetJoystickHats(joystick_index, values, count);
        return count;
    }

    uint32_t GetJoystickButtons(HWindow window, uint32_t joystick_index, uint8_t* values, uint32_t values_capacity)
    {
        uint32_t count = dmMath::Min(glfwGetJoystickParam(joystick_index, GLFW_BUTTONS), (int) values_capacity);
        glfwGetJoystickButtons(joystick_index, values, count);
        return count;
    }

    int32_t TriggerCloseCallback(HWindow window)
    {
        if (window->m_CloseCallback)
        {
            return window->m_CloseCallback(window->m_CloseCallbackUserData);
        }
        return 0;
    }

    void PollEvents(HWindow window)
    {
        // NOTE: GLFW_AUTO_POLL_EVENTS might be enabled but an application shouldn't have rely on
        // running glfwSwapBuffers for event queue polling
        // Accessing OpenGL isn't permitted on iOS when the application is transitioning to resumed mode either
        glfwPollEvents();
    }

    void SwapBuffers(HWindow window)
    {
        glfwSwapBuffers();
    }

    void SetKeyboardCharCallback(HWindow window, WindowAddKeyboardCharCallback cb, void* user_data)
    {
        window->m_AddKeyboarCharCallBack         = cb;
        window->m_AddKeyboarCharCallBackUserData = user_data;
    }

    void SetKeyboardMarkedTextCallback(HWindow window, WindowSetMarkedTextCallback cb, void* user_data)
    {
        window->m_SetMarkedTextCallback         = cb;
        window->m_SetMarkedTextCallbackUserData = user_data;
    }

    void SetKeyboardDeviceChangedCallback(HWindow window, WindowDeviceChangedCallback cb, void* user_data)
    {
        window->m_DeviceChangedCallback         = cb;
        window->m_DeviceChangedCallbackUserData = user_data;
    }

    void SetGamepadEventCallback(HWindow window, WindowGamepadEventCallback cb, void* user_data)
    {
        window->m_GamepadEventCallback         = cb;
        window->m_GamepadEventCallbackUserData = user_data;
    }

    const char** VulkanGetRequiredInstanceExtensions(uint32_t* count)
    {
        *count = 0;
        return 0;
    }

    int32_t OpenGLGetDefaultFramebufferId()
    {
        return glfwGetDefaultFramebuffer();
    }

    const int PLATFORM_KEY_START           = 0;
    const int PLATFORM_JOYSTICK_LAST       = GLFW_JOYSTICK_LAST;
    const int PLATFORM_KEY_ESC             = GLFW_KEY_ESC;
    const int PLATFORM_KEY_F1              = GLFW_KEY_F1;
    const int PLATFORM_KEY_F2              = GLFW_KEY_F2;
    const int PLATFORM_KEY_F3              = GLFW_KEY_F3;
    const int PLATFORM_KEY_F4              = GLFW_KEY_F4;
    const int PLATFORM_KEY_F5              = GLFW_KEY_F5;
    const int PLATFORM_KEY_F6              = GLFW_KEY_F6;
    const int PLATFORM_KEY_F7              = GLFW_KEY_F7;
    const int PLATFORM_KEY_F8              = GLFW_KEY_F8;
    const int PLATFORM_KEY_F9              = GLFW_KEY_F9;
    const int PLATFORM_KEY_F10             = GLFW_KEY_F10;
    const int PLATFORM_KEY_F11             = GLFW_KEY_F11;
    const int PLATFORM_KEY_F12             = GLFW_KEY_F12;
    const int PLATFORM_KEY_UP              = GLFW_KEY_UP;
    const int PLATFORM_KEY_DOWN            = GLFW_KEY_DOWN;
    const int PLATFORM_KEY_LEFT            = GLFW_KEY_LEFT;
    const int PLATFORM_KEY_RIGHT           = GLFW_KEY_RIGHT;
    const int PLATFORM_KEY_LSHIFT          = GLFW_KEY_LSHIFT;
    const int PLATFORM_KEY_RSHIFT          = GLFW_KEY_RSHIFT;
    const int PLATFORM_KEY_LCTRL           = GLFW_KEY_LCTRL;
    const int PLATFORM_KEY_RCTRL           = GLFW_KEY_RCTRL;
    const int PLATFORM_KEY_LALT            = GLFW_KEY_LALT;
    const int PLATFORM_KEY_RALT            = GLFW_KEY_RALT;
    const int PLATFORM_KEY_TAB             = GLFW_KEY_TAB;
    const int PLATFORM_KEY_ENTER           = GLFW_KEY_ENTER;
    const int PLATFORM_KEY_BACKSPACE       = GLFW_KEY_BACKSPACE;
    const int PLATFORM_KEY_INSERT          = GLFW_KEY_INSERT;
    const int PLATFORM_KEY_DEL             = GLFW_KEY_DEL;
    const int PLATFORM_KEY_PAGEUP          = GLFW_KEY_PAGEUP;
    const int PLATFORM_KEY_PAGEDOWN        = GLFW_KEY_PAGEDOWN;
    const int PLATFORM_KEY_HOME            = GLFW_KEY_HOME;
    const int PLATFORM_KEY_END             = GLFW_KEY_END;
    const int PLATFORM_KEY_KP_0            = GLFW_KEY_KP_0;
    const int PLATFORM_KEY_KP_1            = GLFW_KEY_KP_1;
    const int PLATFORM_KEY_KP_2            = GLFW_KEY_KP_2;
    const int PLATFORM_KEY_KP_3            = GLFW_KEY_KP_3;
    const int PLATFORM_KEY_KP_4            = GLFW_KEY_KP_4;
    const int PLATFORM_KEY_KP_5            = GLFW_KEY_KP_5;
    const int PLATFORM_KEY_KP_6            = GLFW_KEY_KP_6;
    const int PLATFORM_KEY_KP_7            = GLFW_KEY_KP_7;
    const int PLATFORM_KEY_KP_8            = GLFW_KEY_KP_8;
    const int PLATFORM_KEY_KP_9            = GLFW_KEY_KP_9;
    const int PLATFORM_KEY_KP_DIVIDE       = GLFW_KEY_KP_DIVIDE;
    const int PLATFORM_KEY_KP_MULTIPLY     = GLFW_KEY_KP_MULTIPLY;
    const int PLATFORM_KEY_KP_SUBTRACT     = GLFW_KEY_KP_SUBTRACT;
    const int PLATFORM_KEY_KP_ADD          = GLFW_KEY_KP_ADD;
    const int PLATFORM_KEY_KP_DECIMAL      = GLFW_KEY_KP_DECIMAL;
    const int PLATFORM_KEY_KP_EQUAL        = GLFW_KEY_KP_EQUAL;
    const int PLATFORM_KEY_KP_ENTER        = GLFW_KEY_KP_ENTER;
    const int PLATFORM_KEY_KP_NUM_LOCK     = GLFW_KEY_KP_NUM_LOCK;
    const int PLATFORM_KEY_CAPS_LOCK       = GLFW_KEY_CAPS_LOCK;
    const int PLATFORM_KEY_SCROLL_LOCK     = GLFW_KEY_SCROLL_LOCK;
    const int PLATFORM_KEY_PAUSE           = GLFW_KEY_PAUSE;
    const int PLATFORM_KEY_LSUPER          = GLFW_KEY_LSUPER;
    const int PLATFORM_KEY_RSUPER          = GLFW_KEY_RSUPER;
    const int PLATFORM_KEY_MENU            = GLFW_KEY_MENU;
    const int PLATFORM_KEY_BACK            = GLFW_KEY_BACK;

    const int PLATFORM_MOUSE_BUTTON_LEFT   = GLFW_MOUSE_BUTTON_LEFT;
    const int PLATFORM_MOUSE_BUTTON_MIDDLE = GLFW_MOUSE_BUTTON_MIDDLE;
    const int PLATFORM_MOUSE_BUTTON_RIGHT  = GLFW_MOUSE_BUTTON_RIGHT;
    const int PLATFORM_MOUSE_BUTTON_1      = GLFW_MOUSE_BUTTON_1;
    const int PLATFORM_MOUSE_BUTTON_2      = GLFW_MOUSE_BUTTON_2;
    const int PLATFORM_MOUSE_BUTTON_3      = GLFW_MOUSE_BUTTON_3;
    const int PLATFORM_MOUSE_BUTTON_4      = GLFW_MOUSE_BUTTON_4;
    const int PLATFORM_MOUSE_BUTTON_5      = GLFW_MOUSE_BUTTON_5;
    const int PLATFORM_MOUSE_BUTTON_6      = GLFW_MOUSE_BUTTON_6;
    const int PLATFORM_MOUSE_BUTTON_7      = GLFW_MOUSE_BUTTON_7;
    const int PLATFORM_MOUSE_BUTTON_8      = GLFW_MOUSE_BUTTON_8;

    const int PLATFORM_JOYSTICK_1          = GLFW_JOYSTICK_1;
    const int PLATFORM_JOYSTICK_2          = GLFW_JOYSTICK_2;
    const int PLATFORM_JOYSTICK_3          = GLFW_JOYSTICK_3;
    const int PLATFORM_JOYSTICK_4          = GLFW_JOYSTICK_4;
    const int PLATFORM_JOYSTICK_5          = GLFW_JOYSTICK_5;
    const int PLATFORM_JOYSTICK_6          = GLFW_JOYSTICK_6;
    const int PLATFORM_JOYSTICK_7          = GLFW_JOYSTICK_7;
    const int PLATFORM_JOYSTICK_8          = GLFW_JOYSTICK_8;
    const int PLATFORM_JOYSTICK_9          = GLFW_JOYSTICK_9;
    const int PLATFORM_JOYSTICK_10         = GLFW_JOYSTICK_10;
    const int PLATFORM_JOYSTICK_11         = GLFW_JOYSTICK_11;
    const int PLATFORM_JOYSTICK_12         = GLFW_JOYSTICK_12;
    const int PLATFORM_JOYSTICK_13         = GLFW_JOYSTICK_13;
    const int PLATFORM_JOYSTICK_14         = GLFW_JOYSTICK_14;
    const int PLATFORM_JOYSTICK_15         = GLFW_JOYSTICK_15;
    const int PLATFORM_JOYSTICK_16         = GLFW_JOYSTICK_16;
}<|MERGE_RESOLUTION|>--- conflicted
+++ resolved
@@ -232,11 +232,7 @@
         return PLATFORM_RESULT_OK;
     }
 
-<<<<<<< HEAD
-    PlatformResult OpenWindowNoAPI(Window* wnd, const WindowParams& params)
-=======
-    static PlatformResult OpenWindowVulkan(Window* wnd, const WindowParams& params)
->>>>>>> 5b51227a
+    static PlatformResult OpenWindowNoAPI(Window* wnd, const WindowParams& params)
     {
         glfwOpenWindowHint(GLFW_CLIENT_API,   GLFW_NO_API);
         glfwOpenWindowHint(GLFW_FSAA_SAMPLES, params.m_Samples);
