// Copyright 2020-2024 The Defold Foundation
// Copyright 2014-2020 King
// Copyright 2009-2014 Ragnar Svensson, Christian Murray
// Licensed under the Defold License version 1.0 (the "License"); you may not use
// this file except in compliance with the License.
//
// You may obtain a copy of the License, together with FAQs at
// https://www.defold.com/license
//
// Unless required by applicable law or agreed to in writing, software distributed
// under the License is distributed on an "AS IS" BASIS, WITHOUT WARRANTIES OR
// CONDITIONS OF ANY KIND, either express or implied. See the License for the
// specific language governing permissions and limitations under the License.

#include <assert.h>
#include <string.h>
#include <float.h>
#include <algorithm>

#include <dlib/hash.h>
#include <dlib/hashtable.h>
#include <dlib/profile.h>
#include <dlib/math.h>
#include <dmsdk/dlib/vmath.h>
#include <dmsdk/dlib/intersection.h>

#include <ddf/ddf.h>

#include "render_private.h"
#include "render_script.h"
#include "debug_renderer.h"
#include "font_renderer.h"

DM_PROPERTY_GROUP(rmtp_Render, "Renderer");

namespace dmRender
{
    using namespace dmVMath;

    const char* RENDER_SOCKET_NAME = "@render";

    StencilTestParams::StencilTestParams() {
        Init();
    }

    void StencilTestParams::Init() {
        m_Front.m_Func = dmGraphics::COMPARE_FUNC_ALWAYS;
        m_Front.m_OpSFail = dmGraphics::STENCIL_OP_KEEP;
        m_Front.m_OpDPFail = dmGraphics::STENCIL_OP_KEEP;
        m_Front.m_OpDPPass = dmGraphics::STENCIL_OP_KEEP;
        m_Back.m_Func = dmGraphics::COMPARE_FUNC_ALWAYS;
        m_Back.m_OpSFail = dmGraphics::STENCIL_OP_KEEP;
        m_Back.m_OpDPFail = dmGraphics::STENCIL_OP_KEEP;
        m_Back.m_OpDPPass = dmGraphics::STENCIL_OP_KEEP;
        m_Ref = 0;
        m_RefMask = 0xff;
        m_BufferMask = 0xff;
        m_ColorBufferMask = 0xf;
        m_ClearBuffer = 0;
        m_SeparateFaceStates = 0;
    }

    RenderObject::RenderObject()
    {
        Init();
    }

    void RenderObject::Init()
    {
        // See case 2264 why this method was added
        memset(this, 0, sizeof(RenderObject));
        m_WorldTransform = Matrix4::identity();
        m_TextureTransform = Matrix4::identity();
    }

    RenderContextParams::RenderContextParams()
    : m_ScriptContext(0x0)
    , m_SystemFontMap(0)
    , m_VertexShaderDesc(0x0)
    , m_FragmentShaderDesc(0x0)
    , m_MaxRenderTypes(0)
    , m_MaxInstances(0)
    , m_MaxRenderTargets(0)
    , m_VertexShaderDescSize(0)
    , m_FragmentShaderDescSize(0)
    , m_MaxCharacters(0)
    , m_CommandBufferSize(1024)
    , m_MaxDebugVertexCount(0)
    {

    }

    RenderScriptContext::RenderScriptContext()
    : m_LuaState(0)
    , m_CommandBufferSize(0)
    {

    }

    HRenderContext NewRenderContext(dmGraphics::HContext graphics_context, const RenderContextParams& params)
    {
        RenderContext* context = new RenderContext;

        context->m_RenderObjects.SetCapacity(params.m_MaxInstances);
        context->m_RenderObjects.SetSize(0);

        context->m_GraphicsContext = graphics_context;

        context->m_SystemFontMap = params.m_SystemFontMap;

        context->m_Material = 0;
        context->m_CurrentRenderCamera = 0;

        context->m_View = Matrix4::identity();
        context->m_Projection = Matrix4::identity();
        context->m_ViewProj = context->m_Projection * context->m_View;

        context->m_ScriptContext = params.m_ScriptContext;
        InitializeRenderScriptContext(context->m_RenderScriptContext, graphics_context, params.m_ScriptContext, params.m_CommandBufferSize);
        InitializeRenderScriptCameraContext(context, params.m_ScriptContext);
        context->m_ScriptWorld = dmScript::NewScriptWorld(context->m_ScriptContext);

        context->m_DebugRenderer.m_RenderContext = 0;
        if (params.m_VertexShaderDesc != 0 && params.m_VertexShaderDescSize != 0 &&
            params.m_FragmentShaderDesc != 0 && params.m_FragmentShaderDescSize != 0) {
            InitializeDebugRenderer(context, params.m_MaxDebugVertexCount, params.m_VertexShaderDesc, params.m_VertexShaderDescSize, params.m_FragmentShaderDesc, params.m_FragmentShaderDescSize);
        }

        InitializeTextContext(context, params.m_MaxCharacters, params.m_MaxBatches);

        context->m_OutOfResources = 0;

        context->m_StencilBufferCleared = 0;

        context->m_MultiBufferingRequired = 0;

        dmGraphics::AdapterFamily installed_adapter_family = dmGraphics::GetInstalledAdapterFamily();
        if (installed_adapter_family == dmGraphics::ADAPTER_FAMILY_VULKAN ||
            installed_adapter_family == dmGraphics::ADAPTER_FAMILY_VENDOR)
        {
            context->m_MultiBufferingRequired = 1;
        }

        context->m_RenderListDispatch.SetCapacity(255);

        dmMessage::Result r = dmMessage::NewSocket(RENDER_SOCKET_NAME, &context->m_Socket);
        assert(r == dmMessage::RESULT_OK);
        return context;
    }

    Result DeleteRenderContext(HRenderContext render_context, dmScript::HContext script_context)
    {
        if (render_context == 0x0) return RESULT_INVALID_CONTEXT;

        FinalizeRenderScriptContext(render_context->m_RenderScriptContext, script_context);
        FinalizeRenderScriptCameraContext(render_context);
        dmScript::DeleteScriptWorld(render_context->m_ScriptWorld);
        FinalizeDebugRenderer(render_context);
        FinalizeTextContext(render_context);
        dmMessage::DeleteSocket(render_context->m_Socket);
        delete render_context;

        return RESULT_OK;
    }

    dmScript::HContext GetScriptContext(HRenderContext render_context)
    {
        return render_context->m_ScriptContext;
    }

    void RenderListBegin(HRenderContext render_context)
    {
        render_context->m_RenderList.SetSize(0);
        render_context->m_RenderListSortIndices.SetSize(0);
        render_context->m_RenderListDispatch.SetSize(0);
        render_context->m_RenderListRanges.SetSize(0);
        render_context->m_FrustumHash = 0xFFFFFFFF; // trigger a first recalculation each frame
    }

    HRenderListDispatch RenderListMakeDispatch(HRenderContext render_context, RenderListDispatchFn dispatch_fn, RenderListVisibilityFn visibility_fn, void* user_data)
    {
        if (render_context->m_RenderListDispatch.Size() == render_context->m_RenderListDispatch.Capacity())
        {
            dmLogError("Exhausted number of render dispatches. Too many collections?");
            return RENDERLIST_INVALID_DISPATCH;
        }

        // store & return index
        RenderListDispatch d;
        d.m_DispatchFn = dispatch_fn;
        d.m_VisibilityFn = visibility_fn;
        d.m_UserData = user_data;
        render_context->m_RenderListDispatch.Push(d);

        return render_context->m_RenderListDispatch.Size() - 1;
    }

    HRenderListDispatch RenderListMakeDispatch(HRenderContext render_context, RenderListDispatchFn dispatch_fn, void* user_data)
    {
        return RenderListMakeDispatch(render_context, dispatch_fn, 0, user_data);
    }

    // Allocate a buffer (from the array) with room for 'entries' entries.
    //
    // NOTE: Pointer might go invalid after a consecutive call to RenderListAlloc if reallocation
    //       of backing buffer happens.
    RenderListEntry* RenderListAlloc(HRenderContext render_context, uint32_t entries)
    {
        dmArray<RenderListEntry> & render_list = render_context->m_RenderList;

        if (render_list.Remaining() < entries)
        {
            const uint32_t needed = entries - render_list.Remaining();
            render_list.OffsetCapacity(dmMath::Max<uint32_t>(256, needed));
            render_context->m_RenderListSortIndices.SetCapacity(render_list.Capacity());
        }

        uint32_t size = render_list.Size();
        render_list.SetSize(size + entries);

        // If we push new items after the last frustum culling, we need to reevaluate it
        render_context->m_FrustumHash = 0xFFFFFFFF;

        return (render_list.Begin() + size);
    }

    // Submit a range of entries (pointers must be from a range allocated by RenderListAlloc, and not between two alloc calls).
    void RenderListSubmit(HRenderContext render_context, RenderListEntry *begin, RenderListEntry *end)
    {
        // Insert the used up indices into the sort buffer.
        assert(end - begin <= (intptr_t)render_context->m_RenderListSortIndices.Remaining());
        assert(end <= render_context->m_RenderList.End());

        // If we didn't use all entries, let's put them back into the list
        if (end < render_context->m_RenderList.End())
        {
            uint32_t list_size = end - render_context->m_RenderList.Begin();
            render_context->m_RenderList.SetSize(list_size);
        }

        if (end == begin) {
            return;
        }

        // Transform pointers back to indices.
        RenderListEntry *base = render_context->m_RenderList.Begin();
        uint32_t *insert = render_context->m_RenderListSortIndices.End();

        for (RenderListEntry* i=begin;i!=end;i++)
            *insert++ = i - base;

        render_context->m_RenderListSortIndices.SetSize(render_context->m_RenderListSortIndices.Size() + (end - begin));

        // invalidate the ranges if this is a call to the debug rendering (happening in the middle of the frame)
        render_context->m_RenderListRanges.SetSize(0);
    }

    struct RenderListSorter
    {
        bool operator()(uint32_t a, uint32_t b) const
        {
            const RenderListSortValue& u = values[a];
            const RenderListSortValue& v = values[b];
            return u.m_SortKey < v.m_SortKey;
        }
        RenderListSortValue* values;
    };

    void RenderListEnd(HRenderContext render_context)
    {
        // Unflushed leftovers are assumed to be the debug rendering
        // and we give them render orders statically here
        FlushTexts(render_context, RENDER_ORDER_AFTER_WORLD, 0xffffff, true);
    }

    void SetSystemFontMap(HRenderContext render_context, HFontMap font_map)
    {
        render_context->m_SystemFontMap = font_map;
    }

    dmGraphics::HContext GetGraphicsContext(HRenderContext render_context)
    {
        return render_context->m_GraphicsContext;
    }

    const Matrix4& GetViewProjectionMatrix(HRenderContext render_context)
    {
        return render_context->m_ViewProj;
    }

    const Matrix4& GetViewMatrix(HRenderContext render_context)
    {
        return render_context->m_View;
    }

    void SetViewMatrix(HRenderContext render_context, const Matrix4& view)
    {
        render_context->m_View = view;
        render_context->m_ViewProj = render_context->m_Projection * view;
    }

    void SetProjectionMatrix(HRenderContext render_context, const Matrix4& projection)
    {
        render_context->m_Projection = projection;
        render_context->m_ViewProj = projection * render_context->m_View;
    }

    Result AddToRender(HRenderContext context, RenderObject* ro)
    {
        if (context == 0x0) return RESULT_INVALID_CONTEXT;
        if (context->m_RenderObjects.Full())
        {
            if (!context->m_OutOfResources)
            {
                dmLogWarning("Max number of draw calls reached (%u), some objects will not be rendered. Increase the capacity with graphics.max_draw_calls", context->m_RenderObjects.Capacity());
                context->m_OutOfResources = 1;
            }
            return RESULT_OUT_OF_RESOURCES;
        }
        context->m_RenderObjects.Push(ro);

        return RESULT_OK;
    }

    Result ClearRenderObjects(HRenderContext context)
    {
        context->m_RenderObjects.SetSize(0);
        ClearDebugRenderObjects(context);

        // Should probably be moved and/or refactored, see case 2261
        // (Cannot reset the text buffer until all render objects are dispatched)
        // Also see FontRenderListDispatch in font_renderer.cpp
        context->m_TextContext.m_Frame += 1;
        context->m_TextContext.m_TextBuffer.SetSize(0);
        context->m_TextContext.m_TextEntries.SetSize(0);

        return RESULT_OK;
    }

    // This function will compare the values in ps_orig and ps_now and reset the render state that is different between them
    // It is expected that the first parameter is the "default" state, i.e the values from that pipeline will be used
    static void ResetRenderStateIfChanged(dmGraphics::HContext graphics_context, dmGraphics::PipelineState ps_orig, dmGraphics::PipelineState ps_now)
    {
        #define HAS_CHANGED(name) (ps_now.name != ps_orig.name)

        if (HAS_CHANGED(m_BlendSrcFactor) || HAS_CHANGED(m_BlendDstFactor))
        {
            dmGraphics::SetBlendFunc(graphics_context, (dmGraphics::BlendFactor) ps_orig.m_BlendSrcFactor, (dmGraphics::BlendFactor) ps_orig.m_BlendDstFactor);
        }

        if (HAS_CHANGED(m_FaceWinding))
        {
            dmGraphics::SetFaceWinding(graphics_context, (dmGraphics::FaceWinding) ps_orig.m_FaceWinding);
        }

        if (HAS_CHANGED(m_StencilWriteMask))
        {
            dmGraphics::SetStencilMask(graphics_context, ps_orig.m_StencilWriteMask);
        }

        if (HAS_CHANGED(m_WriteColorMask))
        {
            dmGraphics::SetColorMask(graphics_context,
                ps_orig.m_WriteColorMask & (1<<3),
                ps_orig.m_WriteColorMask & (1<<2),
                ps_orig.m_WriteColorMask & (1<<1),
                ps_orig.m_WriteColorMask & (1<<0));
        }

        if (HAS_CHANGED(m_StencilFrontTestFunc) || HAS_CHANGED(m_StencilReference) || HAS_CHANGED(m_StencilCompareMask))
        {
            dmGraphics::SetStencilFuncSeparate(graphics_context, dmGraphics::FACE_TYPE_FRONT,
                (dmGraphics::CompareFunc) ps_orig.m_StencilFrontTestFunc, ps_orig.m_StencilReference, ps_orig.m_StencilCompareMask);
        }

        if (HAS_CHANGED(m_StencilBackTestFunc) || HAS_CHANGED(m_StencilReference) || HAS_CHANGED(m_StencilCompareMask))
        {
            dmGraphics::SetStencilFuncSeparate(graphics_context, dmGraphics::FACE_TYPE_BACK,
                (dmGraphics::CompareFunc) ps_orig.m_StencilBackTestFunc, ps_orig.m_StencilReference, ps_orig.m_StencilCompareMask);
        }

        if (HAS_CHANGED(m_StencilFrontOpFail) || HAS_CHANGED(m_StencilFrontOpDepthFail) || HAS_CHANGED(m_StencilFrontOpPass))
        {
            dmGraphics::SetStencilOpSeparate(graphics_context, dmGraphics::FACE_TYPE_FRONT,
                (dmGraphics::StencilOp) ps_orig.m_StencilFrontOpFail,
                (dmGraphics::StencilOp) ps_orig.m_StencilFrontOpDepthFail,
                (dmGraphics::StencilOp) ps_orig.m_StencilFrontOpPass);
        }

        if (HAS_CHANGED(m_StencilBackOpFail) || HAS_CHANGED(m_StencilBackOpDepthFail) || HAS_CHANGED(m_StencilBackOpPass))
        {
            dmGraphics::SetStencilOpSeparate(graphics_context, dmGraphics::FACE_TYPE_BACK,
                (dmGraphics::StencilOp) ps_orig.m_StencilBackOpFail,
                (dmGraphics::StencilOp) ps_orig.m_StencilBackOpDepthFail,
                (dmGraphics::StencilOp) ps_orig.m_StencilBackOpPass);
        }

        #undef HAS_CHANGED
    }

    static void ApplyRenderState(HRenderContext render_context, dmGraphics::HContext graphics_context, dmGraphics::PipelineState ps_default, const RenderObject* ro)
    {
        dmGraphics::PipelineState ps_now = ps_default;

        if (ro->m_SetBlendFactors)
        {
            ps_now.m_BlendSrcFactor = ro->m_SourceBlendFactor;
            ps_now.m_BlendDstFactor = ro->m_DestinationBlendFactor;
        }

        if (ro->m_SetFaceWinding)
        {
            ps_now.m_FaceWinding = ro->m_FaceWinding;
        }

        if (ro->m_SetStencilTest)
        {
            const StencilTestParams& stp = ro->m_StencilTestParams;
            if (stp.m_ClearBuffer)
            {
                // Note: We don't need to save any of these values in the pipeline
                if (render_context->m_StencilBufferCleared)
                {
                    // render.clear command will set context m_StencilBufferCleared to 1 if stencil clear flag is set.
                    // We skip clear and reset context m_StencilBufferCleared to 0, indicating that the stencil is no longer cleared.
                    // Concecutive calls with m_ClearBuffer option will result in a clear until render.clear is called with stencil clear flag set.
                    render_context->m_StencilBufferCleared = 0;
                }
                else
                {
                    dmGraphics::SetStencilMask(graphics_context, 0xff);
                    dmGraphics::Clear(graphics_context, dmGraphics::BUFFER_TYPE_STENCIL_BIT, 0, 0, 0, 0, 1.0f, 0);
                }
            }

            ps_now.m_WriteColorMask          = stp.m_ColorBufferMask;
            ps_now.m_StencilWriteMask        = stp.m_BufferMask;
            ps_now.m_StencilReference        = stp.m_Ref;
            ps_now.m_StencilCompareMask      = stp.m_RefMask;
            ps_now.m_StencilFrontTestFunc    = stp.m_Front.m_Func;
            ps_now.m_StencilFrontOpFail      = stp.m_Front.m_OpSFail;
            ps_now.m_StencilFrontOpDepthFail = stp.m_Front.m_OpDPFail;
            ps_now.m_StencilFrontOpPass      = stp.m_Front.m_OpDPPass;

            if (stp.m_SeparateFaceStates)
            {
                ps_now.m_StencilBackTestFunc    = stp.m_Back.m_Func;
                ps_now.m_StencilBackOpFail      = stp.m_Back.m_OpSFail;
                ps_now.m_StencilBackOpDepthFail = stp.m_Back.m_OpDPFail;
                ps_now.m_StencilBackOpPass      = stp.m_Back.m_OpDPPass;
            }
            else
            {
                ps_now.m_StencilBackTestFunc    = stp.m_Front.m_Func;
                ps_now.m_StencilBackOpFail      = stp.m_Front.m_OpSFail;
                ps_now.m_StencilBackOpDepthFail = stp.m_Front.m_OpDPFail;
                ps_now.m_StencilBackOpPass      = stp.m_Front.m_OpDPPass;
            }
        }

        ResetRenderStateIfChanged(graphics_context, ps_now, ps_default);
    }

    // For unit testing only
    bool FindTagListRange(RenderListRange* ranges, uint32_t num_ranges, uint32_t tag_list_key, RenderListRange& range)
    {
        for( uint32_t i = 0; i < num_ranges; ++i)
        {
            if(ranges[i].m_TagListKey == tag_list_key)
            {
                range = ranges[i];
                return true;
            }
        }
        return false;
    }

    // Compute new sort values for everything that matches tag_mask
    static void MakeSortBuffer(HRenderContext context, uint32_t tag_count, dmhash_t* tags)
    {
        DM_PROFILE("MakeSortBuffer");

        const uint32_t required_capacity = context->m_RenderListSortIndices.Capacity();
        // SetCapacity does early out if they are the same, so just call anyway.
        context->m_RenderListSortBuffer.SetCapacity(required_capacity);
        context->m_RenderListSortBuffer.SetSize(0);
        context->m_RenderListSortValues.SetCapacity(required_capacity);
        context->m_RenderListSortValues.SetSize(context->m_RenderListSortIndices.Size());

        RenderListSortValue* sort_values = context->m_RenderListSortValues.Begin();
        RenderListEntry* entries = context->m_RenderList.Begin();

        const Matrix4& transform = context->m_ViewProj;

        float minZW = FLT_MAX;
        float maxZW = -FLT_MAX;

        RenderListRange* ranges = context->m_RenderListRanges.Begin();
        uint32_t num_ranges = context->m_RenderListRanges.Size();
        for( uint32_t r = 0; r < num_ranges; ++r)
        {
            RenderListRange& range = ranges[r];

            MaterialTagList taglist;
            dmRender::GetMaterialTagList(context, range.m_TagListKey, &taglist);

            range.m_Skip = 0;
            if (tag_count > 0 && !dmRender::MatchMaterialTags(taglist.m_Count, taglist.m_Tags, tag_count, tags))
            {
                range.m_Skip = 1;
                continue;
            }

            // Write z values...
            int num_visibility_skipped = 0;
            for (uint32_t i = range.m_Start; i < range.m_Start+range.m_Count; ++i)
            {
                uint32_t idx = context->m_RenderListSortIndices[i];
                RenderListEntry* entry = &entries[idx];
                if (entry->m_Visibility == dmRender::VISIBILITY_NONE)
                {
                    num_visibility_skipped++;
                    continue;
                }

                if (entry->m_MajorOrder != RENDER_ORDER_WORLD)
                {
                    continue; // Could perhaps break here, if we also sorted on the major order (cost more when I tested it /MAWE)
                }

                const Vector4 res = transform * entry->m_WorldPosition;
                const float zw = res.getZ() / res.getW();
                sort_values[idx].m_ZW = zw;
                if (zw < minZW) minZW = zw;
                if (zw > maxZW) maxZW = zw;
            }

            if (num_visibility_skipped == range.m_Count)
            {
                range.m_Skip = 1;
            }
        }

        // ... and compute range
        float rc = 0;
        if (maxZW > minZW)
            rc = 1.0f / (maxZW - minZW);

        for( uint32_t i = 0; i < num_ranges; ++i)
        {
            const RenderListRange& range = ranges[i];
            if (range.m_Skip)
                continue;

            for (uint32_t i = range.m_Start; i < range.m_Start+range.m_Count; ++i)
            {
                uint32_t idx = context->m_RenderListSortIndices[i];
                RenderListEntry* entry = &entries[idx];

                if (entry->m_Visibility == dmRender::VISIBILITY_NONE)
                {
                    continue;
                }

                sort_values[idx].m_MajorOrder = entry->m_MajorOrder;
                if (entry->m_MajorOrder == RENDER_ORDER_WORLD)
                {
                    const float z = sort_values[idx].m_ZW;
                    sort_values[idx].m_Order = (uint32_t) (0xfffff8 - 0xfffff0 * rc * (z - minZW));
                }
                else
                {
                    // use the integer value provided.
                    sort_values[idx].m_Order = entry->m_Order;
                }
                sort_values[idx].m_MinorOrder = entry->m_MinorOrder;
                sort_values[idx].m_BatchKey = entry->m_BatchKey & 0x00ffffff;
                sort_values[idx].m_Dispatch = entry->m_Dispatch;
                context->m_RenderListSortBuffer.Push(idx);
            }
        }
    }

    static void CollectRenderEntryRange(void* _ctx, uint32_t tag_list_key, size_t start, size_t count)
    {
        HRenderContext context = (HRenderContext)_ctx;
        if (context->m_RenderListRanges.Full())
        {
            context->m_RenderListRanges.SetCapacity(context->m_RenderListRanges.Capacity() + 16);
        }
        RenderListRange range;
        range.m_TagListKey = tag_list_key;
        range.m_Start = start;
        range.m_Count = count;
        context->m_RenderListRanges.Push(range);
    }

    void FindRenderListRanges(uint32_t* first, size_t offset, size_t size, RenderListEntry* entries, FindRangeComparator& comp, void* ctx, RangeCallback callback )
    {
        if (size == 0)
            return;

        size_t half = size >> 1;
        uint32_t* low = first + offset;
        uint32_t* high = low + size;
        uint32_t* middle = low + half;
        uint32_t val = entries[*middle].m_TagListKey;

        low = std::lower_bound(low, middle, *middle, comp);
        high = std::upper_bound(middle, high, *middle, comp);

        callback(ctx, val, low - first, high - low);

        uint32_t* rangefirst = first + offset;
        FindRenderListRanges(first, offset, low - rangefirst, entries, comp, ctx, callback);
        FindRenderListRanges(first, high - first, size - (high - rangefirst), entries, comp, ctx, callback);
    }

    static void SortRenderList(HRenderContext context)
    {
        DM_PROFILE("SortRenderList");

        if (context->m_RenderList.Empty())
            return;

        // First sort on the tag masks
        {
            RenderListEntrySorter sort;
            sort.m_Base = context->m_RenderList.Begin();
            std::stable_sort(context->m_RenderListSortIndices.Begin(), context->m_RenderListSortIndices.End(), sort);
        }
        // Now find the ranges of tag masks
        {
            RenderListEntry* entries = context->m_RenderList.Begin();
            FindRangeComparator comp;
            comp.m_Entries = entries;
            FindRenderListRanges(context->m_RenderListSortIndices.Begin(), 0, context->m_RenderListSortIndices.Size(), entries, comp, context, CollectRenderEntryRange);
        }
    }

    ///////////////////////////////////////////////////////////////////////////////////////////////////

    static bool RenderListEntryEqFn(RenderListEntry* a, RenderListEntry* b)
    {
        return a->m_Dispatch == b->m_Dispatch;
    }

    static void SetVisibility(uint32_t count, RenderListEntry* entries, Visibility visibility)
    {
        for (uint32_t i = 0; i < count; ++i)
        {
            entries[i].m_Visibility = visibility;
        }
    }

    static void FrustumCulling(HRenderContext context, const dmIntersection::Frustum& frustum)
    {
        DM_PROFILE("FrustumCulling");

        uint32_t num_entries = context->m_RenderList.Size();
        if (num_entries == 0)
            return;

        BatchIterator<RenderListEntry*> iter(num_entries, context->m_RenderList.Begin(), RenderListEntryEqFn);
        while(iter.Next())
        {
            RenderListEntry* batch_start = iter.Begin();

            const RenderListDispatch* d = &context->m_RenderListDispatch[batch_start->m_Dispatch];
            if (!d->m_VisibilityFn)
            {
                SetVisibility(iter.Length(), iter.Begin(), dmRender::VISIBILITY_FULL);
            }
            else {
                RenderListVisibilityParams params;
                params.m_Frustum = &frustum;
                params.m_UserData = d->m_UserData;
                params.m_Entries = batch_start;
                params.m_NumEntries = iter.Length();
                d->m_VisibilityFn(params);
            }
        }
    }

    static void SetResourceBindingByHash(dmArray<ResourceBinding>& binding_table, dmhash_t sampler_hash, uint64_t resource)
    {
        uint32_t num_bindings = binding_table.Size();
        for (int i = 0; i < num_bindings; ++i)
        {
            // The sampler is already bound to this slot, reuse or unbind the current binding
            if (binding_table[i].m_Samplerhash == sampler_hash)
            {
                if (resource == 0)
                {
                    binding_table[i].m_Samplerhash = 0;
                }
                binding_table[i].m_Resource = resource;
                return;
            }
            // Take an empty slot if we can find one
            else if (binding_table[i].m_Resource)
            {
                binding_table[i].m_Resource    = resource;
                binding_table[i].m_Samplerhash = sampler_hash;
                return;
            }
        }

        if (binding_table.Full())
        {
            binding_table.OffsetCapacity(4);
        }

        // Otherwise, we add a new binding to the end of the list
        ResourceBinding new_binding;
        new_binding.m_Samplerhash = sampler_hash;
        new_binding.m_Resource    = resource;
        binding_table.Push(new_binding);
    }

    static void SetResourceBindingByUnit(dmArray<ResourceBinding>& binding_table, uint32_t unit, uint64_t resource)
    {
        if (unit >= binding_table.Size())
        {
            binding_table.SetCapacity(unit + 1);

            // Make sure new data area is zeroed out
            uint32_t fill_index_start = binding_table.Size();
            uint32_t fill_size = binding_table.Remaining() * sizeof(ResourceBinding);

            binding_table.SetSize(binding_table.Capacity());
            memset(&binding_table[fill_index_start], 0, fill_size);
        }

        binding_table[unit].m_Resource      = resource;
        binding_table[unit].m_Samplerhash   = 0;
    }

    void SetTextureBindingByHash(dmRender::HRenderContext render_context, dmhash_t sampler_hash, dmGraphics::HTexture texture)
    {
        SetResourceBindingByHash(render_context->m_TextureBindTable, sampler_hash, texture);
    }

    void SetTextureBindingByUnit(HRenderContext render_context, uint32_t unit, dmGraphics::HTexture texture)
    {
        SetResourceBindingByUnit(render_context->m_TextureBindTable, unit, texture);
    }

    void SetStorageBufferBindingByHash(dmRender::HRenderContext render_context, dmhash_t sampler_hash, dmGraphics::HStorageBuffer storage_buffer)
    {
        SetResourceBindingByHash(render_context->m_StorageBufferBindTable, sampler_hash, storage_buffer);
    }

    void SetStorageBufferBindingByUnit(HRenderContext render_context, uint32_t unit, dmGraphics::HStorageBuffer storage_buffer)
    {
        SetResourceBindingByUnit(render_context->m_StorageBufferBindTable, unit, storage_buffer);
    }

    static void TrimResourceBindingTable(dmArray<ResourceBinding>& resource_bindings)
    {
        uint32_t num_bindings = resource_bindings.Size();
        uint32_t last_zero_index = -1;

        for (uint32_t i = 0; i < num_bindings; ++i)
        {
            if (resource_bindings[i].m_Resource == 0)
            {
                if (last_zero_index == -1)
                {
                    last_zero_index = i;
                }
            }
            else
            {
                last_zero_index = -1;
            }
        }

        // Trim the iteration space
        if (last_zero_index != -1)
        {
            resource_bindings.SetSize(last_zero_index);
        }
    }

<<<<<<< HEAD
    typedef int32_t (*GetResourceBindingIndexFn)(HMaterial, dmhash_t);
    static void GetRenderContextResources(dmArray<ResourceBinding>& resources, GetResourceBindingIndexFn get_resource_binding_index_fn, HMaterial material, uint64_t* resource_array, uint32_t max_resource_count)
=======
    static void GetRenderContextTextures(HRenderContext render_context, const dmArray<Sampler>& samplers, dmGraphics::HTexture* textures)
>>>>>>> 0bd2acac
    {
        uint32_t num_bindings = resources.Size();
        for (uint32_t i = 0; i < num_bindings; ++i)
        {
            uint32_t resource_index = i;
            uint64_t resource       = resource_array[i];

<<<<<<< HEAD
            if (resources[i].m_Samplerhash)
            {
                int32_t hash_sampler_index = get_resource_binding_index_fn(material, resources[i].m_Samplerhash);
=======
            // If a texture has been bound by a sampler hash, the material must have a valid sampler for it
            if (render_context->m_TextureBindTable[i].m_Samplerhash)
            {
                int32_t hash_sampler_index = GetProgramSamplerIndex(samplers, render_context->m_TextureBindTable[i].m_Samplerhash);
>>>>>>> 0bd2acac
                if (hash_sampler_index >= 0)
                {
                    resource_index = hash_sampler_index;
                    resource       = resources[i].m_Resource;
                }
                // The sampler doesn't exist, so we ignore it.
                else continue;
            }
            else if (resource == 0)
            {
                resource = resources[i].m_Resource;
            }

            if (resource_index >= 0 && resource_index < max_resource_count)
            {
                resource_array[resource_index] = resource;
            }
            else
            {
                dmLogOnceWarning("Unable to bind shader resource to unit %d, max %d resource units are supported.", i, RenderObject::MAX_TEXTURE_COUNT);
            }
        }
    }

    static void GetRenderContextStorageBuffers(HRenderContext render_context, HMaterial material, dmGraphics::HStorageBuffer* storage_buffers)
    {
        GetRenderContextResources(render_context->m_StorageBufferBindTable, GetMaterialStorageBufferIndex, material, storage_buffers, dmGraphics::MAX_STORAGE_BUFFERS);
    }

    static void GetRenderContextTextures(HRenderContext render_context, HMaterial material, dmGraphics::HTexture* textures)
    {
        GetRenderContextResources(render_context->m_TextureBindTable, GetMaterialSamplerIndex, material, textures, RenderObject::MAX_TEXTURE_COUNT);
    }

    Result DrawRenderList(HRenderContext context, HPredicate predicate, HNamedConstantBuffer constant_buffer, const FrustumOptions* frustum_options)
    {
        DM_PROFILE("DrawRenderList");

        // This will add new entries for the most recent debug draw render objects.
        // The internal dispatch functions knows to only actually use the latest ones.
        // The sort order is also one below the Texts flush which is only also debug stuff.
        FlushDebug(context, 0xfffffe);

        FrustumPlanes frustum_num_planes       = dmRender::FRUSTUM_PLANES_SIDES;
        const dmVMath::Matrix4* frustum_matrix = 0;

        if (frustum_options)
        {
            frustum_num_planes = frustum_options->m_NumPlanes;
            frustum_matrix     = &frustum_options->m_Matrix;
        }

        if (context->m_CurrentRenderCamera != 0)
        {
            RenderCamera* camera = context->m_RenderCameras.Get(context->m_CurrentRenderCamera);
            if (camera)
            {
                // In case the camera has changed since last update
                if (camera->m_Dirty)
                {
                    UpdateRenderCamera(context, context->m_CurrentRenderCamera, &camera->m_LastPosition, &camera->m_LastRotation);
                }

                context->m_View       = camera->m_View;
                context->m_Projection = camera->m_Projection;
                context->m_ViewProj   = camera->m_ViewProjection;

                if (context->m_CurrentRenderCameraUseFrustum)
                {
                    frustum_matrix = &camera->m_ViewProjection;
                }
            }
        }

        // Cleared once per frame
        if (context->m_RenderListRanges.Empty())
        {
            SortRenderList(context);
        }

        dmhash_t frustum_hash = frustum_matrix ? dmHashBuffer64((const void*) frustum_matrix, 16*sizeof(float)) : 0;

        if (context->m_FrustumHash != frustum_hash)
        {
            // We use this to avoid calling the culling functions more than once in a row
            context->m_FrustumHash = frustum_hash;

            if (frustum_matrix)
            {
                dmIntersection::Frustum frustum;
                dmIntersection::CreateFrustumFromMatrix(*frustum_matrix, true, (int) frustum_num_planes, frustum);
                FrustumCulling(context, frustum);
            }
            else
            {
                // Reset the visibility
                SetVisibility(context->m_RenderList.Size(), context->m_RenderList.Begin(), dmRender::VISIBILITY_FULL);
            }
        }

        MakeSortBuffer(context, predicate?predicate->m_TagCount:0, predicate?predicate->m_Tags:0);

        if (context->m_RenderListSortBuffer.Empty())
            return RESULT_OK;

        {
            DM_PROFILE("DrawRenderList_SORT");
            RenderListSorter sort;
            sort.values = context->m_RenderListSortValues.Begin();
            std::stable_sort(context->m_RenderListSortBuffer.Begin(), context->m_RenderListSortBuffer.End(), sort);
        }

        // Construct render objects
        context->m_RenderObjects.SetSize(0);

        RenderListDispatchParams params;
        memset(&params, 0x00, sizeof(params));
        params.m_Operation = RENDER_LIST_OPERATION_BEGIN;
        params.m_Context = context;

        {
            DM_PROFILE("Dispatch_Begin");

            // All get begin operation first
            for (uint32_t i=0;i!=context->m_RenderListDispatch.Size();i++)
            {
                const RenderListDispatch& d = context->m_RenderListDispatch[i];
                params.m_UserData = d.m_UserData;
                d.m_DispatchFn(params);
            }

        }

        params.m_Operation = RENDER_LIST_OPERATION_BATCH;
        params.m_Buf = context->m_RenderList.Begin();

        // Make batches for matching dispatch, batch key & minor order
        RenderListEntry *base = context->m_RenderList.Begin();
        uint32_t *last = context->m_RenderListSortBuffer.Begin();
        uint32_t count = context->m_RenderListSortBuffer.Size();

        {
            DM_PROFILE("Dispatch_Batch");

            for (uint32_t i=1;i<=count;i++)
            {
                uint32_t *idx = context->m_RenderListSortBuffer.Begin() + i;
                const RenderListEntry *last_entry = &base[*last];
                const RenderListEntry *current_entry = &base[*idx];

                // continue batch on match, or dispatch
                if (i < count && (last_entry->m_Dispatch == current_entry->m_Dispatch && last_entry->m_BatchKey == current_entry->m_BatchKey && last_entry->m_MinorOrder == current_entry->m_MinorOrder))
                    continue;

                if (last_entry->m_Dispatch != RENDERLIST_INVALID_DISPATCH)
                {
                    assert(last_entry->m_Dispatch < context->m_RenderListDispatch.Size());
                    const RenderListDispatch* d = &context->m_RenderListDispatch[last_entry->m_Dispatch];
                    params.m_UserData = d->m_UserData;
                    params.m_Begin = last;
                    params.m_End = idx;
                    d->m_DispatchFn(params);
                }

                last = idx;
            }

        }

        params.m_Operation = RENDER_LIST_OPERATION_END;
        params.m_Begin = 0;
        params.m_End = 0;
        params.m_Buf = 0;

        {
            DM_PROFILE("Dispatch_End");

            for (uint32_t i=0;i!=context->m_RenderListDispatch.Size();i++)
            {
                const RenderListDispatch& d = context->m_RenderListDispatch[i];
                params.m_UserData = d.m_UserData;
                d.m_DispatchFn(params);
            }
        }

        return Draw(context, predicate, constant_buffer);
    }

    void DispatchCompute(HRenderContext render_context, uint32_t group_count_x, uint32_t group_count_y, uint32_t group_count_z, HNamedConstantBuffer constant_buffer)
    {
        HComputeProgram compute_program = render_context->m_ComputeProgram;

        if (compute_program == 0)
        {
            return;
        }

        dmGraphics::HContext context = dmRender::GetGraphicsContext(render_context);
        dmGraphics::HTexture render_context_textures[RenderObject::MAX_TEXTURE_COUNT] = {};

        dmGraphics::EnableProgram(context, compute_program->m_Program);
        GetRenderContextTextures(render_context, compute_program->m_Samplers, render_context_textures);

        uint8_t next_texture_unit = 0;
        for (uint32_t i = 0; i < RenderObject::MAX_TEXTURE_COUNT; ++i)
        {
            if (render_context_textures[i])
            {
                dmGraphics::HTexture texture = render_context_textures[i];

                uint32_t num_texture_handles = dmGraphics::GetNumTextureHandles(texture);
                for (int sub_handle = 0; sub_handle < num_texture_handles; ++sub_handle)
                {
                    dmGraphics::EnableTexture(context, next_texture_unit, sub_handle, texture);

                    HSampler sampler = GetProgramSampler(compute_program->m_Samplers, next_texture_unit);
                    ApplyProgramSampler(render_context, sampler, next_texture_unit, texture);

                    next_texture_unit++;
                }
            }
        }

        ApplyComputeProgramConstants(render_context, compute_program);

        if (constant_buffer)
        {
            ApplyNamedConstantBuffer(render_context, compute_program, constant_buffer);
        }

        dmGraphics::DispatchCompute(context, group_count_x, group_count_y, group_count_z);

        next_texture_unit = 0;
        for (uint32_t i = 0; i < RenderObject::MAX_TEXTURE_COUNT; ++i)
        {
            if (render_context_textures[i])
            {
                dmGraphics::HTexture texture = render_context_textures[i];
                uint32_t num_texture_handles = dmGraphics::GetNumTextureHandles(texture);
                for (int sub_handle = 0; sub_handle < num_texture_handles; ++sub_handle)
                {
                    dmGraphics::DisableTexture(context, next_texture_unit, texture);
                    next_texture_unit++;
                }
            }
        }

        dmGraphics::DisableProgram(context);
        TrimTextureBindingTable(render_context);
    }

    // NOTE: Currently only used externally in 1 test (fontview.cpp)
    // TODO: Replace that occurrance with DrawRenderList
    Result Draw(HRenderContext render_context, HPredicate predicate, HNamedConstantBuffer constant_buffer)
    {
        if (render_context == 0x0)
            return RESULT_INVALID_CONTEXT;

        dmGraphics::HContext context = dmRender::GetGraphicsContext(render_context);
        dmGraphics::HTexture render_context_textures[RenderObject::MAX_TEXTURE_COUNT] = {};
<<<<<<< HEAD
        dmGraphics::HStorageBuffer render_context_ssbos[dmGraphics::MAX_STORAGE_BUFFERS] = {};
=======
>>>>>>> 0bd2acac

        HMaterial material         = render_context->m_Material;
        HMaterial context_material = render_context->m_Material;

        if(context_material)
        {
            dmGraphics::EnableProgram(context, GetMaterialProgram(context_material));
<<<<<<< HEAD
            GetRenderContextTextures(render_context, context_material, render_context_textures);
            GetRenderContextStorageBuffers(render_context, context_material, render_context_ssbos);
=======
            GetRenderContextTextures(render_context, context_material->m_Samplers, render_context_textures);
>>>>>>> 0bd2acac
        }

        dmGraphics::PipelineState ps_orig = dmGraphics::GetPipelineState(context);

        for (uint32_t i = 0; i < render_context->m_RenderObjects.Size(); ++i)
        {
            RenderObject* ro = render_context->m_RenderObjects[i];
            if (ro->m_VertexCount == 0)
                continue;

            MaterialTagList taglist;
            uint32_t taglistkey = dmRender::GetMaterialTagListKey(ro->m_Material);
            dmRender::GetMaterialTagList(render_context, taglistkey, &taglist);

            if (predicate && !dmRender::MatchMaterialTags(taglist.m_Count, taglist.m_Tags, predicate->m_TagCount, predicate->m_Tags))
            {
                continue;
            }

            if (!context_material)
            {
                if(material != ro->m_Material)
                {
                    material = ro->m_Material;
                    dmGraphics::EnableProgram(context, GetMaterialProgram(material));
<<<<<<< HEAD
                    GetRenderContextTextures(render_context, material, render_context_textures);
                    GetRenderContextStorageBuffers(render_context, material, render_context_ssbos);
=======

                    // Reset the override texture binding array. The new material may have a different
                    // resource layout than the current material.
                    memset(render_context_textures, 0, sizeof(render_context_textures));
                    GetRenderContextTextures(render_context, material->m_Samplers, render_context_textures);
>>>>>>> 0bd2acac
                }
            }

            ApplyMaterialConstants(render_context, material, ro);

            if (ro->m_ConstantBuffer) // from components/scripts
                ApplyNamedConstantBuffer(render_context, material, ro->m_ConstantBuffer);

            if (constant_buffer) // from render script
                ApplyNamedConstantBuffer(render_context, material, constant_buffer);

            ApplyRenderState(render_context, render_context->m_GraphicsContext, dmGraphics::GetPipelineState(context), ro);

            uint8_t next_texture_unit = 0;
            for (uint32_t i = 0; i < RenderObject::MAX_TEXTURE_COUNT; ++i)
            {
                dmGraphics::HTexture texture = ro->m_Textures[i];
                if (render_context_textures[i])
                {
                    texture = render_context_textures[i];
                }

                if (texture)
                {
                    uint32_t num_texture_handles = dmGraphics::GetNumTextureHandles(texture);
                    for (int sub_handle = 0; sub_handle < num_texture_handles; ++sub_handle)
                    {
                        HSampler sampler = GetProgramSampler(material->m_Samplers, next_texture_unit);
                        dmGraphics::EnableTexture(context, next_texture_unit, sub_handle, texture);
                        ApplyProgramSampler(render_context, sampler, next_texture_unit, texture);

                        next_texture_unit++;
                    }
                }
            }

            for (int i = 0; i < dmGraphics::MAX_STORAGE_BUFFERS; ++i)
            {
                if (render_context_ssbos[i])
                {
                    dmGraphics::HUniformLocation loc = GetStorageBufferUniformLocation(material, i);
                    dmGraphics::SetStorageBuffer(context, render_context_ssbos[i], i, 0, loc);
                }
            }

            dmGraphics::HProgram material_program = GetMaterialProgram(material);

            for (int i = 0; i < RenderObject::MAX_VERTEX_BUFFER_COUNT; ++i)
            {
                if (ro->m_VertexBuffers[i])
                {
                    dmGraphics::EnableVertexBuffer(context, ro->m_VertexBuffers[i], i);
                }
                if (ro->m_VertexDeclarations[i])
                {
                    dmGraphics::EnableVertexDeclaration(context, ro->m_VertexDeclarations[i], i, material_program);
                }
            }

            if (ro->m_IndexBuffer)
                dmGraphics::DrawElements(context, ro->m_PrimitiveType, ro->m_VertexStart, ro->m_VertexCount, ro->m_IndexType, ro->m_IndexBuffer);
            else
                dmGraphics::Draw(context, ro->m_PrimitiveType, ro->m_VertexStart, ro->m_VertexCount);

            for (int i = 0; i < RenderObject::MAX_VERTEX_BUFFER_COUNT; ++i)
            {
                if (ro->m_VertexBuffers[i])
                {
                    dmGraphics::DisableVertexBuffer(context, ro->m_VertexBuffers[i]);
                }

                if (ro->m_VertexDeclarations[i])
                {
                    dmGraphics::DisableVertexDeclaration(context, ro->m_VertexDeclarations[i]);
                }
            }

            next_texture_unit = 0;
            for (uint32_t i = 0; i < RenderObject::MAX_TEXTURE_COUNT; ++i)
            {
                dmGraphics::HTexture texture = ro->m_Textures[i];
                if (render_context_textures[i])
                    texture = render_context_textures[i];
                if (texture)
                {
                    for (int sub_handle = 0; sub_handle < dmGraphics::GetNumTextureHandles(texture); ++sub_handle)
                    {
                        dmGraphics::DisableTexture(context, next_texture_unit, texture);
                        next_texture_unit++;
                    }
                }
            }
        }

        ResetRenderStateIfChanged(context, ps_orig, dmGraphics::GetPipelineState(context));

        TrimResourceBindingTable(render_context->m_TextureBindTable);
        TrimResourceBindingTable(render_context->m_StorageBufferBindTable);

        return RESULT_OK;
    }

    Result DrawDebug3d(HRenderContext context, const FrustumOptions* frustum_options)
    {
        if (!context->m_DebugRenderer.m_RenderContext) {
            return RESULT_INVALID_CONTEXT;
        }
        return DrawRenderList(context, &context->m_DebugRenderer.m_3dPredicate, 0, frustum_options);
    }

    Result DrawDebug2d(HRenderContext context) // Deprecated
    {
        if (!context->m_DebugRenderer.m_RenderContext) {
            return RESULT_INVALID_CONTEXT;
        }
        return DrawRenderList(context, &context->m_DebugRenderer.m_2dPredicate, 0, 0);
    }

    HPredicate NewPredicate()
    {
        HPredicate predicate = new Predicate();
        return predicate;
    }

    void DeletePredicate(HPredicate predicate)
    {
        delete predicate;
    }

    Result AddPredicateTag(HPredicate predicate, dmhash_t tag)
    {
        if (predicate->m_TagCount == dmRender::Predicate::MAX_TAG_COUNT)
        {
            return RESULT_OUT_OF_RESOURCES;
        }
        predicate->m_Tags[predicate->m_TagCount++] = tag;
        std::sort(predicate->m_Tags, predicate->m_Tags+predicate->m_TagCount);
        return RESULT_OK;
    }
}<|MERGE_RESOLUTION|>--- conflicted
+++ resolved
@@ -783,12 +783,8 @@
         }
     }
 
-<<<<<<< HEAD
     typedef int32_t (*GetResourceBindingIndexFn)(HMaterial, dmhash_t);
     static void GetRenderContextResources(dmArray<ResourceBinding>& resources, GetResourceBindingIndexFn get_resource_binding_index_fn, HMaterial material, uint64_t* resource_array, uint32_t max_resource_count)
-=======
-    static void GetRenderContextTextures(HRenderContext render_context, const dmArray<Sampler>& samplers, dmGraphics::HTexture* textures)
->>>>>>> 0bd2acac
     {
         uint32_t num_bindings = resources.Size();
         for (uint32_t i = 0; i < num_bindings; ++i)
@@ -796,23 +792,14 @@
             uint32_t resource_index = i;
             uint64_t resource       = resource_array[i];
 
-<<<<<<< HEAD
             if (resources[i].m_Samplerhash)
             {
                 int32_t hash_sampler_index = get_resource_binding_index_fn(material, resources[i].m_Samplerhash);
-=======
-            // If a texture has been bound by a sampler hash, the material must have a valid sampler for it
-            if (render_context->m_TextureBindTable[i].m_Samplerhash)
-            {
-                int32_t hash_sampler_index = GetProgramSamplerIndex(samplers, render_context->m_TextureBindTable[i].m_Samplerhash);
->>>>>>> 0bd2acac
                 if (hash_sampler_index >= 0)
                 {
                     resource_index = hash_sampler_index;
                     resource       = resources[i].m_Resource;
                 }
-                // The sampler doesn't exist, so we ignore it.
-                else continue;
             }
             else if (resource == 0)
             {
@@ -1066,10 +1053,7 @@
 
         dmGraphics::HContext context = dmRender::GetGraphicsContext(render_context);
         dmGraphics::HTexture render_context_textures[RenderObject::MAX_TEXTURE_COUNT] = {};
-<<<<<<< HEAD
         dmGraphics::HStorageBuffer render_context_ssbos[dmGraphics::MAX_STORAGE_BUFFERS] = {};
-=======
->>>>>>> 0bd2acac
 
         HMaterial material         = render_context->m_Material;
         HMaterial context_material = render_context->m_Material;
@@ -1077,12 +1061,8 @@
         if(context_material)
         {
             dmGraphics::EnableProgram(context, GetMaterialProgram(context_material));
-<<<<<<< HEAD
             GetRenderContextTextures(render_context, context_material, render_context_textures);
             GetRenderContextStorageBuffers(render_context, context_material, render_context_ssbos);
-=======
-            GetRenderContextTextures(render_context, context_material->m_Samplers, render_context_textures);
->>>>>>> 0bd2acac
         }
 
         dmGraphics::PipelineState ps_orig = dmGraphics::GetPipelineState(context);
@@ -1108,16 +1088,12 @@
                 {
                     material = ro->m_Material;
                     dmGraphics::EnableProgram(context, GetMaterialProgram(material));
-<<<<<<< HEAD
-                    GetRenderContextTextures(render_context, material, render_context_textures);
-                    GetRenderContextStorageBuffers(render_context, material, render_context_ssbos);
-=======
 
                     // Reset the override texture binding array. The new material may have a different
                     // resource layout than the current material.
                     memset(render_context_textures, 0, sizeof(render_context_textures));
                     GetRenderContextTextures(render_context, material->m_Samplers, render_context_textures);
->>>>>>> 0bd2acac
+                    GetRenderContextStorageBuffers(render_context, material, render_context_ssbos);
                 }
             }
 
