// Copyright 2020-2024 The Defold Foundation
// Copyright 2014-2020 King
// Copyright 2009-2014 Ragnar Svensson, Christian Murray
// Licensed under the Defold License version 1.0 (the "License"); you may not use
// this file except in compliance with the License.
//
// You may obtain a copy of the License, together with FAQs at
// https://www.defold.com/license
//
// Unless required by applicable law or agreed to in writing, software distributed
// under the License is distributed on an "AS IS" BASIS, WITHOUT WARRANTIES OR
// CONDITIONS OF ANY KIND, either express or implied. See the License for the
// specific language governing permissions and limitations under the License.

#include <stdio.h>
#include <dlib/log.h>
#include <dmsdk/dlib/intersection.h>
#include "render_command.h"
#include "render_private.h"

namespace dmRender
{
    Command::Command(CommandType type)
    {
        m_Type = type;
    }

    Command::Command(CommandType type, uint64_t op0)
    {
        m_Type = type;
        m_Operands[0] = op0;
    }

    Command::Command(CommandType type, uint64_t op0, uint64_t op1)
    {
        m_Type = type;
        m_Operands[0] = op0;
        m_Operands[1] = op1;
    }

    Command::Command(CommandType type, uint64_t op0, uint64_t op1, uint64_t op2)
    {
        m_Type = type;
        m_Operands[0] = op0;
        m_Operands[1] = op1;
        m_Operands[2] = op2;
    }

    Command::Command(CommandType type, uint64_t op0, uint64_t op1, uint64_t op2, uint64_t op3)
    {
        m_Type = type;
        m_Operands[0] = op0;
        m_Operands[1] = op1;
        m_Operands[2] = op2;
        m_Operands[3] = op3;
    }

    void ParseCommands(dmRender::HRenderContext render_context, Command* commands, uint32_t command_count)
    {
        dmGraphics::HContext context = dmRender::GetGraphicsContext(render_context);

        for (uint32_t i=0; i<command_count; i++)
        {
            Command* c = &commands[i];
            switch (c->m_Type)
            {
                case COMMAND_TYPE_ENABLE_STATE:
                {
                    dmGraphics::EnableState(context, (dmGraphics::State)c->m_Operands[0]);
                    break;
                }
                case COMMAND_TYPE_DISABLE_STATE:
                {
                    dmGraphics::DisableState(context, (dmGraphics::State)c->m_Operands[0]);
                    break;
                }
                case COMMAND_TYPE_SET_RENDER_TARGET:
                {
                    dmGraphics::SetRenderTarget(context, c->m_Operands[0], c->m_Operands[1]);
                    break;
                }
                case COMMAND_TYPE_ENABLE_TEXTURE:
                {
                    // operand order: Hash, Unit, Texture
                    if (c->m_Operands[0])
                        dmRender::SetTextureBindingByHash(render_context, c->m_Operands[0], c->m_Operands[2]);
                    else
                        dmRender::SetTextureBindingByUnit(render_context, c->m_Operands[1], c->m_Operands[2]);
                    break;
                }
                case COMMAND_TYPE_DISABLE_TEXTURE:
                {
                    // operand order: Hash, Unit, Texture
                    if (c->m_Operands[0])
                        dmRender::SetTextureBindingByHash(render_context, c->m_Operands[0], 0);
                    else
                        dmRender::SetTextureBindingByUnit(render_context, c->m_Operands[1], 0);
                    break;
                }
                case COMMAND_TYPE_CLEAR:
                {
                    uint8_t r = (c->m_Operands[1] >> 0) & 0xff;
                    uint8_t g = (c->m_Operands[1] >> 8) & 0xff;
                    uint8_t b = (c->m_Operands[1] >> 16) & 0xff;
                    uint8_t a = (c->m_Operands[1] >> 24) & 0xff;
                    union float_to_uint32_t {float f; uint32_t i;};
                    float_to_uint32_t ftoi;
                    ftoi.i = c->m_Operands[2];
                    dmGraphics::Clear(context, c->m_Operands[0], r, g, b, a, ftoi.f, c->m_Operands[3]);
                    render_context->m_StencilBufferCleared = (c->m_Operands[0] & dmGraphics::BUFFER_TYPE_STENCIL_BIT) != 0;
                    break;
                }
                case COMMAND_TYPE_SET_VIEWPORT:
                {
                    dmGraphics::SetViewport(context, c->m_Operands[0], c->m_Operands[1], c->m_Operands[2], c->m_Operands[3]);
                    break;
                }
                case COMMAND_TYPE_SET_VIEW:
                {
                    dmVMath::Matrix4* matrix = (dmVMath::Matrix4*)c->m_Operands[0];
                    dmRender::SetViewMatrix(render_context, *matrix);
                    delete matrix;
                    break;
                }
                case COMMAND_TYPE_SET_PROJECTION:
                {
                    dmVMath::Matrix4* matrix = (dmVMath::Matrix4*)c->m_Operands[0];
                    dmRender::SetProjectionMatrix(render_context, *matrix);
                    delete matrix;
                    break;
                }
                case COMMAND_TYPE_SET_BLEND_FUNC:
                {
                    dmGraphics::SetBlendFunc(context, (dmGraphics::BlendFactor)c->m_Operands[0], (dmGraphics::BlendFactor)c->m_Operands[1]);
                    break;
                }
                case COMMAND_TYPE_SET_COLOR_MASK:
                {
                    dmGraphics::SetColorMask(context, c->m_Operands[0] != 0, c->m_Operands[1] != 0, c->m_Operands[2] != 0, c->m_Operands[3] != 0);
                    break;
                }
                case COMMAND_TYPE_SET_DEPTH_MASK:
                {
                    dmGraphics::SetDepthMask(context, (bool) c->m_Operands[0]);
                    break;
                }
                case COMMAND_TYPE_SET_DEPTH_FUNC:
                {
                    dmGraphics::SetDepthFunc(context, (dmGraphics::CompareFunc)c->m_Operands[0]);
                    break;
                }
                case COMMAND_TYPE_SET_STENCIL_MASK:
                {
                    dmGraphics::SetStencilMask(context, c->m_Operands[0]);
                    break;
                }
                case COMMAND_TYPE_SET_STENCIL_FUNC:
                {
                    dmGraphics::SetStencilFunc(context, (dmGraphics::CompareFunc)c->m_Operands[0], c->m_Operands[1], c->m_Operands[2]);
                    break;
                }
                case COMMAND_TYPE_SET_STENCIL_OP:
                {
                    dmGraphics::SetStencilOp(context, (dmGraphics::StencilOp)c->m_Operands[0], (dmGraphics::StencilOp)c->m_Operands[1], (dmGraphics::StencilOp)c->m_Operands[2]);
                    break;
                }
                case COMMAND_TYPE_SET_CULL_FACE:
                {
                    dmGraphics::SetCullFace(context, (dmGraphics::FaceType)c->m_Operands[0]);
                    break;
                }
                case COMMAND_TYPE_SET_POLYGON_OFFSET:
                {
                    dmGraphics::SetPolygonOffset(context, (float)c->m_Operands[0], (float)c->m_Operands[1]);
                    break;
                }
                case COMMAND_TYPE_DRAW:
                {
                    FrustumOptions* frustum_options = (FrustumOptions*)c->m_Operands[2];
                    dmRender::DrawRenderList(render_context, (dmRender::Predicate*)c->m_Operands[0],
                                                             (dmRender::HNamedConstantBuffer)c->m_Operands[1],
                                                             frustum_options);
                    delete frustum_options;
                    break;
                }
                case COMMAND_TYPE_DRAW_DEBUG3D:
                {
                    FrustumOptions* frustum_options = (FrustumOptions*)c->m_Operands[0];
                    dmRender::DrawDebug3d(render_context, frustum_options);
                    delete frustum_options;
                    break;
                }
                case COMMAND_TYPE_DRAW_DEBUG2D:
                {
                    dmRender::DrawDebug2d(render_context); // Deprecated
                    break;
                }
                case COMMAND_TYPE_ENABLE_MATERIAL:
                {
                    render_context->m_Material = (HMaterial)c->m_Operands[0];
                    break;
                }
                case COMMAND_TYPE_DISABLE_MATERIAL:
                {
                    render_context->m_Material = 0;
                    break;
                }
<<<<<<< HEAD
                case COMMAND_TYPE_SET_STORAGE_BUFFER:
                {
                    // operand order: Hash, Unit, ssbo
                    if (c->m_Operands[0])
                        dmRender::SetStorageBufferBindingByHash(render_context, c->m_Operands[0], c->m_Operands[2]);
                    else
                        dmRender::SetStorageBufferBindingByUnit(render_context, c->m_Operands[1], c->m_Operands[2]);
                    break;
                }
=======
                case COMMAND_TYPE_SET_COMPUTE:
                {
                    render_context->m_ComputeProgram = (HComputeProgram) c->m_Operands[0];
                    break;
                }
                case COMMAND_TYPE_DISPATCH_COMPUTE:
                {
                    dmRender::DispatchCompute(render_context,
                        c->m_Operands[0], c->m_Operands[1], c->m_Operands[2], // group x,y,z
                        (dmRender::HNamedConstantBuffer) c->m_Operands[3]);
                    break;
                }
                case COMMAND_TYPE_SET_RENDER_CAMERA:
                {
                    render_context->m_CurrentRenderCamera           = (HRenderCamera) c->m_Operands[0];
                    render_context->m_CurrentRenderCameraUseFrustum = c->m_Operands[1];
                } break;
>>>>>>> 0bd2acac
                default:
                {
                    dmLogError("No such render command (%d).", c->m_Type);
                }
            }
        }
    }

}<|MERGE_RESOLUTION|>--- conflicted
+++ resolved
@@ -205,7 +205,6 @@
                     render_context->m_Material = 0;
                     break;
                 }
-<<<<<<< HEAD
                 case COMMAND_TYPE_SET_STORAGE_BUFFER:
                 {
                     // operand order: Hash, Unit, ssbo
@@ -213,27 +212,22 @@
                         dmRender::SetStorageBufferBindingByHash(render_context, c->m_Operands[0], c->m_Operands[2]);
                     else
                         dmRender::SetStorageBufferBindingByUnit(render_context, c->m_Operands[1], c->m_Operands[2]);
-                    break;
-                }
-=======
+                } break;
                 case COMMAND_TYPE_SET_COMPUTE:
                 {
                     render_context->m_ComputeProgram = (HComputeProgram) c->m_Operands[0];
-                    break;
-                }
+                } break;
                 case COMMAND_TYPE_DISPATCH_COMPUTE:
                 {
                     dmRender::DispatchCompute(render_context,
                         c->m_Operands[0], c->m_Operands[1], c->m_Operands[2], // group x,y,z
                         (dmRender::HNamedConstantBuffer) c->m_Operands[3]);
-                    break;
-                }
+                } break;
                 case COMMAND_TYPE_SET_RENDER_CAMERA:
                 {
                     render_context->m_CurrentRenderCamera           = (HRenderCamera) c->m_Operands[0];
                     render_context->m_CurrentRenderCameraUseFrustum = c->m_Operands[1];
                 } break;
->>>>>>> 0bd2acac
                 default:
                 {
                     dmLogError("No such render command (%d).", c->m_Type);
