// Copyright 2020-2024 The Defold Foundation
// Copyright 2014-2020 King
// Copyright 2009-2014 Ragnar Svensson, Christian Murray
// Licensed under the Defold License version 1.0 (the "License"); you may not use
// this file except in compliance with the License.
//
// You may obtain a copy of the License, together with FAQs at
// https://www.defold.com/license
//
// Unless required by applicable law or agreed to in writing, software distributed
// under the License is distributed on an "AS IS" BASIS, WITHOUT WARRANTIES OR
// CONDITIONS OF ANY KIND, either express or implied. See the License for the
// specific language governing permissions and limitations under the License.

#include <algorithm>
#include <string.h>

#include <dlib/array.h>
#include <dlib/dstrings.h>
#include <dlib/hashtable.h>
#include <dlib/log.h>
#include <dmsdk/dlib/math.h> // min
#include <dmsdk/dlib/vmath.h>
#include <dmsdk/graphics/graphics.h>
#include "render.h"
#include "render_private.h"

namespace dmRender
{
    using namespace dmVMath;

    static dmGraphics::VertexAttribute::SemanticType GetAttributeSemanticType(dmhash_t from_hash)
    {
        if      (from_hash == VERTEX_STREAM_POSITION)      return dmGraphics::VertexAttribute::SEMANTIC_TYPE_POSITION;
        else if (from_hash == VERTEX_STREAM_TEXCOORD0)     return dmGraphics::VertexAttribute::SEMANTIC_TYPE_TEXCOORD;
        else if (from_hash == VERTEX_STREAM_TEXCOORD1)     return dmGraphics::VertexAttribute::SEMANTIC_TYPE_TEXCOORD;
        else if (from_hash == VERTEX_STREAM_COLOR)         return dmGraphics::VertexAttribute::SEMANTIC_TYPE_COLOR;
        else if (from_hash == VERTEX_STREAM_PAGE_INDEX)    return dmGraphics::VertexAttribute::SEMANTIC_TYPE_PAGE_INDEX;
        else if (from_hash == VERTEX_STREAM_NORMAL)        return dmGraphics::VertexAttribute::SEMANTIC_TYPE_NORMAL;
        else if (from_hash == VERTEX_STREAM_TANGENT)       return dmGraphics::VertexAttribute::SEMANTIC_TYPE_TANGENT;
        else if (from_hash == VERTEX_STREAM_WORLD_MATRIX)  return dmGraphics::VertexAttribute::SEMANTIC_TYPE_WORLD_MATRIX;
        else if (from_hash == VERTEX_STREAM_NORMAL_MATRIX) return dmGraphics::VertexAttribute::SEMANTIC_TYPE_NORMAL_MATRIX;
        return dmGraphics::VertexAttribute::SEMANTIC_TYPE_NONE;
    }

    // This is just a default setting, you can still specify a world matrix as a non-instanced attribute
    static inline dmGraphics::VertexStepFunction GetAttributeVertexStepFunction(dmGraphics::VertexAttribute::SemanticType semantic_type)
    {
        if (semantic_type == dmGraphics::VertexAttribute::SEMANTIC_TYPE_WORLD_MATRIX ||
            semantic_type == dmGraphics::VertexAttribute::SEMANTIC_TYPE_NORMAL_MATRIX)
        {
            return dmGraphics::VERTEX_STEP_FUNCTION_INSTANCE;
        }
        return dmGraphics::VERTEX_STEP_FUNCTION_VERTEX;
    }

    static inline dmGraphics::VertexAttribute::DataType GetAttributeDataType(dmGraphics::Type from_type)
    {
        switch(from_type)
        {
            case dmGraphics::TYPE_FLOAT:
            case dmGraphics::TYPE_FLOAT_VEC2:
            case dmGraphics::TYPE_FLOAT_VEC3:
            case dmGraphics::TYPE_FLOAT_VEC4:
            case dmGraphics::TYPE_FLOAT_MAT2:
            case dmGraphics::TYPE_FLOAT_MAT3:
            case dmGraphics::TYPE_FLOAT_MAT4:     return dmGraphics::VertexAttribute::TYPE_FLOAT;
            case dmGraphics::TYPE_BYTE:           return dmGraphics::VertexAttribute::TYPE_BYTE;
            case dmGraphics::TYPE_UNSIGNED_BYTE:  return dmGraphics::VertexAttribute::TYPE_UNSIGNED_BYTE;
            case dmGraphics::TYPE_SHORT:          return dmGraphics::VertexAttribute::TYPE_SHORT;
            case dmGraphics::TYPE_UNSIGNED_SHORT: return dmGraphics::VertexAttribute::TYPE_UNSIGNED_SHORT;
            case dmGraphics::TYPE_INT:            return dmGraphics::VertexAttribute::TYPE_INT;
            case dmGraphics::TYPE_UNSIGNED_INT:   return dmGraphics::VertexAttribute::TYPE_UNSIGNED_INT;
            default: assert(0 && "Type not supported");
        }

        return (dmGraphics::VertexAttribute::DataType) -1;
    }

    static inline dmGraphics::VertexAttribute::ShaderType GetAttributeShaderType(dmGraphics::Type from_type)
    {
        switch(from_type)
        {
            case dmGraphics::TYPE_FLOAT:
            case dmGraphics::TYPE_BYTE:
            case dmGraphics::TYPE_UNSIGNED_BYTE:
            case dmGraphics::TYPE_SHORT:
            case dmGraphics::TYPE_UNSIGNED_SHORT:
            case dmGraphics::TYPE_INT:
            case dmGraphics::TYPE_UNSIGNED_INT: return dmGraphics::VertexAttribute::SHADER_TYPE_NUMBER;
            case dmGraphics::TYPE_FLOAT_VEC2:   return dmGraphics::VertexAttribute::SHADER_TYPE_VEC2;
            case dmGraphics::TYPE_FLOAT_VEC3:   return dmGraphics::VertexAttribute::SHADER_TYPE_VEC3;
            case dmGraphics::TYPE_FLOAT_VEC4:   return dmGraphics::VertexAttribute::SHADER_TYPE_VEC4;
            case dmGraphics::TYPE_FLOAT_MAT2:   return dmGraphics::VertexAttribute::SHADER_TYPE_MAT2;
            case dmGraphics::TYPE_FLOAT_MAT3:   return dmGraphics::VertexAttribute::SHADER_TYPE_MAT3;
            case dmGraphics::TYPE_FLOAT_MAT4:   return dmGraphics::VertexAttribute::SHADER_TYPE_MAT4;
            default: assert(0 && "Type not supported");
        }

        return (dmGraphics::VertexAttribute::ShaderType) -1;
    }

    static inline uint32_t GetAttributeElementCount(dmGraphics::VertexAttribute::ShaderType from_type)
    {
        switch(from_type)
        {
            case dmGraphics::VertexAttribute::SHADER_TYPE_NUMBER: return 1;
            case dmGraphics::VertexAttribute::SHADER_TYPE_VEC2: return 2;
            case dmGraphics::VertexAttribute::SHADER_TYPE_VEC3: return 3;
            case dmGraphics::VertexAttribute::SHADER_TYPE_VEC4: return 4;
            case dmGraphics::VertexAttribute::SHADER_TYPE_MAT2: return 4;
            case dmGraphics::VertexAttribute::SHADER_TYPE_MAT3: return 9;
            case dmGraphics::VertexAttribute::SHADER_TYPE_MAT4: return 16;
            default:assert(0 && "ShaderType not supported");
        }
        return -1;
    }

    static void CreateVertexDeclarations(dmGraphics::HContext graphics_context, Material* m)
    {
        if (m->m_VertexDeclarationShared != 0)
        {
            dmGraphics::DeleteVertexDeclaration(m->m_VertexDeclarationShared);
            m->m_VertexDeclarationShared = 0;
        }
        if (m->m_VertexDeclarationPerVertex != 0)
        {
            dmGraphics::DeleteVertexDeclaration(m->m_VertexDeclarationPerVertex);
            m->m_VertexDeclarationPerVertex = 0;
        }
        if (m->m_VertexDeclarationPerInstance != 0)
        {
            dmGraphics::DeleteVertexDeclaration(m->m_VertexDeclarationPerInstance);
            m->m_VertexDeclarationPerInstance = 0;
        }

        uint32_t num_material_attributes = m->m_MaterialAttributes.Size();
        bool use_secondary_vertex_declarations = false;

        // 1. Find out if we need to use secondary vertex and instance declarations
        for (int i = 0; i < num_material_attributes; ++i)
        {
            const dmGraphics::VertexAttribute& graphics_attribute = m->m_VertexAttributes[i];
            if (graphics_attribute.m_StepFunction == dmGraphics::VERTEX_STEP_FUNCTION_INSTANCE)
            {
                use_secondary_vertex_declarations = true;
                break;
            }
        }

        dmGraphics::HVertexStreamDeclaration sd_shared   = dmGraphics::NewVertexStreamDeclaration(graphics_context);
        dmGraphics::HVertexStreamDeclaration sd_vertex   = 0;
        dmGraphics::HVertexStreamDeclaration sd_instance = 0;

        if (use_secondary_vertex_declarations)
        {
            sd_vertex = dmGraphics::NewVertexStreamDeclaration(graphics_context, dmGraphics::VERTEX_STEP_FUNCTION_VERTEX);
            sd_instance = dmGraphics::NewVertexStreamDeclaration(graphics_context, dmGraphics::VERTEX_STEP_FUNCTION_INSTANCE);
        }

        // 2. Construct all vertex declarations
        for (int i = 0; i < num_material_attributes; ++i)
        {
            const dmGraphics::VertexAttribute& graphics_attribute = m->m_VertexAttributes[i];

            #define ADD_VERTEX_STREAM(sd, graphics_attribute) \
                dmGraphics::AddVertexStream(sd, \
                    graphics_attribute.m_NameHash, \
                    graphics_attribute.m_ElementCount, \
                    dmGraphics::GetGraphicsType(graphics_attribute.m_DataType), \
                    graphics_attribute.m_Normalize);

            ADD_VERTEX_STREAM(sd_shared, graphics_attribute);
            if (use_secondary_vertex_declarations)
            {
                ADD_VERTEX_STREAM(graphics_attribute.m_StepFunction == dmGraphics::VERTEX_STEP_FUNCTION_INSTANCE ?
                        sd_instance : sd_vertex, graphics_attribute);
            }

            #undef ADD_VERTEX_STREAM
        }

        m->m_VertexDeclarationShared = dmGraphics::NewVertexDeclaration(graphics_context, sd_shared);
        dmGraphics::DeleteVertexStreamDeclaration(sd_shared);

        if (use_secondary_vertex_declarations)
        {
            m->m_VertexDeclarationPerVertex = dmGraphics::NewVertexDeclaration(graphics_context, sd_vertex);
            dmGraphics::DeleteVertexStreamDeclaration(sd_vertex);
            m->m_VertexDeclarationPerInstance = dmGraphics::NewVertexDeclaration(graphics_context, sd_instance);
            dmGraphics::DeleteVertexStreamDeclaration(sd_instance);
        }
    }

    static void CreateAttributes(dmGraphics::HContext graphics_context, Material* m)
    {
        uint32_t num_program_attributes  = dmGraphics::GetAttributeCount(m->m_Program);
        uint32_t num_attribute_byte_size = 0;

        m->m_MaterialAttributes.SetCapacity(num_program_attributes);
        m->m_MaterialAttributes.SetSize(num_program_attributes);
        m->m_VertexAttributes.SetCapacity(num_program_attributes);
        m->m_VertexAttributes.SetSize(num_program_attributes);

        bool instancing_supported = m->m_InstancingSupported;

        for (int i = 0; i < num_program_attributes; ++i)
        {
            dmhash_t name_hash     = 0;
            dmGraphics::Type type  = (dmGraphics::Type) -1;
            uint32_t num_values    = 0;
            uint32_t element_count = 0;
            int32_t location       = -1;

            dmGraphics::GetAttribute(m->m_Program, i, &name_hash, &type, &element_count, &num_values, &location);

            dmGraphics::VertexAttribute& vertex_attribute = m->m_VertexAttributes[i];
            vertex_attribute.m_NameHash        = name_hash;
            vertex_attribute.m_SemanticType    = GetAttributeSemanticType(name_hash);
            vertex_attribute.m_DataType        = GetAttributeDataType(type); // Convert from mat/vec to float if necessary
            vertex_attribute.m_ElementCount    = element_count;
            vertex_attribute.m_Normalize       = false;
            vertex_attribute.m_CoordinateSpace = dmGraphics::COORDINATE_SPACE_WORLD;
            vertex_attribute.m_ShaderType      = GetAttributeShaderType(type);
            vertex_attribute.m_StepFunction    = instancing_supported ? GetAttributeVertexStepFunction(vertex_attribute.m_SemanticType) : dmGraphics::VERTEX_STEP_FUNCTION_VERTEX;

            MaterialAttribute& material_attribute = m->m_MaterialAttributes[i];
            material_attribute.m_Location         = location;
            material_attribute.m_ValueIndex       = num_attribute_byte_size;
            material_attribute.m_ValueCount       = num_values;

            dmGraphics::Type base_type = dmGraphics::GetGraphicsType(vertex_attribute.m_DataType);

            num_attribute_byte_size += dmGraphics::GetTypeSize(base_type) * element_count;

        #if 0 // Debugging
            dmLogInfo("Vertex Attribute: %s", dmHashReverseSafe64(name_hash));
            dmLogInfo("type: %d, ele_count: %d, num_vals: %d, loc: %d, valueIndex: %d",
                (int) type, element_count, num_values, location, material_attribute.m_ValueIndex);
        #endif
        }

        m->m_MaterialAttributeValues.SetCapacity(num_attribute_byte_size);
        m->m_MaterialAttributeValues.SetSize(num_attribute_byte_size);
        memset(m->m_MaterialAttributeValues.Begin(), 0, num_attribute_byte_size);
    }

    void CreateConstants(dmGraphics::HContext graphics_context, HMaterial material)
    {
        uint32_t total_constants_count = dmGraphics::GetUniformCount(material->m_Program);

        uint32_t constants_count = 0;
        uint32_t samplers_count   = 0;
        GetProgramUniformCount(material->m_Program, total_constants_count, &constants_count, &samplers_count);

        if ((constants_count + samplers_count) > 0)
        {
            material->m_NameHashToLocation.SetCapacity((constants_count + samplers_count), (constants_count + samplers_count) * 2);
            material->m_Constants.SetCapacity(constants_count);
        }

        if (samplers_count > 0)
        {
            material->m_Samplers.SetCapacity(samplers_count);
            for (uint32_t i = 0; i < samplers_count; ++i)
            {
                material->m_Samplers.Push(Sampler());
            }
        }

        SetProgramConstantValues(graphics_context, material->m_Program, total_constants_count, material->m_NameHashToLocation, material->m_Constants, material->m_Samplers);
    }

    HMaterial NewMaterial(dmRender::HRenderContext render_context, dmGraphics::HVertexProgram vertex_program, dmGraphics::HFragmentProgram fragment_program)
    {
        dmGraphics::HContext graphics_context = dmRender::GetGraphicsContext(render_context);
        dmGraphics::HProgram program          = dmGraphics::NewProgram(graphics_context, vertex_program, fragment_program);
        if (!program)
        {
            return 0;
        }

        Material* m                       = new Material;
        m->m_RenderContext                = render_context;
        m->m_VertexProgram                = vertex_program;
        m->m_FragmentProgram              = fragment_program;
        m->m_Program                      = program;
        m->m_VertexDeclarationShared      = 0;
        m->m_VertexDeclarationPerVertex   = 0;
        m->m_VertexDeclarationPerInstance = 0;
        m->m_InstancingSupported          = dmGraphics::IsContextFeatureSupported(graphics_context, dmGraphics::CONTEXT_FEATURE_INSTANCING);

        CreateAttributes(graphics_context, m);
        CreateVertexDeclarations(graphics_context, m);
        CreateConstants(graphics_context, m);

        return (HMaterial)m;
    }

    void DeleteMaterial(dmRender::HRenderContext render_context, HMaterial material)
    {
        dmGraphics::HContext graphics_context = dmRender::GetGraphicsContext(render_context);
        dmGraphics::DeleteProgram(graphics_context, material->m_Program);
        dmGraphics::DeleteVertexDeclaration(material->m_VertexDeclarationPerVertex);

        if (material->m_VertexDeclarationPerInstance)
            dmGraphics::DeleteVertexDeclaration(material->m_VertexDeclarationPerInstance);

        for (uint32_t i = 0; i < material->m_Constants.Size(); ++i)
        {
            dmRender::DeleteConstant(material->m_Constants[i].m_Constant);
        }
        delete material;
    }

    void ApplyMaterialConstants(dmRender::HRenderContext render_context, HMaterial material, const RenderObject* ro)
    {
        dmGraphics::HContext graphics_context    = dmRender::GetGraphicsContext(render_context);
        const dmArray<RenderConstant>& constants = material->m_Constants;
        dmGraphics::HProgram program             = material->m_Program;

        uint32_t n = constants.Size();
        for (uint32_t i = 0; i < n; ++i)
        {
            const RenderConstant& material_constant      = constants[i];
            const HConstant constant                     = material_constant.m_Constant;
            dmGraphics::HUniformLocation location        = GetConstantLocation(constant);
            dmRenderDDF::MaterialDesc::ConstantType type = GetConstantType(constant);
<<<<<<< HEAD

            switch (type)
            {
                case dmRenderDDF::MaterialDesc::CONSTANT_TYPE_USER:
                {
                    uint32_t num_values;
                    dmVMath::Vector4* values = GetConstantValues(constant, &num_values);
                    dmGraphics::SetConstantV4(graphics_context, values, num_values, location);
                    break;
                }
                case dmRenderDDF::MaterialDesc::CONSTANT_TYPE_USER_MATRIX4:
                {
                    uint32_t num_values;
                    dmVMath::Vector4* values = GetConstantValues(constant, &num_values);
                    dmGraphics::SetConstantM4(graphics_context, values, num_values / 4, location);
                    break;
                }
                case dmRenderDDF::MaterialDesc::CONSTANT_TYPE_VIEWPROJ:
                {
                    if (dmGraphics::GetProgramLanguage(dmRender::GetMaterialProgram(material)) == dmGraphics::ShaderDesc::LANGUAGE_SPIRV)
                    {
                        Matrix4 ndc_matrix = Matrix4::identity();
                        ndc_matrix.setElem(2, 2, 0.5f );
                        ndc_matrix.setElem(3, 2, 0.5f );
                        const Matrix4 view_projection = ndc_matrix * render_context->m_ViewProj;
                        dmGraphics::SetConstantM4(graphics_context, (Vector4*)&view_projection, 1, location);
                    }
                    else
                    {
                        dmGraphics::SetConstantM4(graphics_context, (Vector4*)&render_context->m_ViewProj, 1, location);
                    }
                    break;
                }
                case dmRenderDDF::MaterialDesc::CONSTANT_TYPE_WORLD:
                {
                    dmGraphics::SetConstantM4(graphics_context, (Vector4*)&ro->m_WorldTransform, 1, location);
                    break;
                }
                case dmRenderDDF::MaterialDesc::CONSTANT_TYPE_TEXTURE:
                {
                    dmGraphics::SetConstantM4(graphics_context, (Vector4*)&ro->m_TextureTransform, 1, location);
                    break;
                }
                case dmRenderDDF::MaterialDesc::CONSTANT_TYPE_VIEW:
                {
                    dmGraphics::SetConstantM4(graphics_context, (Vector4*)&render_context->m_View, 1, location);
                    break;
                }
                case dmRenderDDF::MaterialDesc::CONSTANT_TYPE_PROJECTION:
                {
                    // Vulkan NDC is [0..1] for z, so we must transform
                    // the projection before setting the constant.
                    if (dmGraphics::GetProgramLanguage(dmRender::GetMaterialProgram(material)) == dmGraphics::ShaderDesc::LANGUAGE_SPIRV)
                    {
                        Matrix4 ndc_matrix = Matrix4::identity();
                        ndc_matrix.setElem(2, 2, 0.5f );
                        ndc_matrix.setElem(3, 2, 0.5f );
                        const Matrix4 proj = ndc_matrix * render_context->m_Projection;
                        dmGraphics::SetConstantM4(graphics_context, (Vector4*)&proj, 1, location);
                    }
                    else
                    {
                        dmGraphics::SetConstantM4(graphics_context, (Vector4*)&render_context->m_Projection, 1, location);
                    }
                    break;
                }
                case dmRenderDDF::MaterialDesc::CONSTANT_TYPE_NORMAL:
                {
                    {
                        Matrix4 normalT = GetNormalMatrix(render_context, ro->m_WorldTransform);
                        dmGraphics::SetConstantM4(graphics_context, (Vector4*)&normalT, 1, location);
                    }
                    break;
                }
                case dmRenderDDF::MaterialDesc::CONSTANT_TYPE_WORLDVIEW:
                {
                    {
                        Matrix4 world_view = render_context->m_View * ro->m_WorldTransform;
                        dmGraphics::SetConstantM4(graphics_context, (Vector4*)&world_view, 1, location);
                    }
                    break;
                }
                case dmRenderDDF::MaterialDesc::CONSTANT_TYPE_WORLDVIEWPROJ:
                {
                    if (dmGraphics::GetProgramLanguage(dmRender::GetMaterialProgram(material)) == dmGraphics::ShaderDesc::LANGUAGE_SPIRV)
                    {
                        Matrix4 ndc_matrix = Matrix4::identity();
                        ndc_matrix.setElem(2, 2, 0.5f );
                        ndc_matrix.setElem(3, 2, 0.5f );
                        const Matrix4 world_view_projection = ndc_matrix * render_context->m_ViewProj * ro->m_WorldTransform;
                        dmGraphics::SetConstantM4(graphics_context, (Vector4*)&world_view_projection, 1, location);
                    }
                    else
                    {
                        const Matrix4 world_view_projection = render_context->m_ViewProj * ro->m_WorldTransform;
                        dmGraphics::SetConstantM4(graphics_context, (Vector4*)&world_view_projection, 1, location);
                    }
                    break;
                }
            }
=======
            dmGraphics::ShaderDesc::Language language    = dmGraphics::GetProgramLanguage(dmRender::GetMaterialProgram(material));
            SetProgramConstant(render_context, graphics_context, ro->m_WorldTransform, ro->m_TextureTransform, language, type, program, location, constant);
>>>>>>> 1b174ead
        }
    }

    dmhash_t GetMaterialSamplerNameHash(HMaterial material, uint32_t unit)
    {
        if (unit < material->m_Samplers.Size())
        {
            return material->m_Samplers[unit].m_NameHash;
        }
        return 0;
    }

    uint32_t GetMaterialSamplerUnit(HMaterial material, dmhash_t name_hash)
    {
        return GetProgramSamplerUnit(material->m_Samplers, name_hash);
    }

    dmGraphics::HProgram GetMaterialProgram(HMaterial material)
    {
        return material->m_Program;
    }

    dmGraphics::HVertexProgram GetMaterialVertexProgram(HMaterial material)
    {
        return material->m_VertexProgram;
    }

    dmGraphics::HFragmentProgram GetMaterialFragmentProgram(HMaterial material)
    {
        return material->m_FragmentProgram;
    }

    static int32_t FindMaterialAttributeIndex(HMaterial material, dmhash_t name_hash)
    {
        dmArray<dmGraphics::VertexAttribute>& attributes = material->m_VertexAttributes;
        for (int i = 0; i < attributes.Size(); ++i)
        {
            if (attributes[i].m_NameHash == name_hash)
            {
                return i;
            }
        }
        return -1;
    }

    void SetMaterialProgramConstantType(HMaterial material, dmhash_t name_hash, dmRenderDDF::MaterialDesc::ConstantType type)
    {
        SetProgramConstantType(material->m_Constants, name_hash, type);
    }

    bool GetMaterialProgramConstant(HMaterial material, dmhash_t name_hash, HConstant& out_value)
    {
        return GetProgramConstant(material->m_Constants, name_hash, out_value);
    }

    bool GetMaterialProgramConstantInfo(HMaterial material, dmhash_t name_hash, dmhash_t* out_constant_id, dmhash_t* out_element_ids[4], uint32_t* out_element_index, uint16_t* out_array_size)
    {
        if (name_hash == 0)
            return false;

        dmArray<RenderConstant>& constants = material->m_Constants;
        uint32_t n = constants.Size();
        *out_element_index = ~0u;
        for (uint32_t i = 0; i < n; ++i)
        {
            RenderConstant& c = constants[i];
            dmhash_t constant_name_hash = GetConstantName(c.m_Constant);
            uint32_t num_values;
            dmVMath::Vector4* values = GetConstantValues(c.m_Constant, &num_values);
            (void)values;
            if (constant_name_hash == name_hash)
            {
                *out_element_ids = c.m_ElementIds;
                *out_constant_id = constant_name_hash;
                *out_array_size  = num_values;
                return true;
            }
            for (uint32_t elem_i = 0; elem_i < 4; ++elem_i)
            {
                if (c.m_ElementIds[elem_i] == name_hash)
                {
                    *out_element_index = elem_i;
                    *out_constant_id   = constant_name_hash;
                    *out_array_size    = num_values;
                    return true;
                }
            }
        }
        return false;
    }

    bool GetMaterialProgramAttributeInfo(HMaterial material, dmhash_t name_hash, MaterialProgramAttributeInfo& info)
    {
        dmArray<dmGraphics::VertexAttribute>& attributes = material->m_VertexAttributes;
        for (int i = 0; i < attributes.Size(); ++i)
        {
            MaterialAttribute& material_attribute = material->m_MaterialAttributes[i];

            bool found = false;
            uint32_t element_index = 0;

            if (attributes[i].m_NameHash == name_hash)
            {
                found = true;
            }
            else
            {
                for (uint32_t elem_i = 0; elem_i < 4; ++elem_i)
                {
                    if (material_attribute.m_ElementIds[elem_i] == name_hash)
                    {
                        element_index = elem_i;
                        found         = true;
                        break;
                    }
                }
            }

            if (found)
            {
                info.m_AttributeNameHash = attributes[i].m_NameHash;
                info.m_Attribute         = &material->m_VertexAttributes[i];
                info.m_ValuePtr          = &material->m_MaterialAttributeValues[material_attribute.m_ValueIndex];
                info.m_ElementIndex      = element_index;
                memcpy(info.m_ElementIds, material_attribute.m_ElementIds, sizeof(material_attribute.m_ElementIds));
                return true;
            }
        }

        return false;
    }

    void GetMaterialProgramAttributes(HMaterial material, const dmGraphics::VertexAttribute** attributes, uint32_t* attribute_count)
    {
        *attributes      = material->m_VertexAttributes.Begin();
        *attribute_count = material->m_VertexAttributes.Size();
    }

    void GetMaterialProgramAttributeValues(HMaterial material, uint32_t index, const uint8_t** value_ptr, uint32_t* value_byte_size)
    {
        assert(index < material->m_MaterialAttributes.Size());
        MaterialAttribute& material_attribute           = material->m_MaterialAttributes[index];
        dmGraphics::VertexAttribute& graphics_attribute = material->m_VertexAttributes[index];

        dmGraphics::Type base_type = dmGraphics::GetGraphicsType(graphics_attribute.m_DataType);
        *value_byte_size           = dmGraphics::GetTypeSize(base_type) * graphics_attribute.m_ElementCount;
        *value_ptr                 = &material->m_MaterialAttributeValues[material_attribute.m_ValueIndex];
    }

    void SetMaterialProgramAttributes(HMaterial material, const dmGraphics::VertexAttribute* attributes, uint32_t attributes_count)
    {
        // Don't need to do all this work if we don't have any custom attributes coming in
        if (attributes == 0 || attributes_count == 0)
        {
            return;
        }

        bool update_attributes = false;

        for (int i = 0; i < attributes_count; ++i)
        {
            const dmGraphics::VertexAttribute& graphics_attribute_in = attributes[i];
            int32_t index = FindMaterialAttributeIndex(material, graphics_attribute_in.m_NameHash);
            if (index < 0)
            {
                continue;
            }

            dmGraphics::VertexAttribute& graphics_attribute = material->m_VertexAttributes[index];
            graphics_attribute.m_DataType                   = graphics_attribute_in.m_DataType;
            graphics_attribute.m_Normalize                  = graphics_attribute_in.m_Normalize;
            graphics_attribute.m_ElementCount               = GetAttributeElementCount(graphics_attribute_in.m_ShaderType);
            graphics_attribute.m_ShaderType                 = graphics_attribute_in.m_ShaderType;
            graphics_attribute.m_SemanticType               = graphics_attribute_in.m_SemanticType;
            graphics_attribute.m_CoordinateSpace            = graphics_attribute_in.m_CoordinateSpace;
            graphics_attribute.m_StepFunction               = material->m_InstancingSupported ? graphics_attribute_in.m_StepFunction : dmGraphics::VERTEX_STEP_FUNCTION_VERTEX;

            update_attributes = true;
        }

        // If the incoming attributes don't match any of the attributes from the shader, we don't need to do anything more
        if (!update_attributes)
        {
            return;
        }

        // Need to readjust value indices since the layout could have changed
        uint32_t value_byte_size = 0;
        for (int i = 0; i < material->m_VertexAttributes.Size(); ++i)
        {
            dmRender::MaterialAttribute& material_attribute = material->m_MaterialAttributes[i];
            material_attribute.m_ValueIndex                 = value_byte_size;

            dmGraphics::Type graphics_type = dmGraphics::GetGraphicsType(material->m_VertexAttributes[i].m_DataType);
            value_byte_size += dmGraphics::GetTypeSize(graphics_type) * material->m_VertexAttributes[i].m_ElementCount;
        }

        material->m_MaterialAttributeValues.SetCapacity(value_byte_size);
        material->m_MaterialAttributeValues.SetSize(value_byte_size);

        const uint32_t name_buffer_size = 128;
        char name_buffer[name_buffer_size];

        // And one more pass to set the new values from the incoming vertex declaration
        for (int i = 0; i < attributes_count; ++i)
        {
            const dmGraphics::VertexAttribute& graphics_attribute_in = attributes[i];
            int32_t index = FindMaterialAttributeIndex(material, graphics_attribute_in.m_NameHash);
            if (index < 0)
            {
                continue;
            }

            MaterialAttribute& material_attribute = material->m_MaterialAttributes[index];

            const uint8_t* bytes;
            uint32_t byte_size;
            dmGraphics::GetAttributeValues(graphics_attribute_in, &bytes, &byte_size);

            dmGraphics::Type graphics_type = dmGraphics::GetGraphicsType(graphics_attribute_in.m_DataType);
            uint32_t attribute_byte_size   = dmGraphics::GetTypeSize(graphics_type) * GetAttributeElementCount(graphics_attribute_in.m_ShaderType) * material_attribute.m_ValueCount;
            attribute_byte_size            = dmMath::Min(attribute_byte_size, byte_size);
            memcpy(&material->m_MaterialAttributeValues[material_attribute.m_ValueIndex], bytes, attribute_byte_size);

            if (graphics_attribute_in.m_Name != 0x0)
            {
                dmStrlCpy(name_buffer, graphics_attribute_in.m_Name, name_buffer_size);
                FillElementIds(name_buffer, name_buffer_size, material_attribute.m_ElementIds);
            }
        }

        CreateVertexDeclarations(GetGraphicsContext(material->m_RenderContext), material);
    }

    void SetMaterialProgramConstant(HMaterial material, dmhash_t name_hash, Vector4* values, uint32_t count)
    {
        SetProgramRenderConstant(material->m_Constants, name_hash, values, count);
    }

    dmGraphics::HUniformLocation GetMaterialConstantLocation(HMaterial material, dmhash_t name_hash)
    {
        dmGraphics::HUniformLocation* location = material->m_NameHashToLocation.Get(name_hash);
        if (location)
        {
            return *location;
        }
        else
        {
            return dmGraphics::INVALID_UNIFORM_LOCATION;
        }
    }

    bool SetMaterialSampler(HMaterial material, dmhash_t name_hash, uint32_t unit, dmGraphics::TextureWrap u_wrap, dmGraphics::TextureWrap v_wrap, dmGraphics::TextureFilter min_filter, dmGraphics::TextureFilter mag_filter, float max_anisotropy)
    {
        return SetProgramSampler(material->m_Samplers, material->m_NameHashToLocation, name_hash, unit, u_wrap, v_wrap, min_filter, mag_filter, max_anisotropy);
    }

    dmGraphics::HVertexDeclaration GetVertexDeclaration(HMaterial material)
    {
        return material->m_VertexDeclarationShared;
    }

    dmGraphics::HVertexDeclaration GetVertexDeclaration(HMaterial material, dmGraphics::VertexStepFunction step_function)
    {
        if (step_function == dmGraphics::VERTEX_STEP_FUNCTION_VERTEX)
        {
            return material->m_InstancingSupported ? material->m_VertexDeclarationPerVertex : material->m_VertexDeclarationShared;
        }
        else
        {
            return material->m_VertexDeclarationPerInstance;
        }
    }

    HRenderContext GetMaterialRenderContext(HMaterial material)
    {
        return material->m_RenderContext;
    }

    uint64_t GetMaterialUserData1(HMaterial material)
    {
        return material->m_UserData1;
    }

    void SetMaterialUserData1(HMaterial material, uint64_t user_data)
    {
        material->m_UserData1 = user_data;
    }

    uint64_t GetMaterialUserData2(HMaterial material)
    {
        return material->m_UserData2;
    }

    void SetMaterialUserData2(HMaterial material, uint64_t user_data)
    {
        material->m_UserData2 = user_data;
    }

    void SetMaterialVertexSpace(HMaterial material, dmRenderDDF::MaterialDesc::VertexSpace vertex_space)
    {
        material->m_VertexSpace = vertex_space;
    }

    dmRenderDDF::MaterialDesc::VertexSpace GetMaterialVertexSpace(HMaterial material)
    {
        return material->m_VertexSpace;
    }

    uint32_t GetMaterialTagListKey(HMaterial material)
    {
        return material->m_TagListKey;
    }

    uint32_t RegisterMaterialTagList(HRenderContext context, uint32_t tag_count, const dmhash_t* tags)
    {
        uint32_t list_key = dmHashBuffer32(tags, sizeof(dmhash_t)*tag_count);
        MaterialTagList* value = context->m_MaterialTagLists.Get(list_key);
        if (value != 0)
            return list_key;

        assert(tag_count <= dmRender::MAX_MATERIAL_TAG_COUNT);
        MaterialTagList taglist;
        for (uint32_t i = 0; i < tag_count; ++i) {
            taglist.m_Tags[i] = tags[i];
        }
        taglist.m_Count = tag_count;

        if (context->m_MaterialTagLists.Full())
        {
            uint32_t capacity = context->m_MaterialTagLists.Capacity();
            capacity += 8;
            context->m_MaterialTagLists.SetCapacity(capacity * 2, capacity);
        }

        context->m_MaterialTagLists.Put(list_key, taglist);
        return list_key;
    }

    void GetMaterialTagList(HRenderContext context, uint32_t list_key, MaterialTagList* list)
    {
        MaterialTagList* value = context->m_MaterialTagLists.Get(list_key);
        if (!value) {
            dmLogError("Failed to get material tag list with hash 0x%08x", list_key)
            list->m_Count = 0;
            return;
        }
        *list = *value;
    }

    void SetMaterialTags(HMaterial material, uint32_t tag_count, const dmhash_t* tags)
    {
        material->m_TagListKey = RegisterMaterialTagList(material->m_RenderContext, tag_count, tags);
    }

    void ClearMaterialTags(HMaterial material)
    {
        material->m_TagListKey = 0;
    }

    bool MatchMaterialTags(uint32_t material_tag_count, const dmhash_t* material_tags, uint32_t tag_count, const dmhash_t* tags)
    {
        uint32_t last_hit = 0;
        for (uint32_t t = 0; t < tag_count; ++t)
        {
            // Both lists must be sorted in ascending order!
            bool hit = false;
            for (uint32_t mt = last_hit; mt < material_tag_count; ++mt)
            {
                if (tags[t] == material_tags[mt])
                {
                    hit = true;
                    last_hit = mt + 1; // since the list is sorted, we can start at this index next loop
                    break;
                }
            }
            if (!hit)
                return false;
        }
        return tag_count > 0; // don't render anything with no matches at all
    }

    bool GetCanBindTexture(dmGraphics::HTexture texture, HSampler sampler, uint32_t unit)
    {
        dmGraphics::TextureType texture_type = dmGraphics::GetTextureType(texture);
        Sampler* s = (Sampler*) sampler;

        if (s == 0x0)
        {
            dmLogError("Unable to bind texture with type %s to a null sampler (texture unit %d).",
                dmGraphics::GetTextureTypeLiteral(texture_type), unit);
            return false;
        }

        if (texture_type != s->m_Type)
        {
            dmLogError("Unable to bind texture with type %s to a sampler with type %s (texture unit %d).",
                dmGraphics::GetTextureTypeLiteral(texture_type),
                dmGraphics::GetTextureTypeLiteral(s->m_Type),
                unit);
            return false;
        }

        uint8_t num_sub_handles = dmGraphics::GetNumTextureHandles(texture);
        if (num_sub_handles > s->m_UnitValueCount)
        {
            dmLogError("Unable to bind array texture with %d handles to a sampler with %d bind slots",
                num_sub_handles, s->m_UnitValueCount);
            return false;
        }
        return true;
    }
}<|MERGE_RESOLUTION|>--- conflicted
+++ resolved
@@ -326,111 +326,8 @@
             const HConstant constant                     = material_constant.m_Constant;
             dmGraphics::HUniformLocation location        = GetConstantLocation(constant);
             dmRenderDDF::MaterialDesc::ConstantType type = GetConstantType(constant);
-<<<<<<< HEAD
-
-            switch (type)
-            {
-                case dmRenderDDF::MaterialDesc::CONSTANT_TYPE_USER:
-                {
-                    uint32_t num_values;
-                    dmVMath::Vector4* values = GetConstantValues(constant, &num_values);
-                    dmGraphics::SetConstantV4(graphics_context, values, num_values, location);
-                    break;
-                }
-                case dmRenderDDF::MaterialDesc::CONSTANT_TYPE_USER_MATRIX4:
-                {
-                    uint32_t num_values;
-                    dmVMath::Vector4* values = GetConstantValues(constant, &num_values);
-                    dmGraphics::SetConstantM4(graphics_context, values, num_values / 4, location);
-                    break;
-                }
-                case dmRenderDDF::MaterialDesc::CONSTANT_TYPE_VIEWPROJ:
-                {
-                    if (dmGraphics::GetProgramLanguage(dmRender::GetMaterialProgram(material)) == dmGraphics::ShaderDesc::LANGUAGE_SPIRV)
-                    {
-                        Matrix4 ndc_matrix = Matrix4::identity();
-                        ndc_matrix.setElem(2, 2, 0.5f );
-                        ndc_matrix.setElem(3, 2, 0.5f );
-                        const Matrix4 view_projection = ndc_matrix * render_context->m_ViewProj;
-                        dmGraphics::SetConstantM4(graphics_context, (Vector4*)&view_projection, 1, location);
-                    }
-                    else
-                    {
-                        dmGraphics::SetConstantM4(graphics_context, (Vector4*)&render_context->m_ViewProj, 1, location);
-                    }
-                    break;
-                }
-                case dmRenderDDF::MaterialDesc::CONSTANT_TYPE_WORLD:
-                {
-                    dmGraphics::SetConstantM4(graphics_context, (Vector4*)&ro->m_WorldTransform, 1, location);
-                    break;
-                }
-                case dmRenderDDF::MaterialDesc::CONSTANT_TYPE_TEXTURE:
-                {
-                    dmGraphics::SetConstantM4(graphics_context, (Vector4*)&ro->m_TextureTransform, 1, location);
-                    break;
-                }
-                case dmRenderDDF::MaterialDesc::CONSTANT_TYPE_VIEW:
-                {
-                    dmGraphics::SetConstantM4(graphics_context, (Vector4*)&render_context->m_View, 1, location);
-                    break;
-                }
-                case dmRenderDDF::MaterialDesc::CONSTANT_TYPE_PROJECTION:
-                {
-                    // Vulkan NDC is [0..1] for z, so we must transform
-                    // the projection before setting the constant.
-                    if (dmGraphics::GetProgramLanguage(dmRender::GetMaterialProgram(material)) == dmGraphics::ShaderDesc::LANGUAGE_SPIRV)
-                    {
-                        Matrix4 ndc_matrix = Matrix4::identity();
-                        ndc_matrix.setElem(2, 2, 0.5f );
-                        ndc_matrix.setElem(3, 2, 0.5f );
-                        const Matrix4 proj = ndc_matrix * render_context->m_Projection;
-                        dmGraphics::SetConstantM4(graphics_context, (Vector4*)&proj, 1, location);
-                    }
-                    else
-                    {
-                        dmGraphics::SetConstantM4(graphics_context, (Vector4*)&render_context->m_Projection, 1, location);
-                    }
-                    break;
-                }
-                case dmRenderDDF::MaterialDesc::CONSTANT_TYPE_NORMAL:
-                {
-                    {
-                        Matrix4 normalT = GetNormalMatrix(render_context, ro->m_WorldTransform);
-                        dmGraphics::SetConstantM4(graphics_context, (Vector4*)&normalT, 1, location);
-                    }
-                    break;
-                }
-                case dmRenderDDF::MaterialDesc::CONSTANT_TYPE_WORLDVIEW:
-                {
-                    {
-                        Matrix4 world_view = render_context->m_View * ro->m_WorldTransform;
-                        dmGraphics::SetConstantM4(graphics_context, (Vector4*)&world_view, 1, location);
-                    }
-                    break;
-                }
-                case dmRenderDDF::MaterialDesc::CONSTANT_TYPE_WORLDVIEWPROJ:
-                {
-                    if (dmGraphics::GetProgramLanguage(dmRender::GetMaterialProgram(material)) == dmGraphics::ShaderDesc::LANGUAGE_SPIRV)
-                    {
-                        Matrix4 ndc_matrix = Matrix4::identity();
-                        ndc_matrix.setElem(2, 2, 0.5f );
-                        ndc_matrix.setElem(3, 2, 0.5f );
-                        const Matrix4 world_view_projection = ndc_matrix * render_context->m_ViewProj * ro->m_WorldTransform;
-                        dmGraphics::SetConstantM4(graphics_context, (Vector4*)&world_view_projection, 1, location);
-                    }
-                    else
-                    {
-                        const Matrix4 world_view_projection = render_context->m_ViewProj * ro->m_WorldTransform;
-                        dmGraphics::SetConstantM4(graphics_context, (Vector4*)&world_view_projection, 1, location);
-                    }
-                    break;
-                }
-            }
-=======
             dmGraphics::ShaderDesc::Language language    = dmGraphics::GetProgramLanguage(dmRender::GetMaterialProgram(material));
             SetProgramConstant(render_context, graphics_context, ro->m_WorldTransform, ro->m_TextureTransform, language, type, program, location, constant);
->>>>>>> 1b174ead
         }
     }
 
