--- conflicted
+++ resolved
@@ -3001,6 +3001,89 @@
             return DM_LUA_ERROR("Command buffer is full (%d).", i->m_CommandBuffer.Capacity());
     }
 
+    static int RenderScript_SetStorageBuffer(lua_State* L)
+    {
+        DM_LUA_STACK_CHECK(L, 0);
+        RenderScriptInstance* i = RenderScriptInstance_Check(L);
+        dmhash_t sampler_hash   = 0;
+        uint32_t unit           = 0;
+
+        // Move into function
+        if (lua_isnumber(L, 1))
+        {
+            unit = lua_tointeger(L, 1);
+        }
+        else
+        {
+            sampler_hash = dmScript::CheckHashOrString(L, 1);
+        }
+
+        // Move into function
+        dmGraphics::HAssetHandle asset_handle;
+        dmGraphics::AssetType    asset_type;
+        if (lua_isnumber(L, 2))
+        {
+            asset_handle = (dmGraphics::HAssetHandle) lua_tonumber(L, 2);
+            asset_type   = dmGraphics::GetAssetType(asset_handle);
+        }
+        else if (dmScript::IsHash(L, 2) || lua_isstring(L, 2))
+        {
+            dmhash_t rt_id                  = dmScript::CheckHashOrString(L, 2);
+            RenderResource* render_resource = i->m_RenderResources.Get(rt_id);
+
+            if (render_resource->m_Type != RENDER_RESOURCE_TYPE_STORAGE_BUFFER)
+            {
+                return DM_LUA_ERROR("Render resource is not a storage buffer");
+            }
+
+            asset_handle = (dmGraphics::HStorageBuffer) render_resource->m_Resource;
+            asset_type   = dmGraphics::ASSET_TYPE_STORAGE_BUFFER;
+        }
+        else if (lua_isnil(L, 2))
+        {
+            if (InsertCommand(i, Command(COMMAND_TYPE_SET_STORAGE_BUFFER, sampler_hash, unit, 0)))
+            {
+                return 0;
+            }
+            else
+            {
+                return DM_LUA_ERROR("Command buffer is full (%d).", i->m_CommandBuffer.Capacity());
+            }
+        }
+        else
+        {
+            return DM_LUA_ERROR("%s.set_storage_buffer(unit, handle) for unit %d called with illegal parameters.", RENDER_SCRIPT_LIB_NAME, unit);
+        }
+
+        if (!dmGraphics::IsAssetHandleValid(i->m_RenderContext->m_GraphicsContext, asset_handle))
+        {
+            char buf[128];
+            return DM_LUA_ERROR("Storage buffer handle '%s' is not valid.", AssetHandleToString(asset_handle, buf, sizeof(buf)));
+        }
+        else if (asset_type != dmGraphics::ASSET_TYPE_STORAGE_BUFFER)
+        {
+            char buf[128];
+            return DM_LUA_ERROR("Storage buffer handle '%s' is not a storage buffer.", AssetHandleToString(asset_handle, buf, sizeof(buf)));
+        }
+
+        dmGraphics::HStorageBuffer ssbo = (dmGraphics::HStorageBuffer) asset_handle;
+
+        if(ssbo != 0)
+        {
+            if (InsertCommand(i, Command(COMMAND_TYPE_SET_STORAGE_BUFFER, sampler_hash, unit, ssbo)))
+            {
+                return 0;
+            }
+            else
+            {
+                return DM_LUA_ERROR("Command buffer is full (%d).", i->m_CommandBuffer.Capacity());
+            }
+        }
+
+        char buf[128];
+        return DM_LUA_ERROR("Storage buffer handle '%s' is not valid.", AssetHandleToString(asset_handle, buf, sizeof(buf)));
+    }
+
     /*# sets the current render camera to be used for rendering
      * Sets the current render camera to be used for rendering. If a render camera
      * has been set by the render script, the renderer will be using its projection and view matrix
@@ -3202,90 +3285,6 @@
         return DM_LUA_ERROR("Command buffer is full (%d).", i->m_CommandBuffer.Capacity());
     }
 #undef CHECK_COMPUTE_SUPPORT
-
-    static int RenderScript_SetStorageBuffer(lua_State* L)
-    {
-        DM_LUA_STACK_CHECK(L, 0);
-
-        RenderScriptInstance* i = RenderScriptInstance_Check(L);
-        dmhash_t sampler_hash   = 0;
-        uint32_t unit           = 0;
-
-        // Move into function
-        if (lua_isnumber(L, 1))
-        {
-            unit = lua_tointeger(L, 1);
-        }
-        else
-        {
-            sampler_hash = dmScript::CheckHashOrString(L, 1);
-        }
-
-        // Move into function
-        dmGraphics::HAssetHandle asset_handle;
-        dmGraphics::AssetType    asset_type;
-        if (lua_isnumber(L, 2))
-        {
-            asset_handle = (dmGraphics::HAssetHandle) lua_tonumber(L, 2);
-            asset_type   = dmGraphics::GetAssetType(asset_handle);
-        }
-        else if (dmScript::IsHash(L, 2) || lua_isstring(L, 2))
-        {
-            dmhash_t rt_id                  = dmScript::CheckHashOrString(L, 2);
-            RenderResource* render_resource = i->m_RenderResources.Get(rt_id);
-
-            if (render_resource->m_Type != RENDER_RESOURCE_TYPE_STORAGE_BUFFER)
-            {
-                return DM_LUA_ERROR("Render resource is not a storage buffer");
-            }
-
-            asset_handle = (dmGraphics::HStorageBuffer) render_resource->m_Resource;
-            asset_type   = dmGraphics::ASSET_TYPE_STORAGE_BUFFER;
-        }
-        else if (lua_isnil(L, 2))
-        {
-            if (InsertCommand(i, Command(COMMAND_TYPE_SET_STORAGE_BUFFER, sampler_hash, unit, 0)))
-            {
-                return 0;
-            }
-            else
-            {
-                return DM_LUA_ERROR("Command buffer is full (%d).", i->m_CommandBuffer.Capacity());
-            }
-        }
-        else
-        {
-            return DM_LUA_ERROR("%s.set_storage_buffer(unit, handle) for unit %d called with illegal parameters.", RENDER_SCRIPT_LIB_NAME, unit);
-        }
-
-        if (!dmGraphics::IsAssetHandleValid(i->m_RenderContext->m_GraphicsContext, asset_handle))
-        {
-            char buf[128];
-            return DM_LUA_ERROR("Storage buffer handle '%s' is not valid.", AssetHandleToString(asset_handle, buf, sizeof(buf)));
-        }
-        else if (asset_type != dmGraphics::ASSET_TYPE_STORAGE_BUFFER)
-        {
-            char buf[128];
-            return DM_LUA_ERROR("Storage buffer handle '%s' is not a storage buffer.", AssetHandleToString(asset_handle, buf, sizeof(buf)));
-        }
-
-        dmGraphics::HStorageBuffer ssbo = (dmGraphics::HStorageBuffer) asset_handle;
-
-        if(ssbo != 0)
-        {
-            if (InsertCommand(i, Command(COMMAND_TYPE_SET_STORAGE_BUFFER, sampler_hash, unit, ssbo)))
-            {
-                return 0;
-            }
-            else
-            {
-                return DM_LUA_ERROR("Command buffer is full (%d).", i->m_CommandBuffer.Capacity());
-            }
-        }
-
-        char buf[128];
-        return DM_LUA_ERROR("Storage buffer handle '%s' is not valid.", AssetHandleToString(asset_handle, buf, sizeof(buf)));
-    }
 
     static const luaL_reg Render_methods[] =
     {
@@ -3325,13 +3324,10 @@
         {"constant_buffer",                 RenderScript_ConstantBuffer},
         {"enable_material",                 RenderScript_EnableMaterial},
         {"disable_material",                RenderScript_DisableMaterial},
-<<<<<<< HEAD
         {"set_storage_buffer",              RenderScript_SetStorageBuffer},
-=======
         {"set_compute",                     RenderScript_SetCompute},
         {"dispatch_compute",                RenderScript_Dispatch},
         {"set_camera",                      RenderScript_SetCamera},
->>>>>>> 0bd2acac
         {0, 0}
     };
 
