// Copyright 2020-2024 The Defold Foundation
// Copyright 2014-2020 King
// Copyright 2009-2014 Ragnar Svensson, Christian Murray
// Licensed under the Defold License version 1.0 (the "License"); you may not use
// this file except in compliance with the License.
//
// You may obtain a copy of the License, together with FAQs at
// https://www.defold.com/license
//
// Unless required by applicable law or agreed to in writing, software distributed
// under the License is distributed on an "AS IS" BASIS, WITHOUT WARRANTIES OR
// CONDITIONS OF ANY KIND, either express or implied. See the License for the
// specific language governing permissions and limitations under the License.

#ifndef DM_RENDER_H
#define DM_RENDER_H

#include <string.h>
#include <stdint.h>
#include <dmsdk/dlib/vmath.h>
#include <dmsdk/render/render.h>

#include <dlib/hash.h>
#include <script/script.h>
#include <script/lua_source_ddf.h>
#include <graphics/graphics.h>
#include "render/material_ddf.h"

namespace dmRender
{
    extern const char* RENDER_SOCKET_NAME;

    static const uint32_t MAX_MATERIAL_TAG_COUNT = 32; // Max tag count per material

    static const dmhash_t VERTEX_STREAM_POSITION      = dmHashString64("position");
    static const dmhash_t VERTEX_STREAM_NORMAL        = dmHashString64("normal");
    static const dmhash_t VERTEX_STREAM_TANGENT       = dmHashString64("tangent");
    static const dmhash_t VERTEX_STREAM_COLOR         = dmHashString64("color");
    static const dmhash_t VERTEX_STREAM_TEXCOORD0     = dmHashString64("texcoord0");
    static const dmhash_t VERTEX_STREAM_TEXCOORD1     = dmHashString64("texcoord1");
    static const dmhash_t VERTEX_STREAM_PAGE_INDEX    = dmHashString64("page_index");
    static const dmhash_t VERTEX_STREAM_WORLD_MATRIX  = dmHashString64("mtx_world");
    static const dmhash_t VERTEX_STREAM_NORMAL_MATRIX = dmHashString64("mtx_normal");

    typedef struct RenderTargetSetup*       HRenderTargetSetup;
    typedef uint64_t                        HRenderType;
    typedef struct Sampler*                 HSampler;
    typedef struct RenderScript*            HRenderScript;
    typedef struct RenderScriptInstance*    HRenderScriptInstance;
    typedef struct Predicate*               HPredicate;
    typedef struct ComputeProgram*          HComputeProgram;
    typedef uintptr_t                       HRenderBuffer;
    typedef struct BufferedRenderBuffer*    HBufferedRenderBuffer;
    typedef HOpaqueHandle                   HRenderCamera;

    static const uint8_t RENDERLIST_INVALID_DISPATCH       = 0xff;
    static const HRenderType INVALID_RENDER_TYPE_HANDLE    = ~0ULL;
    static const uint32_t INVALID_SAMPLER_UNIT             = 0xffffffff;
    static const uint8_t  INVALID_MATERIAL_ATTRIBUTE_INDEX = 0xff;

    /**
     * Display profiles handle
     */
    typedef struct DisplayProfiles* HDisplayProfiles;

    enum RenderScriptResult
    {
        RENDER_SCRIPT_RESULT_FAILED = -1,
        RENDER_SCRIPT_RESULT_NO_FUNCTION = 0,
        RENDER_SCRIPT_RESULT_OK = 1
    };

    enum RenderResourceType
    {
        RENDER_RESOURCE_TYPE_INVALID       = 0,
        RENDER_RESOURCE_TYPE_MATERIAL      = 1,
        RENDER_RESOURCE_TYPE_RENDER_TARGET = 2,
        RENDER_RESOURCE_TYPE_COMPUTE       = 3,
    };

    enum RenderBufferType
    {
        RENDER_BUFFER_TYPE_VERTEX_BUFFER = 0,
        RENDER_BUFFER_TYPE_INDEX_BUFFER  = 1,
    };

    enum TextAlign
    {
        TEXT_ALIGN_LEFT = 0,
        TEXT_ALIGN_CENTER = 1,
        TEXT_ALIGN_RIGHT = 2
    };

    enum TextVAlign
    {
        TEXT_VALIGN_TOP = 0,
        TEXT_VALIGN_MIDDLE = 1,
        TEXT_VALIGN_BOTTOM = 2
    };

    struct Predicate
    {
        static const uint32_t MAX_TAG_COUNT = 32;
        dmhash_t m_Tags[MAX_TAG_COUNT];
        uint32_t m_TagCount;
    };

    struct Constant
    {
        dmVMath::Vector4*                       m_Values;
        dmhash_t                                m_NameHash;
        dmRenderDDF::MaterialDesc::ConstantType m_Type;         // TODO: Make this a uint16_t as well
        dmGraphics::HUniformLocation            m_Location;     // Vulkan encodes vs/fs location in the lower/upper bits
        uint16_t                                m_NumValues;

        Constant();
        Constant(dmhash_t name_hash, dmGraphics::HUniformLocation location);
    };

    struct RenderConstant
    {
        HConstant           m_Constant;
        dmhash_t            m_ElementIds[4];
    };

    struct RenderContextParams
    {
        RenderContextParams();

        dmScript::HContext              m_ScriptContext;
        HFontMap                        m_SystemFontMap;
        void*                           m_VertexShaderDesc;
        void*                           m_FragmentShaderDesc;
        uint32_t                        m_MaxRenderTypes;
        uint32_t                        m_MaxInstances;
        uint32_t                        m_MaxRenderTargets;
        uint32_t                        m_VertexShaderDescSize;
        uint32_t                        m_FragmentShaderDescSize;
        uint32_t                        m_MaxCharacters;
        uint32_t                        m_MaxBatches;
        uint32_t                        m_CommandBufferSize;
        /// Max debug vertex count
        /// NOTE: This is per debug-type and not the total sum
        uint32_t                        m_MaxDebugVertexCount;
    };

    struct RenderCameraData
    {
        dmVMath::Vector4 m_Viewport;
        float            m_AspectRatio;
        float            m_Fov;
        float            m_NearZ;
        float            m_FarZ;
        float            m_OrthographicZoom;
        uint8_t          m_AutoAspectRatio        : 1;
        uint8_t          m_OrthographicProjection : 1;
    };

    struct MaterialProgramAttributeInfo
    {
        dmhash_t                           m_AttributeNameHash;
        const dmGraphics::VertexAttribute* m_Attribute;
        const uint8_t*                     m_ValuePtr;
        dmhash_t                           m_ElementIds[4];
        uint32_t                           m_ElementIndex;
    };

    HRenderContext NewRenderContext(dmGraphics::HContext graphics_context, const RenderContextParams& params);
    Result DeleteRenderContext(HRenderContext render_context, dmScript::HContext script_context);

    dmScript::HContext GetScriptContext(HRenderContext render_context);

    void RenderListBegin(HRenderContext render_context);
    void RenderListEnd(HRenderContext render_context);

    void SetSystemFontMap(HRenderContext render_context, HFontMap font_map);

    dmGraphics::HContext GetGraphicsContext(HRenderContext render_context);

    const dmVMath::Matrix4& GetViewProjectionMatrix(HRenderContext render_context);
    const dmVMath::Matrix4& GetViewMatrix(HRenderContext render_context);
    dmVMath::Matrix4 GetNormalMatrix(HRenderContext render_context, const dmVMath::Matrix4& world_matrix);

    void SetViewMatrix(HRenderContext render_context, const dmVMath::Matrix4& view);
    void SetProjectionMatrix(HRenderContext render_context, const dmVMath::Matrix4& projection);

    HMaterial GetContextMaterial(HRenderContext render_context);

    Result ClearRenderObjects(HRenderContext context);

    // Takes the contents of the render list, sorts by view and inserts all the objects in the
    // render list, unless they already are in place from a previous call.
    Result DrawRenderList(HRenderContext context, HPredicate predicate, HNamedConstantBuffer constant_buffer, const FrustumOptions* frustum_options);

    Result Draw(HRenderContext context, HPredicate predicate, HNamedConstantBuffer constant_buffer);
    Result DrawDebug3d(HRenderContext context, const FrustumOptions* frustum_options);
    Result DrawDebug2d(HRenderContext context);

    /**
     * Render debug square. The upper left corner of the screen is (-1,-1) and the bottom right is (1,1).
     * @param context Render context handle
     * @param x0 x coordinate of the left edge of the square
     * @param y0 y coordinate of the upper edge of the square
     * @param x1 x coordinate of the right edge of the square
     * @param y1 y coordinate of the bottom edge of the square
     * @param color Color
     */
    void Square2d(HRenderContext context, float x0, float y0, float x1, float y1, dmVMath::Vector4 color);

    /**
     * Render debug triangle in world space.
     * @param context Render context handle
     * @param vertices Vertices of the triangle, CW winding
     * @param color Color
     */
    void Triangle3d(HRenderContext context, dmVMath::Point3 vertices[3], dmVMath::Vector4 color);

    /**
     * Render debug line. The upper left corner of the screen is (-1,-1) and the bottom right is (1,1).
     * @param context Render context handle
     * @param x0 x coordinate of the start of the line
     * @param y0 y coordinate of the start of the line
     * @param x1 x coordinate of the end of the line
     * @param y1 y coordinate of the end of the line
     * @param color0 Color of the start of the line
     * @param color1 Color of the end of the line
     */
    void Line2D(HRenderContext context, float x0, float y0, float x1, float y1, dmVMath::Vector4 color0, dmVMath::Vector4 color1);

    /**
     * Line3D Render debug line
     * @param context Render context handle
     * @param start Start point
     * @param end End point
     * @param color Color
     */
    void Line3D(HRenderContext context, dmVMath::Point3 start, dmVMath::Point3 end, dmVMath::Vector4 start_color, dmVMath::Vector4 end_color);

    HRenderScript   NewRenderScript(HRenderContext render_context, dmLuaDDF::LuaSource *source);

    bool            ReloadRenderScript(HRenderContext render_context, HRenderScript render_script, dmLuaDDF::LuaSource *source);

    void            DeleteRenderScript(HRenderContext render_context, HRenderScript render_script);

    HRenderScriptInstance   NewRenderScriptInstance(HRenderContext render_context, HRenderScript render_script);
    void                    DeleteRenderScriptInstance(HRenderScriptInstance render_script_instance);
    void                    SetRenderScriptInstanceRenderScript(HRenderScriptInstance render_script_instance, HRenderScript render_script);

    void                    AddRenderScriptInstanceRenderResource(HRenderScriptInstance render_script_instance, const char* name, uint64_t resource, RenderResourceType type);
    void                    ClearRenderScriptInstanceRenderResources(HRenderScriptInstance render_script_instance);

    RenderScriptResult      InitRenderScriptInstance(HRenderScriptInstance render_script_instance);
    RenderScriptResult      DispatchRenderScriptInstance(HRenderScriptInstance render_script_instance);
    RenderScriptResult      UpdateRenderScriptInstance(HRenderScriptInstance render_script_instance, float dt);
    void                    OnReloadRenderScriptInstance(HRenderScriptInstance render_script_instance);

    // Material
    HMaterial                       NewMaterial(dmRender::HRenderContext render_context, dmGraphics::HVertexProgram vertex_program, dmGraphics::HFragmentProgram fragment_program);
    void                            DeleteMaterial(dmRender::HRenderContext render_context, HMaterial material);
    HSampler                        GetMaterialSampler(HMaterial material, uint32_t unit);
    dmhash_t                        GetMaterialSamplerNameHash(HMaterial material, uint32_t unit);
    uint32_t                        GetMaterialSamplerUnit(HMaterial material, dmhash_t name_hash);
    void                            ApplyMaterialConstants(dmRender::HRenderContext render_context, HMaterial material, const RenderObject* ro);
    void                            ApplyMaterialSampler(dmRender::HRenderContext render_context, HMaterial material, HSampler sampler, uint8_t value_index, dmGraphics::HTexture texture);

    dmGraphics::HProgram            GetMaterialProgram(HMaterial material);
    dmGraphics::HVertexProgram      GetMaterialVertexProgram(HMaterial material);
    dmGraphics::HFragmentProgram    GetMaterialFragmentProgram(HMaterial material);
    void                            SetMaterialProgramConstantType(HMaterial material, dmhash_t name_hash, dmRenderDDF::MaterialDesc::ConstantType type);
    bool                            GetMaterialProgramConstant(HMaterial, dmhash_t name_hash, HConstant& out_value);

    dmGraphics::HVertexDeclaration  GetVertexDeclaration(HMaterial material);
    dmGraphics::HVertexDeclaration  GetVertexDeclaration(HMaterial material, dmGraphics::VertexStepFunction step_function);
    bool                            GetMaterialProgramAttributeInfo(HMaterial material, dmhash_t name_hash, MaterialProgramAttributeInfo& info);
    void                            GetMaterialProgramAttributes(HMaterial material, const dmGraphics::VertexAttribute** attributes, uint32_t* attribute_count);
    void                            GetMaterialProgramAttributeValues(HMaterial material, uint32_t index, const uint8_t** value_ptr, uint32_t* num_values);
    void                            SetMaterialProgramAttributes(HMaterial material, const dmGraphics::VertexAttribute* attributes, uint32_t attributes_count);
<<<<<<< HEAD
    void                            GetMaterialProgramAttributeMetadata(HMaterial material, dmGraphics::VertexAttributeInfoMetadata* metadata);
=======
    uint8_t                         GetMaterialAttributeIndex(HMaterial material, dmhash_t name_hash);
>>>>>>> cea1711c

    // Compute
    HComputeProgram                 NewComputeProgram(HRenderContext render_context, dmGraphics::HComputeProgram shader);
    void                            DeleteComputeProgram(dmRender::HRenderContext render_context, HComputeProgram program);
    HSampler                        GetComputeProgramSampler(HComputeProgram program, uint32_t unit);
    HRenderContext                  GetProgramRenderContext(HComputeProgram program);
    dmGraphics::HComputeProgram     GetComputeProgramShader(HComputeProgram program);
    dmGraphics::HProgram            GetComputeProgram(HComputeProgram program);
    uint64_t                        GetProgramUserData(HComputeProgram program);
    void                            SetProgramUserData(HComputeProgram program, uint64_t user_data);
    void                            SetComputeProgramConstant(HComputeProgram compute_program, dmhash_t name_hash, dmVMath::Vector4* values, uint32_t count);
    void                            SetComputeProgramConstantType(HComputeProgram compute_program, dmhash_t name_hash, dmRenderDDF::MaterialDesc::ConstantType type);
    bool                            SetComputeProgramSampler(HComputeProgram compute_program, dmhash_t name_hash, uint32_t unit, dmGraphics::TextureWrap u_wrap, dmGraphics::TextureWrap v_wrap, dmGraphics::TextureFilter min_filter, dmGraphics::TextureFilter mag_filter, float max_anisotropy);
    uint32_t                        GetComputeProgramSamplerUnit(HComputeProgram compute_program, dmhash_t name_hash);
    bool                            GetComputeProgramConstant(HComputeProgram compute_program, dmhash_t name_hash, HConstant& out_value);

    /** Retrieve info about a hash related to a program constant
     * The function checks if the hash matches a constant or any element of it.
     * In the former case, the available element ids are returned.
     * In the latter, the index of the element is returned (~0u otherwise).
     * @param material Material to search for constants
     * @param name_hash Hash of the constant name or element id
     * @param out_constant_id Hash of the constant name
     * @param out_element_ids List of 4 element ids, only set if the hash matched a constant
     * @param out_element_index Set if the hash matched an element
     * @return True if a constant or element was found
     */
    bool                            GetMaterialProgramConstantInfo(HMaterial material, dmhash_t name_hash, dmhash_t* out_constant_id, dmhash_t* out_element_ids[4], uint32_t* out_element_index, uint16_t* out_num_components);

    void                            SetMaterialProgramConstant(HMaterial material, dmhash_t name_hash, dmVMath::Vector4* constant, uint32_t count);
    dmGraphics::HUniformLocation    GetMaterialConstantLocation(HMaterial material, dmhash_t name_hash);
    bool                            SetMaterialSampler(HMaterial material, dmhash_t name_hash, uint32_t unit, dmGraphics::TextureWrap u_wrap, dmGraphics::TextureWrap v_wrap, dmGraphics::TextureFilter min_filter, dmGraphics::TextureFilter mag_filter, float max_anisotropy);
    HRenderContext                  GetMaterialRenderContext(HMaterial material);
    void                            SetMaterialVertexSpace(HMaterial material, dmRenderDDF::MaterialDesc::VertexSpace vertex_space);

    uint64_t                        GetMaterialUserData1(HMaterial material);
    void                            SetMaterialUserData1(HMaterial material, uint64_t user_data);
    uint64_t                        GetMaterialUserData2(HMaterial material);
    void                            SetMaterialUserData2(HMaterial material, uint64_t user_data);

    void                            ApplyNamedConstantBuffer(dmRender::HRenderContext render_context, HMaterial material, HNamedConstantBuffer buffer);
    void                            ApplyNamedConstantBuffer(dmRender::HRenderContext render_context, HComputeProgram program, HNamedConstantBuffer buffer);

    void                            ClearMaterialTags(HMaterial material);
    void                            SetMaterialTags(HMaterial material, uint32_t tag_count, const dmhash_t* tags);

    HPredicate                      NewPredicate();
    void                            DeletePredicate(HPredicate predicate);
    Result                          AddPredicateTag(HPredicate predicate, dmhash_t tag);

    /** Buffered render buffers
     * A render buffer is a thin wrapper around vertex and index buffers that, depending on graphics context,
     * can allocate more backing storage if needed. E.g for Vulkan and vendor adapters, we cannot reuse the same
     * vertex buffer during one scene since we will rewrite the data from the previous draw call during the frame.
     *
     * A typical usage scenario will look like this:
     * // During a frame
     * HRenderBuffer draw_call_1 = AddRenderBuffer(ctx, buffer);
     * HRenderBuffer draw_call_2 = AddRenderBuffer(ctx, buffer);
     * ...
     *
     * // After all draw calls have been submitted
     * TrimBuffer(ctx, buffer);
     * RewindBuffer(ctx, buffer);
     *
     * Note on trimming and rewind:
     * Trimming the buffer means that we will resize the buffer count to
     * however many internal render buffers were used since last Rewind call.
     * This can be used to reduce the amount of unused buffers between consecutive calls,
     * as well as to avoid excessive buffer allocations between frames.
     * Rewinding the buffer means that we set the buffer index to the head of the buffer list,
     * to prepare for setting data to the beginning of the buffer list again.
     */
    HBufferedRenderBuffer           NewBufferedRenderBuffer(HRenderContext render_context, RenderBufferType type);
    void                            DeleteBufferedRenderBuffer(HRenderContext render_context, HBufferedRenderBuffer buffer);
    HRenderBuffer                   AddRenderBuffer(HRenderContext render_context, HBufferedRenderBuffer buffer);
    HRenderBuffer                   GetBuffer(HRenderContext render_context, HBufferedRenderBuffer buffer);
    int32_t                         GetBufferIndex(HRenderContext render_context, HBufferedRenderBuffer buffer);
    void                            SetBufferData(HRenderContext render_context, HBufferedRenderBuffer buffer, uint32_t size, void* data, dmGraphics::BufferUsage buffer_usage);
    void                            TrimBuffer(HRenderContext render_context, HBufferedRenderBuffer buffer);
    void                            RewindBuffer(HRenderContext render_context, HBufferedRenderBuffer buffer);

    /** Render cameras
     * A render camera is a wrapper around common camera properties such as fov, near and far planes, viewport and aspect ratio.
     * Within the engine, the render cameras are "owned" by the renderer, but they can be manipulated elsewhere.
     * The render script can set current camera used for rendering by using render.set_camera(...), which will automatically
     * take precedence over the view and projection matrices set by render.set_view() and render.set_projection().
     */
    HRenderCamera                   NewRenderCamera(HRenderContext context);
    void                            DeleteRenderCamera(HRenderContext context, HRenderCamera camera);
    void                            SetRenderCameraURL(HRenderContext render_context, HRenderCamera camera, const dmMessage::URL* camera_url);
    void                            GetRenderCameraView(HRenderContext render_context, HRenderCamera camera, dmVMath::Matrix4* mtx);
    void                            GetRenderCameraProjection(HRenderContext render_context, HRenderCamera camera, dmVMath::Matrix4* mtx);
    void                            SetRenderCameraData(HRenderContext render_context, HRenderCamera camera, const RenderCameraData* data);
    void                            GetRenderCameraData(HRenderContext render_context, HRenderCamera camera, RenderCameraData* data);
    void                            UpdateRenderCamera(HRenderContext render_context, HRenderCamera camera, const dmVMath::Point3* position, const dmVMath::Quat* rotation);

    static inline dmGraphics::TextureWrap WrapFromDDF(dmRenderDDF::MaterialDesc::WrapMode wrap_mode)
    {
        switch(wrap_mode)
        {
            case dmRenderDDF::MaterialDesc::WRAP_MODE_REPEAT:          return dmGraphics::TEXTURE_WRAP_REPEAT;
            case dmRenderDDF::MaterialDesc::WRAP_MODE_MIRRORED_REPEAT: return dmGraphics::TEXTURE_WRAP_MIRRORED_REPEAT;
            case dmRenderDDF::MaterialDesc::WRAP_MODE_CLAMP_TO_EDGE:   return dmGraphics::TEXTURE_WRAP_CLAMP_TO_EDGE;
            default:break;
        }
        return dmGraphics::TEXTURE_WRAP_REPEAT;
    }

    static inline dmGraphics::TextureFilter FilterMinFromDDF(dmRenderDDF::MaterialDesc::FilterModeMin min_filter)
    {
        switch(min_filter)
        {
            case dmRenderDDF::MaterialDesc::FILTER_MODE_MIN_NEAREST:                return dmGraphics::TEXTURE_FILTER_NEAREST;
            case dmRenderDDF::MaterialDesc::FILTER_MODE_MIN_LINEAR:                 return dmGraphics::TEXTURE_FILTER_LINEAR;
            case dmRenderDDF::MaterialDesc::FILTER_MODE_MIN_NEAREST_MIPMAP_NEAREST: return dmGraphics::TEXTURE_FILTER_NEAREST_MIPMAP_NEAREST;
            case dmRenderDDF::MaterialDesc::FILTER_MODE_MIN_NEAREST_MIPMAP_LINEAR:  return dmGraphics::TEXTURE_FILTER_NEAREST_MIPMAP_LINEAR;
            case dmRenderDDF::MaterialDesc::FILTER_MODE_MIN_LINEAR_MIPMAP_NEAREST:  return dmGraphics::TEXTURE_FILTER_LINEAR_MIPMAP_NEAREST;
            case dmRenderDDF::MaterialDesc::FILTER_MODE_MIN_LINEAR_MIPMAP_LINEAR:   return dmGraphics::TEXTURE_FILTER_LINEAR_MIPMAP_LINEAR;
            case dmRenderDDF::MaterialDesc::FILTER_MODE_MIN_DEFAULT:                return dmGraphics::TEXTURE_FILTER_DEFAULT;
            default:break;
        }
        return dmGraphics::TEXTURE_FILTER_DEFAULT;
    }

    static inline dmGraphics::TextureFilter FilterMagFromDDF(dmRenderDDF::MaterialDesc::FilterModeMag mag_filter)
    {
        switch(mag_filter)
        {
            case dmRenderDDF::MaterialDesc::FILTER_MODE_MAG_NEAREST: return dmGraphics::TEXTURE_FILTER_NEAREST;
            case dmRenderDDF::MaterialDesc::FILTER_MODE_MAG_LINEAR:  return dmGraphics::TEXTURE_FILTER_LINEAR;
            case dmRenderDDF::MaterialDesc::FILTER_MODE_MAG_DEFAULT: return dmGraphics::TEXTURE_FILTER_DEFAULT;
            default:break;
        }
        return dmGraphics::TEXTURE_FILTER_DEFAULT;
    }
}

#endif /* DM_RENDER_H */<|MERGE_RESOLUTION|>--- conflicted
+++ resolved
@@ -275,11 +275,8 @@
     void                            GetMaterialProgramAttributes(HMaterial material, const dmGraphics::VertexAttribute** attributes, uint32_t* attribute_count);
     void                            GetMaterialProgramAttributeValues(HMaterial material, uint32_t index, const uint8_t** value_ptr, uint32_t* num_values);
     void                            SetMaterialProgramAttributes(HMaterial material, const dmGraphics::VertexAttribute* attributes, uint32_t attributes_count);
-<<<<<<< HEAD
     void                            GetMaterialProgramAttributeMetadata(HMaterial material, dmGraphics::VertexAttributeInfoMetadata* metadata);
-=======
     uint8_t                         GetMaterialAttributeIndex(HMaterial material, dmhash_t name_hash);
->>>>>>> cea1711c
 
     // Compute
     HComputeProgram                 NewComputeProgram(HRenderContext render_context, dmGraphics::HComputeProgram shader);
