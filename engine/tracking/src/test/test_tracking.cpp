--- conflicted
+++ resolved
@@ -542,10 +542,7 @@
     ASSERT_EQ(0, dmScript::PCall(m_LuaState, 1, 0));
 }
 
-<<<<<<< HEAD
-=======
 #if !defined(__linux__) && !defined(__x86_64__)  // Reenable when we can run LuaJIT on Linux 64 bit again
->>>>>>> 2cf367e5
 TEST_F(dmTrackingTest, TestEscaping)
 {
     StartAndProvideConfigAndStid("stid-1234");
@@ -559,6 +556,7 @@
     lua_pushstring(m_LuaState, type);
     ASSERT_EQ(0, dmScript::PCall(m_LuaState, 1, 0));
 }
+#endif
 
 TEST_F(dmTrackingTest, TestEventBatching)
 {
