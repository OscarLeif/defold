#include <script/script.h>
#include <dlib/log.h>

#include "tracking.h"
#include "../proto/tracking/tracking_ddf.h"

extern "C"
{
    #include <lua/lauxlib.h>
    #include <lua/lualib.h>
}

extern unsigned char TRACKING_LUA[];
extern uint32_t TRACKING_LUA_SIZE;

namespace dmTracking
{
    const char* TRACKING_SOCKET_NAME = "@tracking";
    const char* TRACKING_SCRIPT = "TrackingScript";

    struct Context
    {
        dmScript::HContext m_ScriptCtx;
        dmMessage::HSocket m_Socket;
        int m_ContextReference;
        int m_ContextTableReference;
    };

    struct Script
    {
        HContext m_Context;
    };

    static int TrackingScriptGetURL(lua_State* L)
    {
        dmMessage::URL url;
        dmMessage::ResetURL(url);

        dmScript::GetInstance(L);
        Script* script = 0x0;
        if (dmScript::IsUserType(L, -1, TRACKING_SCRIPT)) {
            script = (Script*)lua_touserdata(L, -1);
            url.m_Socket = script->m_Context->m_Socket;
        }

        dmScript::PushURL(L, url);
        return 1;
    }

    static int TrackingGetInstanceContextTableRef(lua_State* L)
    {
        dmScript::GetInstance(L);

        const int self_index = 1;

        Script* script = (Script*)lua_touserdata(L, self_index);
        lua_pop(L, 1);
        lua_pushnumber(L, script && script->m_Context ? script->m_Context->m_ContextTableReference : LUA_NOREF);
        return 1;
    }

    static const luaL_reg TrackingScript_methods[] =
    {
        {0,0}
    };

    static const luaL_reg TrackingScript_meta[] =
    {
        {dmScript::META_TABLE_GET_URL,                  TrackingScriptGetURL},
        {dmScript::META_GET_INSTANCE_CONTEXT_TABLE_REF, TrackingGetInstanceContextTableRef},
        {0, 0}
    };

    HContext New(dmConfigFile::HConfig config_file)
    {
        Context* ctx = new Context;

        dmMessage::Result result = dmMessage::NewSocket(TRACKING_SOCKET_NAME, &ctx->m_Socket);
        if (result != dmMessage::RESULT_OK)
        {
            dmLogFatal("Could not create socket '%s'.", TRACKING_SOCKET_NAME);
            delete ctx;
            return 0;
        }

        ctx->m_ScriptCtx = dmScript::NewContext(config_file, 0, false);
        dmScript::Initialize(ctx->m_ScriptCtx);

        lua_State* L = dmScript::GetLuaState(ctx->m_ScriptCtx);

        dmScript::RegisterUserType(L, TRACKING_SCRIPT, TrackingScript_methods, TrackingScript_meta);

        Script* script = (Script*)lua_newuserdata(L, sizeof(Script));
        script->m_Context = ctx;
        luaL_getmetatable(L, TRACKING_SCRIPT);
        lua_setmetatable(L, -2);
        ctx->m_ContextReference = dmScript::Ref(L, LUA_REGISTRYINDEX);
        lua_newtable(L);
        ctx->m_ContextTableReference = dmScript::Ref(L, LUA_REGISTRYINDEX);

        int top = lua_gettop(L);
        if (luaL_loadbuffer(L, (const char*)TRACKING_LUA, TRACKING_LUA_SIZE, "tracking.lua") != 0)
        {
            dmLogError("%s", lua_tolstring(L, -1, 0));
        }
        else
        {
            int ret = dmScript::PCall(L, 0, 0);
            if (ret != 0)
            {
                assert(top == lua_gettop(L));
            }
        }

        lua_pop(L, lua_gettop(L) - top);


        return ctx;
    }

    dmMessage::HSocket GetSocket(HContext context)
    {
        return context->m_Socket;
    }

    void Start(HContext context, const char* saves_app_name, const char *defold_version)
    {
        lua_State* L = dmScript::GetLuaState(context->m_ScriptCtx);
        const int top = lua_gettop(L);

        lua_getglobal(L, "start");
        lua_pushstring(L, saves_app_name);
        lua_pushstring(L, defold_version);
        int ret = dmScript::PCall(L, 2, 0);
        if (ret != 0)
        {
            dmLogError("Could not start stats system.");
        }
        assert(top == lua_gettop(L));
    }

    void Finalize(HContext context)
    {
        // Update just to get the dispatch called.
        Update(context, 0.0f);

        lua_State* L = dmScript::GetLuaState(context->m_ScriptCtx);
        lua_getglobal(L, "finalize");
        dmScript::PCall(L, 0, 0);
    }

    void Delete(HContext context)
    {
        lua_State* L = dmScript::GetLuaState(context->m_ScriptCtx);
        dmScript::Finalize(context->m_ScriptCtx);
        dmScript::Unref(L, LUA_REGISTRYINDEX, context->m_ContextTableReference);
        dmScript::Unref(L, LUA_REGISTRYINDEX, context->m_ContextReference);
        dmScript::DeleteContext(context->m_ScriptCtx);
        dmMessage::Consume(context->m_Socket);
        dmMessage::DeleteSocket(context->m_Socket);
        delete context;
    }

    static void DispatchCallback(dmMessage::Message *message, void* user_ptr)
    {
        HContext context = (HContext) user_ptr;
        if (message->m_Receiver.m_FunctionRef)
        {
            lua_State* L = dmScript::GetLuaState(context->m_ScriptCtx);
            // NOTE: By convention m_FunctionRef is offset by LUA_NOREF, see message.h in dlib
            const int ref = message->m_Receiver.m_FunctionRef + LUA_NOREF;
<<<<<<< HEAD

            dmScript::ResolveInInstance(L, ref);
            assert(lua_isfunction(L, -1));
=======

            dmScript::ResolveInInstance(L, ref);
            if (!lua_isfunction(L, -1))
            {
                // If the script instance is dead we just ignore the callback
                lua_pop(L, 1);
                dmLogWarning("Failed to call message response callback function, has it been deleted?");
                return;
            }

>>>>>>> daa1890c
            lua_rawgeti(L, LUA_REGISTRYINDEX, context->m_ContextReference);

            dmScript::PushHash(L, message->m_Id);

            if (message->m_Descriptor)
            {
                dmScript::PushDDF(L, (dmDDF::Descriptor*)message->m_Descriptor, (const char*) message->m_Data, true);
            }
            else if (message->m_DataSize > 0)
            {
                dmScript::PushTable(L, (const char*) message->m_Data, message->m_DataSize);
            }
            else
            {
                lua_newtable(L);
            }
            dmScript::PCall(L, 3, LUA_MULTRET);
            dmScript::UnrefInInstance(L, ref);
        }
        else if (message->m_Descriptor != 0)
        {
            dmDDF::Descriptor* descriptor = (dmDDF::Descriptor*)message->m_Descriptor;
            if (descriptor == dmTrackingDDF::TrackingEvent::m_DDFDescriptor)
            {
                lua_State* L = dmScript::GetLuaState(context->m_ScriptCtx);
                lua_getglobal(L, "on_event");
                dmScript::PushDDF(L, descriptor, (const char*)message->m_Data, true);
                if (dmScript::PCall(L, 1, 0) != 0)
                {
                    dmLogWarning("PCall failed when dispatching event");
                }
            }
        }
    }

    void Update(HContext context, float dt)
    {
        lua_State* L = dmScript::GetLuaState(context->m_ScriptCtx);
        lua_rawgeti(L, LUA_REGISTRYINDEX, context->m_ContextReference);
        dmScript::SetInstance(L);

        dmMessage::Dispatch(context->m_Socket, DispatchCallback, (void*)context);

        const int top = lua_gettop(L);
        lua_getglobal(L, "update");
        lua_pushnumber(L, dt);
        int ret = dmScript::PCall(L, 1, 0);
        if (ret != 0)
        {
            dmLogWarning("Tracking update did not complete without errors.");
        }

        assert(top == lua_gettop(L));
        lua_pushnil(L);
        dmScript::SetInstance(L);
    }

    void PostSimpleEvent(HContext context, const char *type)
    {
        uint32_t sz = sizeof(dmTrackingDDF::TrackingEvent) + strlen(type) + 1;
        dmTrackingDDF::TrackingEvent* evt = (dmTrackingDDF::TrackingEvent*) malloc(sz);
        memset(evt, 0x00, sz);
        evt->m_Type = (const char*) sizeof(dmTrackingDDF::TrackingEvent);
        strcpy((char*)&evt[1], type);

        dmMessage::URL url;
        url.m_Socket = context->m_Socket;
        dmMessage::Post(0, &url, dmTrackingDDF::TrackingEvent::m_DDFHash, 0, (uintptr_t) dmTrackingDDF::TrackingEvent::m_DDFDescriptor, evt, sz, 0);
        free(evt);
    }

    // Used to ctxall hooks for scripted tests.
    dmScript::HContext GetScriptContext(HContext context)
    {
        return context->m_ScriptCtx;
    }
}<|MERGE_RESOLUTION|>--- conflicted
+++ resolved
@@ -169,11 +169,6 @@
             lua_State* L = dmScript::GetLuaState(context->m_ScriptCtx);
             // NOTE: By convention m_FunctionRef is offset by LUA_NOREF, see message.h in dlib
             const int ref = message->m_Receiver.m_FunctionRef + LUA_NOREF;
-<<<<<<< HEAD
-
-            dmScript::ResolveInInstance(L, ref);
-            assert(lua_isfunction(L, -1));
-=======
 
             dmScript::ResolveInInstance(L, ref);
             if (!lua_isfunction(L, -1))
@@ -184,7 +179,6 @@
                 return;
             }
 
->>>>>>> daa1890c
             lua_rawgeti(L, LUA_REGISTRYINDEX, context->m_ContextReference);
 
             dmScript::PushHash(L, message->m_Id);
