--- conflicted
+++ resolved
@@ -16,11 +16,7 @@
 
     obj = bld.new_task_gen(
         features = 'cc cxx cprogram test',
-<<<<<<< HEAD
-        uselib = 'TESTMAIN RECORD VPX PROFILEREXT GAMEOBJECT DDF RESOURCE GAMESYS PHYSICS RENDER PLATFORM_SOCKET SCRIPT LUA EXTENSION HID_NULL INPUT PARTICLE RIG GUI SOUND_NULL DLIB LIVEUPDATE CARES'.split() + graphics_lib.split(),
-=======
-        uselib = 'APP_TEST RECORD CRASH VPX PROFILEREXT GAMEOBJECT DDF RESOURCE GAMESYS DMGLFW GRAPHICS_NULL GRAPHICS_UTIL PHYSICS RENDER PLATFORM_SOCKET SCRIPT LUA EXTENSION HID_NULL INPUT PARTICLE RIG GUI SOUND_NULL DLIB LIVEUPDATE CARES',
->>>>>>> afafb7a3
+        uselib = 'TESTMAIN RECORD CRASH VPX PROFILEREXT GAMEOBJECT DDF RESOURCE GAMESYS DMGLFW GRAPHICS_NULL GRAPHICS_UTIL PHYSICS RENDER PLATFORM_SOCKET SCRIPT LUA EXTENSION HID_NULL INPUT PARTICLE RIG GUI SOUND_NULL DLIB LIVEUPDATE CARES',
         exported_symbols = ['ProfilerExt', 'GraphicsAdapterNull'],
         uselib_local = 'engine engine_service',
         web_libs = ['library_sys.js', 'library_script.js'],
