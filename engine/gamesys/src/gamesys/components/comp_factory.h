// Copyright 2020-2024 The Defold Foundation
// Copyright 2014-2020 King
// Copyright 2009-2014 Ragnar Svensson, Christian Murray
// Licensed under the Defold License version 1.0 (the "License"); you may not use
// this file except in compliance with the License.
//
// You may obtain a copy of the License, together with FAQs at
// https://www.defold.com/license
//
// Unless required by applicable law or agreed to in writing, software distributed
// under the License is distributed on an "AS IS" BASIS, WITHOUT WARRANTIES OR
// CONDITIONS OF ANY KIND, either express or implied. See the License for the
// specific language governing permissions and limitations under the License.

#ifndef DM_GAMESYS_FACTORY_H
#define DM_GAMESYS_FACTORY_H

#include <gameobject/component.h>
#include <dmsdk/gamesys/components/comp_factory.h>

namespace dmGameSystem
{
<<<<<<< HEAD
    dmGameObject::CreateResult CompFactoryNewWorld(const dmGameObject::ComponentNewWorldParams& params);
    dmGameObject::CreateResult CompFactoryDeleteWorld(const dmGameObject::ComponentDeleteWorldParams& params);
    dmGameObject::CreateResult CompFactoryCreate(const dmGameObject::ComponentCreateParams& params);
    dmGameObject::CreateResult CompFactoryDestroy(const dmGameObject::ComponentDestroyParams& params);
    dmGameObject::CreateResult CompFactoryAddToUpdate(const dmGameObject::ComponentAddToUpdateParams& params);
    dmGameObject::UpdateResult CompFactoryUpdate(const dmGameObject::ComponentsUpdateParams& params, dmGameObject::ComponentsUpdateResult& update_result);
    dmGameObject::UpdateResult CompFactoryOnMessage(const dmGameObject::ComponentOnMessageParams& params);
    dmGameObject::PropertyResult CompFactoryGetProperty(const dmGameObject::ComponentGetPropertyParams& params, dmGameObject::PropertyDesc& out_value);
=======
    dmGameObject::CreateResult      CompFactoryNewWorld(const dmGameObject::ComponentNewWorldParams& params);
    dmGameObject::CreateResult      CompFactoryDeleteWorld(const dmGameObject::ComponentDeleteWorldParams& params);
    dmGameObject::CreateResult      CompFactoryCreate(const dmGameObject::ComponentCreateParams& params);
    dmGameObject::CreateResult      CompFactoryDestroy(const dmGameObject::ComponentDestroyParams& params);
    dmGameObject::CreateResult      CompFactoryAddToUpdate(const dmGameObject::ComponentAddToUpdateParams& params);
    dmGameObject::UpdateResult      CompFactoryUpdate(const dmGameObject::ComponentsUpdateParams& params, dmGameObject::ComponentsUpdateResult& update_result);
    dmGameObject::UpdateResult      CompFactoryOnMessage(const dmGameObject::ComponentOnMessageParams& params);
    dmGameObject::PropertyResult    CompFactoryGetProperty(const dmGameObject::ComponentGetPropertyParams& params, dmGameObject::PropertyDesc& out_value);
    void*                           CompFactoryGetComponent(const dmGameObject::ComponentGetParams& params);
>>>>>>> 7f42176c

    dmResource::HFactory CompFactoryGetResourceFactory(HFactoryWorld world);
    dmGameObject::HPrototype CompFactoryGetPrototype(HFactoryWorld world, HFactoryComponent component);
    const char*         CompFactoryGetPrototypePath(HFactoryWorld world, HFactoryComponent component);

    bool                CompFactoryLoad(HFactoryWorld world, HFactoryComponent component, int callback_ref, int self_ref, int url_ref);
    bool                CompFactoryUnload(HFactoryWorld world, HFactoryComponent component);

    void                CompFactorySetResource(HFactoryWorld world, HFactoryComponent component, HFactoryResource resource);
    HFactoryResource    CompFactoryGetResource(HFactoryWorld world, HFactoryComponent component);
    HFactoryResource    CompFactoryGetDefaultResource(HFactoryWorld world, HFactoryComponent component);
    HFactoryResource    CompFactoryGetCustomResource(HFactoryWorld world, HFactoryComponent component);

}

#endif<|MERGE_RESOLUTION|>--- conflicted
+++ resolved
@@ -20,16 +20,6 @@
 
 namespace dmGameSystem
 {
-<<<<<<< HEAD
-    dmGameObject::CreateResult CompFactoryNewWorld(const dmGameObject::ComponentNewWorldParams& params);
-    dmGameObject::CreateResult CompFactoryDeleteWorld(const dmGameObject::ComponentDeleteWorldParams& params);
-    dmGameObject::CreateResult CompFactoryCreate(const dmGameObject::ComponentCreateParams& params);
-    dmGameObject::CreateResult CompFactoryDestroy(const dmGameObject::ComponentDestroyParams& params);
-    dmGameObject::CreateResult CompFactoryAddToUpdate(const dmGameObject::ComponentAddToUpdateParams& params);
-    dmGameObject::UpdateResult CompFactoryUpdate(const dmGameObject::ComponentsUpdateParams& params, dmGameObject::ComponentsUpdateResult& update_result);
-    dmGameObject::UpdateResult CompFactoryOnMessage(const dmGameObject::ComponentOnMessageParams& params);
-    dmGameObject::PropertyResult CompFactoryGetProperty(const dmGameObject::ComponentGetPropertyParams& params, dmGameObject::PropertyDesc& out_value);
-=======
     dmGameObject::CreateResult      CompFactoryNewWorld(const dmGameObject::ComponentNewWorldParams& params);
     dmGameObject::CreateResult      CompFactoryDeleteWorld(const dmGameObject::ComponentDeleteWorldParams& params);
     dmGameObject::CreateResult      CompFactoryCreate(const dmGameObject::ComponentCreateParams& params);
@@ -39,7 +29,6 @@
     dmGameObject::UpdateResult      CompFactoryOnMessage(const dmGameObject::ComponentOnMessageParams& params);
     dmGameObject::PropertyResult    CompFactoryGetProperty(const dmGameObject::ComponentGetPropertyParams& params, dmGameObject::PropertyDesc& out_value);
     void*                           CompFactoryGetComponent(const dmGameObject::ComponentGetParams& params);
->>>>>>> 7f42176c
 
     dmResource::HFactory CompFactoryGetResourceFactory(HFactoryWorld world);
     dmGameObject::HPrototype CompFactoryGetPrototype(HFactoryWorld world, HFactoryComponent component);
