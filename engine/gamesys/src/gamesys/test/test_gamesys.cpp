// Copyright 2020-2024 The Defold Foundation
// Copyright 2014-2020 King
// Copyright 2009-2014 Ragnar Svensson, Christian Murray
// Licensed under the Defold License version 1.0 (the "License"); you may not use
// this file except in compliance with the License.
//
// You may obtain a copy of the License, together with FAQs at
// https://www.defold.com/license
//
// Unless required by applicable law or agreed to in writing, software distributed
// under the License is distributed on an "AS IS" BASIS, WITHOUT WARRANTIES OR
// CONDITIONS OF ANY KIND, either express or implied. See the License for the
// specific language governing permissions and limitations under the License.

#include "test_gamesys.h"
#include "../gamesys_private.h"

#include "../../../../graphics/src/graphics_private.h"
#include "../../../../graphics/src/null/graphics_null_private.h"
#include "../../../../render/src/render/font_renderer_private.h"
#include "../../../../render/src/render/render_private.h"
#include "../../../../resource/src/resource_private.h"

#include "gamesys/resources/res_material.h"
#include "gamesys/resources/res_textureset.h"
#include "gamesys/resources/res_render_target.h"
#include "gamesys/resources/res_compute.h"

#include <stdio.h>

#include <dlib/dstrings.h>
#include <dlib/time.h>
#include <dlib/path.h>
#include <dlib/sys.h>
#include <dlib/testutil.h>
#include <testmain/testmain.h>

#include <ddf/ddf.h>
#include <gameobject/gameobject_ddf.h>
#include <gameobject/lua_ddf.h>
#include <gamesys/gamesys_ddf.h>
#include <gamesys/sprite_ddf.h>
#include "../components/comp_label.h"
#include "../scripts/script_sys_gamesys.h"
#include "../scripts/script_resource.h"

#include <dmsdk/gamesys/render_constants.h>

#define JC_TEST_IMPLEMENTATION
#include <jc_test/jc_test.h>

using namespace dmVMath;

#if !defined(DM_TEST_EXTERN_INIT_FUNCTIONS)
    bool GameSystemTest_PlatformInit()
    {
        return true;
    }
    void GameSystemTest_PlatformExit()
    {
    }
#endif

namespace dmGameSystem
{
    void DumpResourceRefs(dmGameObject::HCollection collection);
}

#define EPSILON 0.0001f
#define ASSERT_VEC4(exp, act)\
    ASSERT_NEAR(exp.getX(), act.getX(), EPSILON);\
    ASSERT_NEAR(exp.getY(), act.getY(), EPSILON);\
    ASSERT_NEAR(exp.getZ(), act.getZ(), EPSILON);\
    ASSERT_NEAR(exp.getW(), act.getW(), EPSILON);

// Reloading these resources needs an update to clear any dirty data and get to a good state.
static const char* update_after_reload[] = {"/tile/valid.tilemapc", "/tile/valid_tilegrid_collisionobject.goc"};

static const float EPSILON = 0.000001;

static bool RunString(lua_State* L, const char* script)
{
    if (luaL_dostring(L, script) != 0)
    {
        dmLogError("%s", lua_tolstring(L, -1, 0));
        return false;
    }
    return true;
}

bool CopyResource(const char* src, const char* dst)
{
    char src_path[128];
    dmTestUtil::MakeHostPathf(src_path, sizeof(src_path), "build/src/gamesys/test/%s", src);
    FILE* src_f = fopen(src_path, "rb");
    if (src_f == 0x0)
        return false;
    char dst_path[128];
    dmTestUtil::MakeHostPathf(dst_path, sizeof(dst_path), "build/src/gamesys/test/%s", dst);
    FILE* dst_f = fopen(dst_path, "wb");
    if (dst_f == 0x0)
    {
        fclose(src_f);
        return false;
    }
    char buffer[1024];
    int c = fread(buffer, 1, sizeof(buffer), src_f);
    while (c > 0)
    {
        fwrite(buffer, 1, c, dst_f);
        c = fread(buffer, 1, sizeof(buffer), src_f);
    }

    fclose(src_f);
    fclose(dst_f);

    return true;
}

bool UnlinkResource(const char* name)
{
    char path[128];
    dmTestUtil::MakeHostPathf(path, sizeof(path), "build/src/gamesys/test/%s", name);
    return dmSys::Unlink(path) == 0;
}

static void DeleteInstance(dmGameObject::HCollection collection, dmGameObject::HInstance instance) {
    dmGameObject::UpdateContext ctx;
    dmGameObject::Update(collection, &ctx);
    dmGameObject::Delete(collection, instance, false);
    dmGameObject::PostUpdate(collection);
}

TEST_P(ResourceTest, Test)
{
    const char* resource_name = GetParam();
    void* resource;
    ASSERT_EQ(dmResource::RESULT_OK, dmResource::Get(m_Factory, resource_name, &resource));
    ASSERT_NE((void*)0, resource);

    ASSERT_EQ(dmResource::RESULT_OK, dmResource::ReloadResource(m_Factory, resource_name, 0));
    dmResource::Release(m_Factory, resource);
}

TEST_P(ResourceTest, TestPreload)
{
    const char* resource_name = GetParam();
    void* resource;
    dmResource::HPreloader pr = dmResource::NewPreloader(m_Factory, resource_name);
    dmResource::Result r;

    uint64_t stop_time = dmTime::GetTime() + 30*10e6;
    while (dmTime::GetTime() < stop_time)
    {
        // Simulate running at 30fps
        r = dmResource::UpdatePreloader(pr, 0, 0, 33*1000);
        if (r != dmResource::RESULT_PENDING)
            break;
        dmTime::Sleep(33*1000);
    }

    ASSERT_EQ(dmResource::RESULT_OK, r);
    ASSERT_EQ(dmResource::RESULT_OK, dmResource::Get(m_Factory, resource_name, &resource));

    dmResource::DeletePreloader(pr);
    dmResource::Release(m_Factory, resource);
}

TEST_F(ResourceTest, TestReloadTextureSet)
{
    const char* texture_set_path_a   = "/textureset/valid_a.t.texturesetc";
    const char* texture_set_path_b   = "/textureset/valid_b.t.texturesetc";
    const char* texture_set_path_tmp = "/textureset/tmp.t.texturesetc";

    dmGameSystem::TextureSetResource* resource = NULL;

    ASSERT_EQ(dmResource::RESULT_OK, dmResource::Get(m_Factory, texture_set_path_a, (void**) &resource));
    ASSERT_NE((void*)0, resource);

    uint32_t original_width  = dmGraphics::GetOriginalTextureWidth(resource->m_Texture->m_Texture);
    uint32_t original_height = dmGraphics::GetOriginalTextureHeight(resource->m_Texture->m_Texture);

    // Swap compiled resources to simulate an atlas update
    ASSERT_TRUE(CopyResource(texture_set_path_a, texture_set_path_tmp));
    ASSERT_TRUE(CopyResource(texture_set_path_b, texture_set_path_a));
    ASSERT_TRUE(CopyResource(texture_set_path_tmp, texture_set_path_b));

    ASSERT_EQ(dmResource::RESULT_OK, dmResource::ReloadResource(m_Factory, texture_set_path_a, 0));

    // If the load truly was successful, we should have a new width/height for the internal image
    ASSERT_NE(original_width,dmGraphics::GetOriginalTextureWidth(resource->m_Texture->m_Texture));
    ASSERT_NE(original_height,dmGraphics::GetOriginalTextureHeight(resource->m_Texture->m_Texture));

    dmResource::Release(m_Factory, (void**) resource);
}

TEST_F(ResourceTest, TestRenderPrototypeResources)
{
    dmGameSystem::RenderScriptPrototype* render_prototype = NULL;
    const char* render_path = "/render/resources.renderc";

    ASSERT_EQ(dmResource::RESULT_OK, dmResource::Get(m_Factory, render_path, (void**) &render_prototype));
    ASSERT_NE((void*)0, render_prototype);
    ASSERT_EQ(3, render_prototype->m_RenderResources.Size());

    HResourceType res_type_render_target;
    HResourceType res_type_material;
    ASSERT_EQ(dmResource::RESULT_OK, dmResource::GetTypeFromExtension(m_Factory, "materialc", &res_type_material));
    ASSERT_EQ(dmResource::RESULT_OK, dmResource::GetTypeFromExtension(m_Factory, "render_targetc", &res_type_render_target));

    HResourceDescriptor rd_mat = dmResource::FindByHash(m_Factory, dmHashString64("/material/valid.materialc"));
    ASSERT_NE((void*)0, rd_mat);

    HResourceDescriptor rd_rt = dmResource::FindByHash(m_Factory, dmHashString64("/render_target/valid.render_targetc"));
    ASSERT_NE((void*)0, rd_rt);

    HResourceType types[] = { res_type_material, res_type_render_target, res_type_material };
    void* resources[] = { dmResource::GetResource(rd_mat), dmResource::GetResource(rd_rt), dmResource::GetResource(rd_mat) };

    for (int i = 0; i < render_prototype->m_RenderResources.Size(); ++i)
    {
        ASSERT_NE((void*)0, render_prototype->m_RenderResources[i]);
        HResourceType res_type;
        dmResource::GetType(m_Factory, render_prototype->m_RenderResources[i], &res_type);
        ASSERT_EQ(types[i], res_type);
        ASSERT_EQ(resources[i], render_prototype->m_RenderResources[i]);
    }

    dmGameSystem::RenderTargetResource* rt = (dmGameSystem::RenderTargetResource*) dmResource::GetResource(rd_rt);
    ASSERT_TRUE(dmGraphics::IsAssetHandleValid(m_GraphicsContext, rt->m_RenderTarget));
    ASSERT_EQ(dmGraphics::ASSET_TYPE_RENDER_TARGET, dmGraphics::GetAssetType(rt->m_RenderTarget));

    dmGraphics::HTexture attachment_0 = dmGraphics::GetRenderTargetTexture(rt->m_RenderTarget, dmGraphics::BUFFER_TYPE_COLOR0_BIT);
    dmGraphics::HTexture attachment_1 = dmGraphics::GetRenderTargetTexture(rt->m_RenderTarget, dmGraphics::BUFFER_TYPE_COLOR1_BIT);

    ASSERT_EQ(128, dmGraphics::GetTextureWidth(attachment_0));
    ASSERT_EQ(128, dmGraphics::GetTextureHeight(attachment_0));
    ASSERT_EQ(128, dmGraphics::GetTextureWidth(attachment_1));
    ASSERT_EQ(128, dmGraphics::GetTextureHeight(attachment_1));
    ASSERT_EQ(dmGraphics::TEXTURE_TYPE_2D, dmGraphics::GetTextureType(attachment_0));
    ASSERT_EQ(dmGraphics::TEXTURE_TYPE_2D, dmGraphics::GetTextureType(attachment_1));

    dmResource::Release(m_Factory, (void**) render_prototype);
}

static bool UpdateAndWaitUntilDone(
    dmGameSystem::ScriptLibContext&    scriptlibcontext,
    dmGameObject::HCollection          collection,
    const dmGameObject::UpdateContext* update_context,
    bool                               ignore_script_update_fail,
    const char*                        tests_done_key,
    uint32_t                           timeout_seconds = 1)
{
    uint64_t timeout = timeout_seconds * 1000000; // microseconds
    uint64_t stop_time = dmTime::GetTime() + timeout;
    bool tests_done = false;
    while (!tests_done)
    {
        if (dmTime::GetTime() >= stop_time)
        {
            dmLogError("Test timed out after %f seconds", timeout / 1000000.0f);
            break;
        }

        dmJobThread::Update(scriptlibcontext.m_JobThread);
        dmGameSystem::ScriptSysGameSysUpdate(scriptlibcontext);
        if (!dmGameSystem::GetScriptSysGameSysLastUpdateResult() && !ignore_script_update_fail)
        {
            dmLogError("Test failed on dmGameSystem::GetScriptSysGameSysLastUpdateResult()");
            return false;
        }
        if (!dmGameObject::Update(collection, update_context))
        {
            dmLogError("Test failed on dmGameObject::Update()");
            return false;
        }

        // check if tests are done
        lua_getglobal(scriptlibcontext.m_LuaState, tests_done_key);
        tests_done = lua_toboolean(scriptlibcontext.m_LuaState, -1);
        lua_pop(scriptlibcontext.m_LuaState, 1);

        dmTime::Sleep(30*1000);
    }

    return tests_done;
}

TEST_F(ResourceTest, TestCreateTextureFromScript)
{
    dmGameSystem::ScriptLibContext scriptlibcontext;
    scriptlibcontext.m_Factory         = m_Factory;
    scriptlibcontext.m_Register        = m_Register;
    scriptlibcontext.m_LuaState        = dmScript::GetLuaState(m_ScriptContext);
    scriptlibcontext.m_GraphicsContext = m_GraphicsContext;
    scriptlibcontext.m_ScriptContext   = m_ScriptContext;
    scriptlibcontext.m_JobThread       = m_JobThread;

    dmGameSystem::InitializeScriptLibs(scriptlibcontext);

    ASSERT_TRUE(dmGameObject::Init(m_Collection));

    // Spawn the game object with the script we want to call
    dmGameObject::HInstance go = Spawn(m_Factory, m_Collection, "/resource/create_texture.goc", dmHashString64("/create_texture"), 0, Point3(0, 0, 0), Quat(0, 0, 0, 1), Vector3(1, 1, 1));
    ASSERT_NE((void*)0, go);

    ///////////////////////////////////////////////////////////////////////////////////////////
    // Test 1: create a 128x128 empty texture at "/test.texturec"
    ///////////////////////////////////////////////////////////////////////////////////////////
    ASSERT_TRUE(dmGameObject::Update(m_Collection, &m_UpdateContext));

    void* resource = 0x0;
    dmhash_t res_hash = dmHashString64("/test_simple.texturec");
    HResourceDescriptor rd = dmResource::FindByHash(m_Factory, res_hash);
    ASSERT_NE((HResourceDescriptor)0, rd);
    ASSERT_EQ(2, rd->m_ReferenceCount);

    ASSERT_EQ(dmResource::RESULT_OK, dmResource::Get(m_Factory, "/test_simple.texturec", &resource));
    ASSERT_TRUE(resource != 0x0);

    // 1 for create 1 for get
    ASSERT_EQ(3, dmResource::GetRefCount(m_Factory, res_hash));

    ///////////////////////////////////////////////////////////////////////////////////////////
    // Test 2: remove resource twice (#model has 1 ref still)
    ///////////////////////////////////////////////////////////////////////////////////////////
    ASSERT_TRUE(dmGameObject::Update(m_Collection, &m_UpdateContext));
    ASSERT_EQ(1, dmResource::GetRefCount(m_Factory, res_hash));

    ///////////////////////////////////////////////////////////////////////////////////////////
    // Test 3: fail by using use wrong extension
    //         note that we use a pcall with an inverse assert in create_texture.script
    //         so that we don't need to care about recovering after this point.
    ///////////////////////////////////////////////////////////////////////////////////////////
    ASSERT_TRUE(dmGameObject::Update(m_Collection, &m_UpdateContext));

    ///////////////////////////////////////////////////////////////////////////////////////////
    // Test 4: fail by trying to create a resource that already exists
    //         (same as (3) - hence the assert_true)
    ///////////////////////////////////////////////////////////////////////////////////////////
    ASSERT_TRUE(dmGameObject::Update(m_Collection, &m_UpdateContext));

    ///////////////////////////////////////////////////////////////////////////////////////////
    // Test 5: fail by trying to release a resource that doesn't exist
    ///////////////////////////////////////////////////////////////////////////////////////////
    ASSERT_TRUE(dmGameObject::Update(m_Collection, &m_UpdateContext));

    ///////////////////////////////////////////////////////////////////////////////////////////
    // Test 6: test creating with compressed basis data
    ///////////////////////////////////////////////////////////////////////////////////////////
    ASSERT_TRUE(dmGameObject::Update(m_Collection, &m_UpdateContext));

    // If the transcode function failed, the texture will be 1x1

    dmGameSystem::TextureResource* texture_res;
    ASSERT_EQ(dmResource::RESULT_OK, dmResource::Get(m_Factory, "/test_compressed.texturec", (void**) &texture_res));
    ASSERT_EQ(32, dmGraphics::GetTextureWidth(texture_res->m_Texture));
    ASSERT_EQ(32, dmGraphics::GetTextureHeight(texture_res->m_Texture));

    // Release the dmResource::Get call above
    dmResource::Release(m_Factory, texture_res);

    ///////////////////////////////////////////////////////////////////////////////////////////
    // Test 7: fail by using an empty buffer
    ///////////////////////////////////////////////////////////////////////////////////////////
    ASSERT_TRUE(dmGameObject::Update(m_Collection, &m_UpdateContext));

    // res_texture will make an empty texture here if the test "worked", i.e coulnd't create a valid transcoded texture
    ASSERT_EQ(dmResource::RESULT_OK, dmResource::Get(m_Factory, "/test_compressed_fail.texturec", (void**) &texture_res));
    ASSERT_EQ(1, dmGraphics::GetTextureWidth(texture_res->m_Texture));
    ASSERT_EQ(1, dmGraphics::GetTextureHeight(texture_res->m_Texture));

    // Release the dmResource::Get call again
    dmResource::Release(m_Factory, texture_res);

    ///////////////////////////////////////////////////////////////////////////////////////////
    // Test 8: test getting texture info
    ///////////////////////////////////////////////////////////////////////////////////////////
    ASSERT_TRUE(dmGameObject::Update(m_Collection, &m_UpdateContext));

    ///////////////////////////////////////////////////////////////////////////////////////////
    // Test 9: create 0x0 texture
    ///////////////////////////////////////////////////////////////////////////////////////////
    ASSERT_TRUE(dmGameObject::Update(m_Collection, &m_UpdateContext));

    ///////////////////////////////////////////////////////////////////////////////////////////
    // Test 10: create texture async
    ///////////////////////////////////////////////////////////////////////////////////////////
    dmGraphics::NullContext* null_context = (dmGraphics::NullContext*) m_GraphicsContext;
    null_context->m_UseAsyncTextureLoad   = 1;

    ASSERT_TRUE(dmGameObject::Update(m_Collection, &m_UpdateContext));

    ASSERT_TRUE(UpdateAndWaitUntilDone(scriptlibcontext, m_Collection, &m_UpdateContext, false, "async_test_done"));

    // cleanup
    DeleteInstance(m_Collection, go);

    ASSERT_TRUE(dmGameObject::Final(m_Collection));
    ASSERT_TRUE(dmGameObject::Init(m_Collection));
    ASSERT_TRUE(dmGameObject::PostUpdate(m_Collection));
    ASSERT_TRUE(dmGameObject::Final(m_Collection));

    ASSERT_EQ(0, dmResource::GetRefCount(m_Factory, res_hash));
}

TEST_F(ResourceTest, TestResourceScriptBuffer)
{
    dmGameSystem::ScriptLibContext scriptlibcontext;
    scriptlibcontext.m_Factory         = m_Factory;
    scriptlibcontext.m_Register        = m_Register;
    scriptlibcontext.m_LuaState        = dmScript::GetLuaState(m_ScriptContext);
    scriptlibcontext.m_GraphicsContext = m_GraphicsContext;
    scriptlibcontext.m_ScriptContext   = m_ScriptContext;

    dmGameSystem::InitializeScriptLibs(scriptlibcontext);

    ASSERT_TRUE(dmGameObject::Init(m_Collection));

    dmGameObject::HInstance go = Spawn(m_Factory, m_Collection, "/resource/script_buffer.goc", dmHashString64("/script_buffer"), 0, Point3(0, 0, 0), Quat(0, 0, 0, 1), Vector3(1, 1, 1));
    ASSERT_NE((void*)0, go);

    ASSERT_TRUE(dmGameObject::Final(m_Collection));
    dmGameSystem::FinalizeScriptLibs(scriptlibcontext);
}

TEST_F(ResourceTest, TestResourceScriptRenderTarget)
{
    dmGameSystem::ScriptLibContext scriptlibcontext;
    scriptlibcontext.m_Factory         = m_Factory;
    scriptlibcontext.m_Register        = m_Register;
    scriptlibcontext.m_LuaState        = dmScript::GetLuaState(m_ScriptContext);
    scriptlibcontext.m_GraphicsContext = m_GraphicsContext;
    scriptlibcontext.m_ScriptContext   = m_ScriptContext;

    dmGameSystem::InitializeScriptLibs(scriptlibcontext);

    ASSERT_TRUE(dmGameObject::Init(m_Collection));

    dmGameObject::HInstance go = Spawn(m_Factory, m_Collection, "/resource/script_render_target.goc", dmHashString64("/script_render_target"), 0, Point3(0, 0, 0), Quat(0, 0, 0, 1), Vector3(1, 1, 1));
    ASSERT_NE((void*)0, go);

    ASSERT_TRUE(dmGameObject::Final(m_Collection));
    dmGameSystem::FinalizeScriptLibs(scriptlibcontext);
}

TEST_F(ResourceTest, TestResourceScriptAtlas)
{
    dmGameSystem::ScriptLibContext scriptlibcontext;
    scriptlibcontext.m_Factory         = m_Factory;
    scriptlibcontext.m_Register        = m_Register;
    scriptlibcontext.m_LuaState        = dmScript::GetLuaState(m_ScriptContext);
    scriptlibcontext.m_GraphicsContext = m_GraphicsContext;
    scriptlibcontext.m_ScriptContext   = m_ScriptContext;

    dmGameSystem::InitializeScriptLibs(scriptlibcontext);

    ASSERT_TRUE(dmGameObject::Init(m_Collection));

    dmGameObject::HInstance go = Spawn(m_Factory, m_Collection, "/resource/script_atlas.goc", dmHashString64("/script_atlas"), 0, Point3(0, 0, 0), Quat(0, 0, 0, 1), Vector3(1, 1, 1));
    ASSERT_NE((void*)0, go);

    ASSERT_TRUE(dmGameObject::Final(m_Collection));
    dmGameSystem::FinalizeScriptLibs(scriptlibcontext);
}

TEST_F(ResourceTest, TestSetTextureFromScript)
{
    dmGameSystem::ScriptLibContext scriptlibcontext;
    scriptlibcontext.m_Factory         = m_Factory;
    scriptlibcontext.m_Register        = m_Register;
    scriptlibcontext.m_LuaState        = dmScript::GetLuaState(m_ScriptContext);
    scriptlibcontext.m_GraphicsContext = m_GraphicsContext;
    scriptlibcontext.m_ScriptContext   = m_ScriptContext;

    dmGameSystem::InitializeScriptLibs(scriptlibcontext);

    ASSERT_TRUE(dmGameObject::Init(m_Collection));

    // Spawn the game object with the script we want to call
    dmGameObject::HInstance go = Spawn(m_Factory, m_Collection, "/resource/set_texture.goc", dmHashString64("/set_texture"), 0, Point3(0, 0, 0), Quat(0, 0, 0, 1), Vector3(1, 1, 1));
    ASSERT_NE((void*)0, go);

    dmGameSystem::TextureSetResource* texture_set_res = 0;
    ASSERT_EQ(dmResource::RESULT_OK, dmResource::Get(m_Factory, "/tile/valid.t.texturesetc", (void**) &texture_set_res));

    dmGraphics::HTexture backing_texture = texture_set_res->m_Texture->m_Texture;
    ASSERT_EQ(dmGraphics::GetTextureWidth(backing_texture), 64);
    ASSERT_EQ(dmGraphics::GetTextureHeight(backing_texture), 64);

    ///////////////////////////////////////////////////////////////////////////////////////////
    // Test 1: Update a sub-region of the texture
    //      -> set_texture.script::test_success_simple
    ///////////////////////////////////////////////////////////////////////////////////////////
    ASSERT_TRUE(dmGameObject::Update(m_Collection, &m_UpdateContext));

    ///////////////////////////////////////////////////////////////////////////////////////////
    // Test 2: Update the entire texture, should be 256x256 after the call
    //      -> set_texture.script::test_success_resize
    ///////////////////////////////////////////////////////////////////////////////////////////
    ASSERT_TRUE(dmGameObject::Update(m_Collection, &m_UpdateContext));
    ASSERT_EQ(dmGraphics::GetTextureWidth(backing_texture), 256);
    ASSERT_EQ(dmGraphics::GetTextureHeight(backing_texture), 256);

    ///////////////////////////////////////////////////////////////////////////////////////////
    // Test 3: Try doing a region update, but outside the texture boundaries, which should fail
    //      -> set_texture.script::test_fail_out_of_bounds
    ///////////////////////////////////////////////////////////////////////////////////////////
    ASSERT_FALSE(dmGameObject::Update(m_Collection, &m_UpdateContext));

    ///////////////////////////////////////////////////////////////////////////////////////////
    // Test 4: Try updating the texture with a mipmap that's outside of the allowed range
    //      -> set_texture.script::test_fail_wrong_mipmap
    ///////////////////////////////////////////////////////////////////////////////////////////
    ASSERT_FALSE(dmGameObject::Update(m_Collection, &m_UpdateContext));

    ///////////////////////////////////////////////////////////////////////////////////////////
    // Test 5: Set texture with compressed / transcoded data
    //      -> set_texture.script::test_success_compressed
    ///////////////////////////////////////////////////////////////////////////////////////////
    ASSERT_TRUE(dmGameObject::Update(m_Collection, &m_UpdateContext));
    ASSERT_EQ(dmGraphics::GetTextureWidth(backing_texture), 32);
    ASSERT_EQ(dmGraphics::GetTextureHeight(backing_texture), 32);

    // cleanup
    ASSERT_TRUE(dmGameObject::Final(m_Collection));
    ASSERT_TRUE(dmGameObject::Init(m_Collection));
    ASSERT_TRUE(dmGameObject::PostUpdate(m_Collection));
    ASSERT_TRUE(dmGameObject::Final(m_Collection));

    dmGameSystem::FinalizeScriptLibs(scriptlibcontext);
}

TEST_P(ResourceFailTest, Test)
{
    const ResourceFailParams& p = GetParam();
    const char* tmp_name = "tmp";

    void* resource;
    ASSERT_NE(dmResource::RESULT_OK, dmResource::Get(m_Factory, p.m_InvalidResource, &resource));

    bool exists = CopyResource(p.m_InvalidResource, tmp_name);
    ASSERT_TRUE(CopyResource(p.m_ValidResource, p.m_InvalidResource));
    ASSERT_EQ(dmResource::RESULT_OK, dmResource::Get(m_Factory, p.m_InvalidResource, &resource));

    if (exists)
        ASSERT_TRUE(CopyResource(tmp_name, p.m_InvalidResource));
    else
        ASSERT_TRUE(UnlinkResource(p.m_InvalidResource));
    ASSERT_NE(dmResource::RESULT_OK, dmResource::ReloadResource(m_Factory, p.m_InvalidResource, 0));

    dmResource::Release(m_Factory, resource);

    UnlinkResource(tmp_name);
}

TEST_P(ComponentTest, Test)
{
    const char* go_name = GetParam();
    dmGameObjectDDF::PrototypeDesc* go_ddf;
    char path[128];
    dmTestUtil::MakeHostPathf(path, sizeof(path), "build/src/gamesys/test/%s", go_name);
    ASSERT_EQ(dmDDF::RESULT_OK, dmDDF::LoadMessageFromFile(path, dmGameObjectDDF::PrototypeDesc::m_DDFDescriptor, (void**)&go_ddf));
    ASSERT_LT(0u, go_ddf->m_Components.m_Count);
    const char* component_name = go_ddf->m_Components[0].m_Component;

    dmGameObject::HInstance go = dmGameObject::New(m_Collection, go_name);
    ASSERT_NE((void*)0, go);

    ASSERT_TRUE(dmGameObject::Init(m_Collection));
    ASSERT_TRUE(dmGameObject::Update(m_Collection, &m_UpdateContext));
    ASSERT_TRUE(dmGameObject::PostUpdate(m_Collection));

    dmGameObject::AcquireInputFocus(m_Collection, go);

    dmGameObject::InputAction input_action;
    input_action.m_ActionId = dmHashString64("test_action");
    input_action.m_Value = 1.0f;
    input_action.m_Pressed = 1;
    dmGameObject::DispatchInput(m_Collection, &input_action, 1);

    ASSERT_EQ(dmResource::RESULT_OK, dmResource::ReloadResource(m_Factory, component_name, 0));

    for (size_t i = 0; i < sizeof(update_after_reload)/sizeof(update_after_reload[0]); ++i)
    {
        if(strcmp(update_after_reload[i], component_name) == 0)
        {
            ASSERT_TRUE(dmGameObject::Update(m_Collection, &m_UpdateContext));
            ASSERT_TRUE(dmGameObject::PostUpdate(m_Collection));
            break;
        }
    }
    ASSERT_TRUE(dmGameObject::Final(m_Collection));
    ASSERT_TRUE(dmGameObject::Init(m_Collection));
    ASSERT_TRUE(dmGameObject::Update(m_Collection, &m_UpdateContext));
    ASSERT_TRUE(dmGameObject::PostUpdate(m_Collection));
    ASSERT_TRUE(dmGameObject::Final(m_Collection));

    dmDDF::FreeMessage(go_ddf);
}

TEST_P(ComponentTest, TestReloadFail)
{
    const char* go_name = GetParam();
    dmGameObjectDDF::PrototypeDesc* go_ddf;
    char path[128];
    dmTestUtil::MakeHostPathf(path, sizeof(path), "build/src/gamesys/test/%s", go_name);
    ASSERT_EQ(dmDDF::RESULT_OK, dmDDF::LoadMessageFromFile(path, dmGameObjectDDF::PrototypeDesc::m_DDFDescriptor, (void**)&go_ddf));
    ASSERT_LT(0u, go_ddf->m_Components.m_Count);
    const char* component_name = go_ddf->m_Components[0].m_Component;
    const char* temp_name = "tmp";

    dmGameObject::HInstance go = dmGameObject::New(m_Collection, go_name);
    ASSERT_NE((void*)0, go);

    ASSERT_TRUE(CopyResource(component_name, temp_name));
    ASSERT_TRUE(UnlinkResource(component_name));

    ASSERT_NE(dmResource::RESULT_OK, dmResource::ReloadResource(m_Factory, component_name, 0));

    ASSERT_TRUE(dmGameObject::Init(m_Collection));
    ASSERT_TRUE(dmGameObject::Update(m_Collection, &m_UpdateContext));
    ASSERT_TRUE(dmGameObject::PostUpdate(m_Collection));

    dmGameObject::AcquireInputFocus(m_Collection, go);

    dmGameObject::InputAction input_action;
    input_action.m_ActionId = dmHashString64("test_action");
    input_action.m_Value = 1.0f;
    input_action.m_Pressed = 1;
    dmGameObject::DispatchInput(m_Collection, &input_action, 1);

    ASSERT_TRUE(CopyResource(temp_name, component_name));

    ASSERT_TRUE(dmGameObject::Final(m_Collection));

    dmDDF::FreeMessage(go_ddf);
}

TEST_F(ComponentTest, CameraTest)
{
    dmGameObject::HInstance go = Spawn(m_Factory, m_Collection, "/camera/camera_info.goc", dmHashString64("/go"), 0, Point3(0, 0, 0), Quat(0, 0, 0, 1), Vector3(1, 1, 1));
    ASSERT_NE((void*)0, go);

    ASSERT_TRUE(dmGameObject::Final(m_Collection));
}

// Test that tries to reload shaders with errors in them.
TEST_F(ComponentTest, ReloadInvalidMaterial)
{
    const char path_material[] = "/material/valid.materialc";
    const char path_frag[] = "/fragment_program/valid.fpc";
    const char path_vert[] = "/vertex_program/valid.vpc";
    void* resource;
    ASSERT_EQ(dmResource::RESULT_OK, dmResource::Get(m_Factory, path_material, &resource));

    // Modify resource with simulated syntax error
    dmGraphics::SetForceVertexReloadFail(true);

    // Reload, validate fail
    ASSERT_NE(dmResource::RESULT_OK, dmResource::ReloadResource(m_Factory, path_vert, 0));

    // Modify resource with correction
    dmGraphics::SetForceVertexReloadFail(false);

    // Reload, validate success
    ASSERT_EQ(dmResource::RESULT_OK, dmResource::ReloadResource(m_Factory, path_vert, 0));

    // Same as above but for fragment shader
    dmGraphics::SetForceFragmentReloadFail(true);
    ASSERT_NE(dmResource::RESULT_OK, dmResource::ReloadResource(m_Factory, path_frag, 0));
    dmGraphics::SetForceFragmentReloadFail(false);
    ASSERT_EQ(dmResource::RESULT_OK, dmResource::ReloadResource(m_Factory, path_frag, 0));

    dmResource::Release(m_Factory, resource);
}

TEST_P(InvalidVertexSpaceTest, InvalidVertexSpace)
{
    const char* resource_name = GetParam();
    void* resource;
    ASSERT_NE(dmResource::RESULT_OK, dmResource::Get(m_Factory, resource_name, &resource));
}

// Test for input consuming in collection proxy
TEST_F(ComponentTest, ConsumeInputInCollectionProxy)
{
    /* Setup:
    ** go_consume_no
    ** - [script] input_consume_sink.script
    ** go_consume_yes
    ** - collection_proxy
    ** -- go_consume_yes_proxy
    ** ---- [script] input_consume.script
    */

    lua_State* L = dmScript::GetLuaState(m_ScriptContext);

    #define ASSERT_INPUT_OBJECT_EQUALS(hash) \
    { \
        lua_getglobal(L, "last_input_object"); \
        dmhash_t go_hash = dmScript::CheckHash(L, -1); \
        lua_pop(L,1); \
        ASSERT_EQ(hash,go_hash); \
    }

    const char* path_consume_yes = "/collection_proxy/input_consume_yes.goc";
    const char* path_consume_no  = "/collection_proxy/input_consume_no.goc";

    dmhash_t hash_go_consume_yes   = dmHashString64("/go_consume_yes");
    dmhash_t hash_go_consume_no    = dmHashString64("/go_consume_no");
    dmhash_t hash_go_consume_proxy = dmHashString64("/go_consume_proxy");

    dmGameObject::HInstance go_consume_yes = Spawn(m_Factory, m_Collection, path_consume_yes, hash_go_consume_yes, 0, Point3(0, 0, 0), Quat(0, 0, 0, 1), Vector3(1, 1, 1));
    ASSERT_NE((void*)0, go_consume_yes);

    dmGameObject::HInstance go_consume_no = Spawn(m_Factory, m_Collection, path_consume_no, hash_go_consume_no, 0, Point3(0, 0, 0), Quat(0, 0, 0, 1), Vector3(1, 1, 1));
    ASSERT_NE((void*)0, go_consume_no);

    // Iteration 1: Handle proxy enable and input acquire messages from input_consume_no.script
    ASSERT_TRUE(dmGameObject::Update(m_Collection, &m_UpdateContext));
    ASSERT_TRUE(dmGameObject::PostUpdate(m_Collection));

    // Test 1: input consume in proxy with 1 input action
    dmGameObject::InputAction test_input_action;
    test_input_action.m_ActionId = dmHashString64("test_action_consume");
    test_input_action.m_Pressed  = 1;

    ASSERT_EQ(dmGameObject::UPDATE_RESULT_OK, dmGameObject::DispatchInput(m_Collection, &test_input_action, 1));
    ASSERT_EQ(1,test_input_action.m_Consumed);
    ASSERT_INPUT_OBJECT_EQUALS(hash_go_consume_proxy)

    // Test 2: no consuming in proxy collection
    dmGameObject::InputAction test_input_action_consume_no;
    test_input_action_consume_no.m_ActionId = dmHashString64("test_action_consume");
    test_input_action_consume_no.m_Pressed  = 0;

    ASSERT_EQ(dmGameObject::UPDATE_RESULT_OK, dmGameObject::DispatchInput(m_Collection, &test_input_action_consume_no, 1));
    ASSERT_EQ(0,test_input_action_consume_no.m_Consumed);
    ASSERT_INPUT_OBJECT_EQUALS(hash_go_consume_no)

    // Test 3: dispatch input queue with more than one input actions that are consumed
    dmGameObject::InputAction test_input_action_queue[2];
    test_input_action_queue[0].m_ActionId = dmHashString64("test_action_consume");
    test_input_action_queue[0].m_Pressed  = 1;
    test_input_action_queue[1].m_ActionId = dmHashString64("test_action_consume");
    test_input_action_queue[1].m_Pressed  = 1;

    ASSERT_EQ(dmGameObject::UPDATE_RESULT_OK, dmGameObject::DispatchInput(m_Collection, test_input_action_queue, 2));
    ASSERT_EQ(1,test_input_action_queue[0].m_Consumed);
    ASSERT_EQ(1,test_input_action_queue[1].m_Consumed);
    ASSERT_INPUT_OBJECT_EQUALS(hash_go_consume_proxy)

    // Test 4: dispatch input queue with more than one input actions where one action is consumed and one isn't
    dmGameObject::InputAction test_input_action_queue_2[2];
    test_input_action_queue_2[0].m_ActionId = dmHashString64("test_action_consume");
    test_input_action_queue_2[0].m_Pressed  = 1;
    test_input_action_queue_2[1].m_ActionId = dmHashString64("test_action_consume");
    test_input_action_queue_2[1].m_Pressed  = 0;

    ASSERT_EQ(dmGameObject::UPDATE_RESULT_OK, dmGameObject::DispatchInput(m_Collection, test_input_action_queue_2, 2));
    ASSERT_EQ(1,test_input_action_queue_2[0].m_Consumed);
    ASSERT_EQ(0,test_input_action_queue_2[1].m_Consumed);
    ASSERT_INPUT_OBJECT_EQUALS(hash_go_consume_no)

    // Test 5: Same as above, but with the action consume order swapped
    dmGameObject::InputAction test_input_action_queue_3[2];
    test_input_action_queue_3[0].m_ActionId = dmHashString64("test_action_consume");
    test_input_action_queue_3[0].m_Pressed  = 0;
    test_input_action_queue_3[1].m_ActionId = dmHashString64("test_action_consume");
    test_input_action_queue_3[1].m_Pressed  = 1;

    ASSERT_EQ(dmGameObject::UPDATE_RESULT_OK, dmGameObject::DispatchInput(m_Collection, test_input_action_queue_3, 2));
    ASSERT_EQ(0,test_input_action_queue_3[0].m_Consumed);
    ASSERT_EQ(1,test_input_action_queue_3[1].m_Consumed);
    ASSERT_INPUT_OBJECT_EQUALS(hash_go_consume_proxy)

    #undef ASSERT_INPUT_OBJECT_EQUALS
}

TEST_P(ComponentFailTest, Test)
{
    const char* go_name = GetParam();

    dmGameObject::HInstance go = dmGameObject::New(m_Collection, go_name);
    ASSERT_EQ((void*)0, go);
}

static void GetResourceProperty(dmGameObject::HInstance instance, dmhash_t comp_name, dmhash_t prop_name, dmhash_t* out_val) {
    dmGameObject::PropertyDesc desc;
    dmGameObject::PropertyOptions opt;
    opt.m_Index = 0;

    dmGameObject::PropertyResult r = dmGameObject::GetProperty(instance, comp_name, prop_name, opt, desc);

    ASSERT_EQ(dmGameObject::PROPERTY_RESULT_OK, r);
    dmGameObject::PropertyType type = desc.m_Variant.m_Type;
    ASSERT_TRUE(dmGameObject::PROPERTY_TYPE_HASH == type);
    *out_val = desc.m_Variant.m_Hash;
}

static dmGameObject::PropertyResult SetResourceProperty(dmGameObject::HInstance instance, dmhash_t comp_name, dmhash_t prop_name, dmhash_t in_val) {
    dmGameObject::PropertyVar prop_var(in_val);
    dmGameObject::PropertyOptions opt;
    opt.m_Index = 0;
    return dmGameObject::SetProperty(instance, comp_name, prop_name, opt, prop_var);
}

TEST_F(BufferMetadataTest, MetadataLuaApi)
{
    // import 'resource' lua api among others
    dmGameSystem::ScriptLibContext scriptlibcontext;
    scriptlibcontext.m_Factory         = m_Factory;
    scriptlibcontext.m_Register        = m_Register;
    scriptlibcontext.m_LuaState        = dmScript::GetLuaState(m_ScriptContext);
    scriptlibcontext.m_GraphicsContext = m_GraphicsContext;
    scriptlibcontext.m_ScriptContext   = m_ScriptContext;

    dmGameSystem::InitializeScriptLibs(scriptlibcontext);

    const char* go_path = "/buffer/metadata.goc";

    dmGameObject::HInstance go = Spawn(m_Factory, m_Collection, go_path, dmHashString64("/go"));
    ASSERT_NE((void*)0, go);

    DeleteInstance(m_Collection, go);

    // release lua api deps
    dmGameSystem::FinalizeScriptLibs(scriptlibcontext);
}

TEST_F(SoundTest, UpdateSoundResource)
{
    // import 'resource' lua api among others
    dmGameSystem::ScriptLibContext scriptlibcontext;
    scriptlibcontext.m_Factory         = m_Factory;
    scriptlibcontext.m_Register        = m_Register;
    scriptlibcontext.m_LuaState        = dmScript::GetLuaState(m_ScriptContext);
    scriptlibcontext.m_GraphicsContext = m_GraphicsContext;
    scriptlibcontext.m_ScriptContext   = m_ScriptContext;

    dmGameSystem::InitializeScriptLibs(scriptlibcontext);

    const char* go_path = "/sound/updated_sound.goc";
    dmhash_t comp_name = dmHashString64("dynamic-sound"); // id of soundc component
    dmhash_t prop_name = dmHashString64("sound"); // property of sound data resource within a sound component

    // Create gameobject
    dmGameObject::HInstance go = Spawn(m_Factory, m_Collection, go_path, dmHashString64("/go"));
    ASSERT_NE((void*)0, go);

    // Get hash of the sounddata resource
    dmhash_t soundata_hash = 0;
    GetResourceProperty(go, comp_name, prop_name, &soundata_hash);

    HResourceDescriptor descp = dmResource::FindByHash(m_Factory, soundata_hash);
    dmLogInfo("Original size: %d", descp->m_ResourceSize);
    ASSERT_EQ(42270+16, dmResource::GetResourceSize(descp));  // valid.wav. Size returned is always +16 from size of wav: sound_data->m_Size + sizeof(SoundData) from sound_null.cpp;

    // Update sound component with custom buffer from lua. See set_sound.script:update()
    ASSERT_TRUE(dmGameObject::Update(m_Collection, &m_UpdateContext));
    ASSERT_TRUE(dmGameObject::PostUpdate(m_Collection));

    // Check the size of the updated resource

    descp = dmResource::FindByHash(m_Factory, soundata_hash);
    dmLogInfo("New size: %d", descp->m_ResourceSize);
    ASSERT_EQ(98510+16, descp->m_ResourceSize);  // replacement.wav. Size returned is always +16 from size of wav: sound_data->m_Size + sizeof(SoundData) from sound_null.cpp;

    ASSERT_TRUE(dmGameObject::Final(m_Collection));

    // release GO
    DeleteInstance(m_Collection, go);

    // release lua api deps
    dmGameSystem::FinalizeScriptLibs(scriptlibcontext);
}

TEST_F(SoundTest, LuaCallback)
{
    // import 'resource' lua api among others
    dmGameSystem::ScriptLibContext scriptlibcontext;
    scriptlibcontext.m_Factory         = m_Factory;
    scriptlibcontext.m_Register        = m_Register;
    scriptlibcontext.m_LuaState        = dmScript::GetLuaState(m_ScriptContext);
    scriptlibcontext.m_GraphicsContext = m_GraphicsContext;
    scriptlibcontext.m_ScriptContext   = m_ScriptContext;

    dmGameSystem::InitializeScriptLibs(scriptlibcontext);

    const char* go_path = "/sound/luacallback.goc";

    // Create gameobject
    dmGameObject::HInstance go = Spawn(m_Factory, m_Collection, go_path, dmHashString64("/go"));
    ASSERT_NE((void*)0, go);

    // Update sound component with custom buffer from lua. See set_sound.script:update()
    ASSERT_TRUE(dmGameObject::Update(m_Collection, &m_UpdateContext));
    ASSERT_TRUE(dmGameObject::PostUpdate(m_Collection));

    // Allow for one more update for messages to go through
    ASSERT_TRUE(dmGameObject::Update(m_Collection, &m_UpdateContext));
    ASSERT_TRUE(dmGameObject::PostUpdate(m_Collection));

    ASSERT_TRUE(dmGameObject::Final(m_Collection));

    // release GO
    DeleteInstance(m_Collection, go);

    // release lua api deps
    dmGameSystem::FinalizeScriptLibs(scriptlibcontext);
}

TEST_F(SoundTest, DelayedSoundStoppedBeforePlay)
{
    // import 'resource' lua api among others
    dmGameSystem::ScriptLibContext scriptlibcontext;
    scriptlibcontext.m_Factory         = m_Factory;
    scriptlibcontext.m_Register        = m_Register;
    scriptlibcontext.m_LuaState        = dmScript::GetLuaState(m_ScriptContext);
    scriptlibcontext.m_GraphicsContext = m_GraphicsContext;
    scriptlibcontext.m_ScriptContext   = m_ScriptContext;

    dmGameSystem::InitializeScriptLibs(scriptlibcontext);

    const char* go_path = "/sound/delayed_sound_stopped_before_play.goc";

    // Create gameobject
    dmGameObject::HInstance go = Spawn(m_Factory, m_Collection, go_path, dmHashString64("/go"));
    ASSERT_NE((void*)0, go);

    lua_State* L = scriptlibcontext.m_LuaState;

    bool tests_done = false;
    while (!tests_done)
    {
        ASSERT_TRUE(dmGameObject::Update(m_Collection, &m_UpdateContext));
        ASSERT_TRUE(dmGameObject::PostUpdate(m_Collection));

        // check if tests are done
        lua_getglobal(L, "tests_done");
        tests_done = lua_toboolean(L, -1);
        lua_pop(L, 1);
    }

    ASSERT_TRUE(dmGameObject::Final(m_Collection));

    // release GO
    DeleteInstance(m_Collection, go);

    // release lua api deps
    dmGameSystem::FinalizeScriptLibs(scriptlibcontext);
}


TEST_P(ResourcePropTest, ResourceRefCounting)
{
    const char* go_path = "/resource/res_getset_prop.goc";
    const ResourcePropParams& p = GetParam();
    void* resources[] = {0x0, 0x0, 0x0};
    const char* paths[] = {p.m_ResourcePath, p.m_ResourcePathNotFound, p.m_ResourcePathInvExt};
    dmhash_t path_hashes[] = {0, 0, 0};
    // Acquire new resource
    for (uint32_t i = 0; i < 3; ++i)
    {
        if (*paths[i] != 0) {
            path_hashes[i] = dmHashString64(paths[i]);
            dmResource::Result res = dmResource::Get(m_Factory, paths[i], &resources[i]);
            if (i == 1) { // second resource is non-existing by design
                ASSERT_EQ(dmResource::RESULT_RESOURCE_NOT_FOUND, res);
            } else {
                ASSERT_EQ(dmResource::RESULT_OK, res);
            }
        }
    }
    dmhash_t prop_name = dmHashString64(p.m_PropertyName);
    dmhash_t new_res_hash = path_hashes[0];
    dmhash_t new_res_hash_not_found = path_hashes[1];
    dmhash_t new_res_hash_inv_ext = path_hashes[2];

    const char* component_name[] = {p.m_Component0, p.m_Component1, p.m_Component2, p.m_Component3, p.m_Component4, p.m_Component5};
    for(uint32_t i = 0; i < 6; ++i)
    {
        if(component_name[i] == 0)
            break;
        dmhash_t comp_name = dmHashString64(component_name[i]);

        // Spawn a go with all supported component types
        dmGameObject::HInstance go = Spawn(m_Factory, m_Collection, go_path, dmHashString64("/go"));
        ASSERT_NE((void*)0, go);

        dmhash_t orig_res_hash;
        GetResourceProperty(go, comp_name, prop_name, &orig_res_hash);

        // Spawn is expected to inc the ref count
        uint32_t orig_rc = dmResource::GetRefCount(m_Factory, orig_res_hash);
        ASSERT_LT(0u, orig_rc);
        uint32_t new_rc = dmResource::GetRefCount(m_Factory, new_res_hash);
        ASSERT_LT(0u, new_rc);

        // Spawn/delete are balanced w.r.t ref count
        DeleteInstance(m_Collection, go);
        go = Spawn(m_Factory, m_Collection, go_path, dmHashString64("/go"));
        ASSERT_EQ(orig_rc, dmResource::GetRefCount(m_Factory, orig_res_hash));

        // Graceful failure when resource does not exist
        if (new_res_hash_not_found != 0)
        {
            ASSERT_EQ(dmGameObject::PROPERTY_RESULT_RESOURCE_NOT_FOUND, SetResourceProperty(go, comp_name, prop_name, new_res_hash_not_found));
            ASSERT_EQ(orig_rc, dmResource::GetRefCount(m_Factory, orig_res_hash));
        }

        // Graceful failure when resource has incorrect extension
        if (new_res_hash_inv_ext != 0)
        {
            ASSERT_EQ(dmGameObject::PROPERTY_RESULT_UNSUPPORTED_VALUE, SetResourceProperty(go, comp_name, prop_name, new_res_hash_inv_ext));
            ASSERT_EQ(orig_rc, dmResource::GetRefCount(m_Factory, orig_res_hash));
        }

        // No release when setting prop to different resource
        ASSERT_EQ(dmGameObject::PROPERTY_RESULT_OK, SetResourceProperty(go, comp_name, prop_name, new_res_hash));
        dmhash_t res_hash;
        GetResourceProperty(go, comp_name, prop_name, &res_hash);
        ASSERT_EQ(new_res_hash, res_hash);
        ASSERT_EQ(orig_rc, dmResource::GetRefCount(m_Factory, orig_res_hash));
        ASSERT_EQ(new_rc + 1, dmResource::GetRefCount(m_Factory, new_res_hash));

        // Acquire it again when setting prop back to original
        ASSERT_EQ(dmGameObject::PROPERTY_RESULT_OK, SetResourceProperty(go, comp_name, prop_name, orig_res_hash));
        ASSERT_EQ(orig_rc + 1, dmResource::GetRefCount(m_Factory, orig_res_hash));
        ASSERT_EQ(new_rc, dmResource::GetRefCount(m_Factory, new_res_hash));

        // Setting to same val has no effect on ref counting
        ASSERT_EQ(dmGameObject::PROPERTY_RESULT_OK, SetResourceProperty(go, comp_name, prop_name, orig_res_hash));
        ASSERT_EQ(orig_rc + 1, dmResource::GetRefCount(m_Factory, orig_res_hash));

        DeleteInstance(m_Collection, go);
    }
    for (uint32_t i = 0; i < 3; ++i)
    {
        if (resources[i]) {
            dmResource::Release(m_Factory, resources[i]);
        }
    }
}

// Test that go.delete() does not influence other sprite animations in progress
TEST_F(SpriteTest, GoDeletion)
{
    // Spawn 3 dumy game objects with one sprite in each
    dmGameObject::HInstance go1 = Spawn(m_Factory, m_Collection, "/sprite/valid_sprite.goc", dmHashString64("/go1"), 0, Point3(0, 0, 0), Quat(0, 0, 0, 1), Vector3(1, 1, 1));
    dmGameObject::HInstance go2 = Spawn(m_Factory, m_Collection, "/sprite/valid_sprite.goc", dmHashString64("/go2"), 0, Point3(0, 0, 0), Quat(0, 0, 0, 1), Vector3(1, 1, 1));
    dmGameObject::HInstance go3 = Spawn(m_Factory, m_Collection, "/sprite/valid_sprite.goc", dmHashString64("/go3"), 0, Point3(0, 0, 0), Quat(0, 0, 0, 1), Vector3(1, 1, 1));
    ASSERT_NE((void*)0, go1);
    ASSERT_NE((void*)0, go2);
    ASSERT_NE((void*)0, go3);

    // Spawn one go with a script that will initiate animations on the above sprites
    dmGameObject::HInstance go_animater = Spawn(m_Factory, m_Collection, "/sprite/sprite_property_anim.goc", dmHashString64("/go_animater"), 0, Point3(0, 0, 0), Quat(0, 0, 0, 1), Vector3(1, 1, 1));
    ASSERT_NE((void*)0, go_animater);

    // 1st iteration:
    //  - go1 animation start
    ASSERT_TRUE(dmGameObject::Update(m_Collection, &m_UpdateContext));
    ASSERT_TRUE(dmGameObject::PostUpdate(m_Collection));

    // 2nd iteration:
    //  - go1 animation is over and removed
    //  - go2+go3 animations start
    ASSERT_TRUE(dmGameObject::Update(m_Collection, &m_UpdateContext));
    ASSERT_TRUE(dmGameObject::PostUpdate(m_Collection));

    // 3rd iteration:
    //  - go2 animation is over and removed
    ASSERT_TRUE(dmGameObject::Update(m_Collection, &m_UpdateContext));
    ASSERT_TRUE(dmGameObject::PostUpdate(m_Collection));

    // 4th iteration:
    //  - go3 should still be animating (not be influenced by the deletion of go1/go2)
    ASSERT_TRUE(dmGameObject::Update(m_Collection, &m_UpdateContext));
    ASSERT_TRUE(dmGameObject::PostUpdate(m_Collection));

    ASSERT_TRUE(dmGameObject::Final(m_Collection));
}

// Test that animation done event reaches either callback or onmessage
TEST_F(SpriteTest, FlipbookAnim)
{
    // Spawn one go with a script that will initiate animations on the above sprites
    dmGameObject::HInstance go = Spawn(m_Factory, m_Collection, "/sprite/sprite_flipbook_anim.goc", dmHashString64("/go"), 0, Point3(0, 0, 0), Quat(0, 0, 0, 1), Vector3(1, 1, 1));
    ASSERT_NE((void*)0, go);

    lua_State* L = m_Scriptlibcontext.m_LuaState;

    WaitForTestsDone(10000, true, 0);

    lua_getglobal(L, "num_finished");
    int num_finished = lua_tointeger(L, -1);
    lua_pop(L, 1);

    lua_getglobal(L, "num_messages");
    int num_messages = lua_tointeger(L, -1);
    lua_pop(L, 1);

    ASSERT_EQ(2, num_finished);
    ASSERT_EQ(1, num_messages);

    ASSERT_TRUE(dmGameObject::Final(m_Collection));
}

TEST_F(SpriteTest, FrameCount)
{
    dmGameObject::HInstance go = Spawn(m_Factory, m_Collection, "/sprite/frame_count/sprite_frame_count.goc", dmHashString64("/go"), 0, Point3(0, 0, 0), Quat(0, 0, 0, 1), Vector3(1, 1, 1));
    ASSERT_NE((void*)0, go);

    WaitForTestsDone(100, false, 0);

    ASSERT_TRUE(dmGameObject::Final(m_Collection));
}

TEST_F(SpriteTest, GetSetSliceProperty)
{
    dmGameObject::HInstance go = Spawn(m_Factory, m_Collection, "/sprite/sprite_slice9.goc", dmHashString64("/go"), 0, Point3(0, 0, 0), Quat(0, 0, 0, 1), Vector3(1, 1, 1));
    ASSERT_NE((void*)0, go);

    ASSERT_TRUE(dmGameObject::Update(m_Collection, &m_UpdateContext));
    ASSERT_TRUE(dmGameObject::PostUpdate(m_Collection));

    ASSERT_TRUE(dmGameObject::Final(m_Collection));
}

TEST_F(SpriteTest, GetSetImagesByHash)
{
    void* atlas=0;
    dmResource::Result res = dmResource::Get(m_Factory, "/atlas/valid_64x64.t.texturesetc", &atlas);
    ASSERT_EQ(dmResource::RESULT_OK, res);

    dmGameObject::HInstance go = Spawn(m_Factory, m_Collection, "/sprite/image/get_set_image_by_hash.goc", dmHashString64("/go"), 0, Point3(0, 0, 0), Quat(0, 0, 0, 1), Vector3(1, 1, 1));
    ASSERT_NE((void*)0, go);

    ASSERT_TRUE(dmGameObject::Update(m_Collection, &m_UpdateContext));
    ASSERT_TRUE(dmGameObject::PostUpdate(m_Collection));

    dmResource::Release(m_Factory, atlas);

    ASSERT_TRUE(dmGameObject::Final(m_Collection));
}

// Test that animation done event reaches callback
TEST_F(ParticleFxTest, PlayAnim)
{
    dmGameSystem::ScriptLibContext scriptlibcontext;
    scriptlibcontext.m_Factory         = m_Factory;
    scriptlibcontext.m_Register        = m_Register;
    scriptlibcontext.m_LuaState        = dmScript::GetLuaState(m_ScriptContext);
    scriptlibcontext.m_GraphicsContext = m_GraphicsContext;
    scriptlibcontext.m_ScriptContext   = m_ScriptContext;

    dmGameSystem::InitializeScriptLibs(scriptlibcontext);

    // Spawn one go with a script that will initiate animations on the above sprites
    dmGameObject::HInstance go = Spawn(m_Factory, m_Collection, "/particlefx/particlefx_play.goc", dmHashString64("/go"), 0, Point3(0, 0, 0), Quat(0, 0, 0, 1), Vector3(1, 1, 1));
    ASSERT_NE((void*)0, go);

    bool tests_done = false;
    WaitForTestsDone(100, true, &tests_done);

    if (!tests_done)
    {
        dmLogError("The playback didn't finish");
    }
    ASSERT_TRUE(tests_done);

    ASSERT_TRUE(dmGameObject::Final(m_Collection));
}

static float GetFloatProperty(dmGameObject::HInstance go, dmhash_t component_id, dmhash_t property_id)
{
    dmGameObject::PropertyDesc property_desc;
    dmGameObject::PropertyOptions property_opt;
    property_opt.m_Index = 0;
    dmGameObject::GetProperty(go, component_id, property_id, property_opt, property_desc);
    return property_desc.m_Variant.m_Number;
}


TEST_F(CursorTest, GuiFlipbookCursor)
{
    lua_State* L = dmScript::GetLuaState(m_ScriptContext);

    dmhash_t go_id = dmHashString64("/go");
    dmhash_t gui_comp_id = dmHashString64("gui");
    dmGameObject::HInstance go = Spawn(m_Factory, m_Collection, "/gui/gui_flipbook_cursor.goc", go_id, 0, Point3(0, 0, 0), Quat(0, 0, 0, 1), Vector3(1, 1, 1));
    ASSERT_NE((void*)0x0, go);

    dmMessage::URL msg_url;
    dmMessage::ResetURL(&msg_url);
    msg_url.m_Socket = dmGameObject::GetMessageSocket(m_Collection);
    msg_url.m_Path = go_id;
    msg_url.m_Fragment = gui_comp_id;

    // Update one second at a time.
    // The tilesource animation is one frame per second,
    // will make it easier to predict the cursor.
    m_UpdateContext.m_DT = 1.0f;

    bool continue_test = true;
    while (continue_test) {
        ASSERT_TRUE(dmGameObject::Update(m_Collection, &m_UpdateContext));
        ASSERT_TRUE(dmGameObject::PostUpdate(m_Collection));

        // check if there was an error
        lua_getglobal(L, "test_err");
        bool test_err = lua_toboolean(L, -1);
        lua_pop(L, 1);
        lua_getglobal(L, "test_err_str");
        const char* test_err_str = lua_tostring(L, -1);
        lua_pop(L, 1);

        if (test_err) {
            dmLogError("Lua Error: %s", test_err_str);
        }

        ASSERT_FALSE(test_err);

        // continue test?
        lua_getglobal(L, "continue_test");
        continue_test = lua_toboolean(L, -1);
        lua_pop(L, 1);
    }

    ASSERT_TRUE(dmGameObject::Final(m_Collection));
}

// Tests the animation done message/callback
TEST_F(GuiTest, GuiFlipbookAnim)
{
    dmhash_t go_id = dmHashString64("/go");
    dmhash_t gui_comp_id = dmHashString64("gui");
    dmGameObject::HInstance go = Spawn(m_Factory, m_Collection, "/gui/gui_flipbook_anim.goc", go_id, 0, Point3(0, 0, 0), Quat(0, 0, 0, 1), Vector3(1, 1, 1));
    ASSERT_NE((void*)0x0, go);

    dmMessage::URL msg_url;
    dmMessage::ResetURL(&msg_url);
    msg_url.m_Socket = dmGameObject::GetMessageSocket(m_Collection);
    msg_url.m_Path = go_id;
    msg_url.m_Fragment = gui_comp_id;

    m_UpdateContext.m_DT = 1.0f;

    bool tests_done = false;
    WaitForTestsDone(100, true, &tests_done);

    if (!tests_done)
    {
        dmLogError("The playback didn't finish");
    }

    ASSERT_TRUE(dmGameObject::Final(m_Collection));
}

TEST_P(CursorTest, Cursor)
{
    const CursorTestParams& params = GetParam();
    const char* anim_id_str = params.m_AnimationId;
    dmhash_t go_id = dmHashString64("/go");
    dmhash_t cursor_prop_id = dmHashString64("cursor");
    dmhash_t sprite_comp_id = dmHashString64("sprite");
    dmhash_t animation_id = dmHashString64(anim_id_str);
    dmGameObject::HInstance go = Spawn(m_Factory, m_Collection, "/sprite/cursor.goc", go_id, 0, Point3(0, 0, 0), Quat(0, 0, 0, 1), Vector3(1, 1, 1));
    ASSERT_NE((void*)0x0, go);

    // Dummy URL, just needed to kick flipbook animation on sprite
    dmMessage::URL msg_url;
    dmMessage::ResetURL(&msg_url);
    msg_url.m_Socket = dmGameObject::GetMessageSocket(m_Collection);
    msg_url.m_Path = go_id;
    msg_url.m_Fragment = sprite_comp_id;

    // Send animation to sprite component
    dmGameSystemDDF::PlayAnimation msg;
    msg.m_Id = animation_id;
    msg.m_Offset = params.m_CursorStart;
    msg.m_PlaybackRate = params.m_PlaybackRate;

    ASSERT_EQ(dmMessage::RESULT_OK, dmMessage::PostDDF(&msg, &msg_url, &msg_url, (uintptr_t)go, 0, 0));

    m_UpdateContext.m_DT = 0.0f;
    dmGameObject::Update(m_Collection, &m_UpdateContext);

    // Update one second at a time.
    // The tilesource animation is one frame per second,
    // will make it easier to predict the cursor.
    m_UpdateContext.m_DT = 1.0f;

    for (int i = 0; i < params.m_ExpectedCount; ++i)
    {
        ASSERT_EQ(params.m_Expected[i], GetFloatProperty(go, sprite_comp_id, cursor_prop_id));
        ASSERT_TRUE(dmGameObject::Update(m_Collection, &m_UpdateContext));
        ASSERT_TRUE(dmGameObject::PostUpdate(m_Collection));
    }

    ASSERT_TRUE(dmGameObject::Final(m_Collection));
}

// Tests the different types of textures (atlas, texture, dynamic)
// This test makes sure that we can use the correct resource pointers.
TEST_F(GuiTest, TextureResources)
{
    dmhash_t go_id = dmHashString64("/go");
<<<<<<< HEAD
    dmhash_t gui_comp_id = dmHashString64("gui");
=======
    dmGameSystem::InitializeScriptLibs(m_Scriptlibcontext);
>>>>>>> 1b174ead

    dmGameSystem::TextureSetResource* valid_atlas = 0;
    dmGameSystem::TextureResource* valid_texture = 0;

    ASSERT_EQ(dmResource::RESULT_OK, dmResource::Get(m_Factory, "/atlas/valid.t.texturesetc", (void**) &valid_atlas));
    ASSERT_TRUE(valid_atlas != 0x0);

    ASSERT_EQ(dmResource::RESULT_OK, dmResource::Get(m_Factory, "/texture/valid_png.texturec", (void**) &valid_texture));
    ASSERT_TRUE(valid_atlas != 0x0);

    dmGraphics::HTexture valid_atlas_th = valid_atlas->m_Texture->m_Texture;
    dmGraphics::HTexture valid_texture_th = valid_texture->m_Texture;

    dmGameObject::HInstance go = Spawn(m_Factory, m_Collection, "/gui/texture_resources/texture_resources.goc", go_id, 0, Point3(0, 0, 0), Quat(0, 0, 0, 1), Vector3(1, 1, 1));
    ASSERT_NE((void*)0x0, go);

    dmResource::Release(m_Factory, valid_atlas);
    dmResource::Release(m_Factory, valid_texture);

    // Update + render the GO - this is needed to trigger the creation of the dynamic texture
    ASSERT_TRUE(dmGameObject::Update(m_Collection, &m_UpdateContext));

    dmRender::RenderListBegin(m_RenderContext);
    dmGameObject::Render(m_Collection);

    dmRender::RenderListEnd(m_RenderContext);
    dmRender::DrawRenderList(m_RenderContext, 0x0, 0x0, 0x0);

    uint32_t component_type_index        = dmGameObject::GetComponentTypeIndex(m_Collection, dmHashString64("guic"));
    dmGameSystem::GuiWorld* gui_world    = (dmGameSystem::GuiWorld*) dmGameObject::GetWorld(m_Collection, component_type_index);
    dmGameSystem::GuiComponent* gui_comp = gui_world->m_Components[0];

    {
        // Box1 is using the "texture" entry, which should equate to a texture resource
        dmGui::HNode box1 = dmGui::GetNodeById(gui_comp->m_Scene, "box1");
        ASSERT_NE(0, box1);

        dmGui::NodeTextureType texture_type;
        dmGui::HTextureSource texture_source = dmGui::GetNodeTexture(gui_comp->m_Scene, box1, &texture_type);
        ASSERT_EQ(dmGui::NODE_TEXTURE_TYPE_TEXTURE, texture_type);

        dmGameSystem::TextureResource* texture_res = (dmGameSystem::TextureResource*) texture_source;
        ASSERT_EQ(texture_res, valid_texture);
        ASSERT_EQ(valid_texture_th, texture_res->m_Texture); // same texture

        ASSERT_TRUE(dmGraphics::IsAssetHandleValid(m_GraphicsContext, texture_res->m_Texture));
    }

    {
        // Box2 is using the "texture set" entry, which should equate to a texture set resource
        dmGui::HNode box2 = dmGui::GetNodeById(gui_comp->m_Scene, "box2");
        ASSERT_NE(0, box2);

        dmGui::NodeTextureType texture_type;
        dmGui::HTextureSource texture_source = dmGui::GetNodeTexture(gui_comp->m_Scene, box2, &texture_type);
        ASSERT_EQ(dmGui::NODE_TEXTURE_TYPE_TEXTURE_SET, texture_type);

        dmGameSystem::TextureSetResource* texture_set_res = (dmGameSystem::TextureSetResource*) texture_source;
        ASSERT_EQ(valid_atlas, texture_set_res);
        ASSERT_NE(valid_texture_th, texture_set_res->m_Texture->m_Texture); // NOT the same texture, we swap it out in the script

        ASSERT_TRUE(dmGraphics::IsAssetHandleValid(m_GraphicsContext, texture_set_res->m_Texture->m_Texture));
        ASSERT_FALSE(dmGraphics::IsAssetHandleValid(m_GraphicsContext, valid_atlas_th)); // Old texture has been removed
    }

    {
        // Box2 is using the "texture set" entry, which should equate to a texture set resource
        dmGui::HNode box3 = dmGui::GetNodeById(gui_comp->m_Scene, "box3");
        ASSERT_NE(0, box3);

        dmGui::NodeTextureType texture_type;
        dmGui::HTextureSource texture_source = dmGui::GetNodeTexture(gui_comp->m_Scene, box3, &texture_type);
        ASSERT_EQ(dmGui::NODE_TEXTURE_TYPE_DYNAMIC, texture_type);

        dmGraphics::HTexture texture_h = (dmGraphics::HTexture) texture_source;
        ASSERT_TRUE(dmGraphics::IsAssetHandleValid(m_GraphicsContext, texture_h));
    }

    ASSERT_TRUE(dmGameObject::Final(m_Collection));
}

TEST_F(FontTest, GlyphBankTest)
{
    const char path_font_1[] = "/font/glyph_bank_test_1.fontc";
    const char path_font_2[] = "/font/glyph_bank_test_2.fontc";
    dmRender::HFontMap font_map_1;
    dmRender::HFontMap font_map_2;

    ASSERT_EQ(dmResource::RESULT_OK, dmResource::Get(m_Factory, path_font_1, (void**) &font_map_1));
    ASSERT_NE((void*)0, font_map_1);
    ASSERT_EQ(dmResource::RESULT_OK, dmResource::Get(m_Factory, path_font_2, (void**) &font_map_2));
    ASSERT_NE((void*)0, font_map_1);

    const void* glyph_data_1 = dmRender::GetGlyphData(font_map_1);
    const void* glyph_data_2 = dmRender::GetGlyphData(font_map_2);

    ASSERT_NE((void*)0, glyph_data_1);
    ASSERT_NE((void*)0, glyph_data_2);
    ASSERT_NE(glyph_data_1, glyph_data_2);

    dmResource::Release(m_Factory, font_map_1);
    dmResource::Release(m_Factory, font_map_2);
}

TEST_F(WindowTest, MouseLock)
{
    dmPlatform::WindowParams window_params = {};
    window_params.m_GraphicsApi            = dmPlatform::PLATFORM_GRAPHICS_API_NULL;

    dmHID::NewContextParams hid_params = {};
    dmHID::HContext hid_context = dmHID::NewContext(hid_params);
    dmHID::Init(hid_context);

    dmPlatform::HWindow window = dmPlatform::NewWindow();
    dmPlatform::OpenWindow(window, window_params);
    dmHID::SetWindow(hid_context, window);

    dmGameSystem::ScriptLibContext scriptlibcontext;
    scriptlibcontext.m_Factory         = m_Factory;
    scriptlibcontext.m_Register        = m_Register;
    scriptlibcontext.m_LuaState        = dmScript::GetLuaState(m_ScriptContext);
    scriptlibcontext.m_HidContext      = hid_context;
    scriptlibcontext.m_GraphicsContext = m_GraphicsContext;
    scriptlibcontext.m_ScriptContext   = m_ScriptContext;

    dmGameSystem::InitializeScriptLibs(scriptlibcontext);

    ASSERT_TRUE(dmGameObject::Init(m_Collection));

    // Spawn the game object with the script we want to call
    dmGameObject::HInstance go = Spawn(m_Factory, m_Collection, "/window/mouse_lock.goc", dmHashString64("/mouse_lock"), 0, Point3(0, 0, 0), Quat(0, 0, 0, 1), Vector3(1, 1, 1));
    ASSERT_NE((void*)0, go);

    ASSERT_TRUE(dmGameObject::Update(m_Collection, &m_UpdateContext));
    ASSERT_FALSE(dmGameObject::Update(m_Collection, &m_UpdateContext));

    // cleanup
    ASSERT_TRUE(dmGameObject::Final(m_Collection));
    ASSERT_TRUE(dmGameObject::Init(m_Collection));
    ASSERT_TRUE(dmGameObject::PostUpdate(m_Collection));
    ASSERT_TRUE(dmGameObject::Final(m_Collection));

    dmGameSystem::FinalizeScriptLibs(scriptlibcontext);

    dmHID::DeleteContext(hid_context);
    dmPlatform::DeleteWindow(window);
}

TEST_F(WindowTest, Events)
{
    dmGameSystem::ScriptLibContext scriptlibcontext;
    scriptlibcontext.m_Factory         = m_Factory;
    scriptlibcontext.m_Register        = m_Register;
    scriptlibcontext.m_LuaState        = dmScript::GetLuaState(m_ScriptContext);
    scriptlibcontext.m_GraphicsContext = m_GraphicsContext;
    scriptlibcontext.m_ScriptContext   = m_ScriptContext;

    dmGameSystem::InitializeScriptLibs(scriptlibcontext);

    ASSERT_TRUE(dmGameObject::Init(m_Collection));

    // Spawn the game object with the script we want to call
    dmGameObject::HInstance go = Spawn(m_Factory, m_Collection, "/window/window_events.goc", dmHashString64("/window_events"), 0, Point3(0, 0, 0), Quat(0, 0, 0, 1), Vector3(1, 1, 1));
    ASSERT_NE((void*)0, go);

    ASSERT_TRUE(dmGameObject::Update(m_Collection, &m_UpdateContext));
    ASSERT_TRUE(dmGameObject::PostUpdate(m_Collection));

    dmGameObject::AcquireInputFocus(m_Collection, go);
    dmGameObject::InputAction input_action;
    input_action.m_ActionId = dmHashString64("test_action");

    // Set test state 1
    input_action.m_Value = 1.0f;
    dmGameObject::DispatchInput(m_Collection, &input_action, 1);

    dmGameSystem::OnWindowFocus(false);

    ASSERT_TRUE(dmGameObject::Update(m_Collection, &m_UpdateContext));
    ASSERT_TRUE(dmGameObject::PostUpdate(m_Collection));

    // Set test state 2
    input_action.m_Value = 2.0f;
    dmGameObject::DispatchInput(m_Collection, &input_action, 1);

    dmGameSystem::OnWindowFocus(true);

    ASSERT_TRUE(dmGameObject::Update(m_Collection, &m_UpdateContext));
    ASSERT_TRUE(dmGameObject::PostUpdate(m_Collection));

    // Set test state 3
    input_action.m_Value = 3.0f;
    dmGameObject::DispatchInput(m_Collection, &input_action, 1);

    dmGameSystem::OnWindowResized(123, 456);

    ASSERT_TRUE(dmGameObject::Update(m_Collection, &m_UpdateContext));
    ASSERT_TRUE(dmGameObject::PostUpdate(m_Collection));

    // Set test state 4
    input_action.m_Value = 4.0f;
    dmGameObject::DispatchInput(m_Collection, &input_action, 1);

    dmGameSystem::OnWindowFocus(false);

    ASSERT_TRUE(dmGameObject::Update(m_Collection, &m_UpdateContext));
    ASSERT_TRUE(dmGameObject::PostUpdate(m_Collection));

    // Set final test state, check that all tests passed
    input_action.m_Value = 0.0f;
    dmGameObject::DispatchInput(m_Collection, &input_action, 1);

    ASSERT_TRUE(dmGameObject::Update(m_Collection, &m_UpdateContext));
    ASSERT_TRUE(dmGameObject::PostUpdate(m_Collection));

    // cleanup
    ASSERT_TRUE(dmGameObject::Final(m_Collection));
    ASSERT_TRUE(dmGameObject::Init(m_Collection));
    ASSERT_TRUE(dmGameObject::Update(m_Collection, &m_UpdateContext));
    ASSERT_TRUE(dmGameObject::PostUpdate(m_Collection));
    ASSERT_TRUE(dmGameObject::Final(m_Collection));

    dmGameSystem::FinalizeScriptLibs(scriptlibcontext);
}

/* Factory dynamic and static loading */

TEST_P(FactoryTest, Test)
{
    const char* resource_path[] = {
            "/factory/factory_resource.goc",
            "/sprite/valid.spritec",
            "/tile/valid.t.texturesetc",
            "/sprite/sprite.materialc",
    };
    dmHashEnableReverseHash(true);

    dmGameSystem::ScriptLibContext scriptlibcontext;
    scriptlibcontext.m_Factory         = m_Factory;
    scriptlibcontext.m_Register        = m_Register;
    scriptlibcontext.m_LuaState        = dmScript::GetLuaState(m_ScriptContext);
    scriptlibcontext.m_GraphicsContext = m_GraphicsContext;
    scriptlibcontext.m_ScriptContext   = m_ScriptContext;

    dmGameSystem::InitializeScriptLibs(scriptlibcontext);
    const FactoryTestParams& param = GetParam();

    // Conditional preload. This is essentially testing async loading vs sync loading of parent collection
    // This only affects non-dynamic factories.
    dmResource::HPreloader go_pr = 0;
    if(param.m_IsPreloaded)
    {
        go_pr = dmResource::NewPreloader(m_Factory, param.m_GOPath);
        dmResource::Result r;
        uint64_t stop_time = dmTime::GetTime() + 30*10e6;
        while (dmTime::GetTime() < stop_time)
        {
            r = dmResource::UpdatePreloader(go_pr, 0, 0, 16*1000);
            if (r != dmResource::RESULT_PENDING)
                break;
            dmTime::Sleep(16*1000);
        }
        ASSERT_EQ(dmResource::RESULT_OK, r);
    }

    // Spawn the game object with the script we want to call
    ASSERT_TRUE(dmGameObject::Init(m_Collection));
    dmhash_t go_hash = dmHashString64("/go");
    dmGameObject::HInstance go = Spawn(m_Factory, m_Collection, param.m_GOPath, go_hash, 0, Point3(0, 0, 0), Quat(0, 0, 0, 1), Vector3(1, 1, 1));
    ASSERT_NE((void*)0, go);
    go = dmGameObject::GetInstanceFromIdentifier(m_Collection, go_hash);
    ASSERT_NE((void*)0, go);
    if(go_pr)
    {
        dmResource::DeletePreloader(go_pr);
    }

    if(param.m_IsDynamic)
    {
        // validate that resources from dynamic factory is not loaded at this point. They will start loading from the script when updated below
        ASSERT_EQ(0, dmResource::GetRefCount(m_Factory, dmHashString64(resource_path[0])));
        ASSERT_EQ(0, dmResource::GetRefCount(m_Factory, dmHashString64(resource_path[1])));
        ASSERT_EQ(0, dmResource::GetRefCount(m_Factory, dmHashString64(resource_path[2])));
        ASSERT_EQ(0, dmResource::GetRefCount(m_Factory, dmHashString64(resource_path[3])));

        // --- step 1 ---
        // update until instances are created through test script (factory.load and create)
        // 1) load factory resource using factory.load
        // 2) create 2 instances (two factory.create calls)
        // Do this twice in order to ensure load/unload can be called multiple times, with and without deleting created objects
        for(uint32_t i = 0; i < 2; ++i)
        {
            dmhash_t last_object_id = i == 0 ? dmHashString64("/instance1") : dmHashString64("/instance0"); // stacked index list in dynamic spawning
            for(;;)
            {
                if(dmGameObject::GetInstanceFromIdentifier(m_Collection, last_object_id) != 0x0)
                    break;
                ASSERT_TRUE(dmGameObject::Update(m_Collection, &m_UpdateContext));
                ASSERT_TRUE(dmGameObject::PostUpdate(m_Collection));
                dmGameObject::PostUpdate(m_Register);
            }
            ASSERT_EQ(3, dmResource::GetRefCount(m_Factory, dmHashString64(resource_path[0])));
            ASSERT_EQ(1, dmResource::GetRefCount(m_Factory, dmHashString64(resource_path[1])));
            ASSERT_EQ(1, dmResource::GetRefCount(m_Factory, dmHashString64(resource_path[2])));
            ASSERT_EQ(1, dmResource::GetRefCount(m_Factory, dmHashString64(resource_path[3])));

            // --- step 2 ---
            // call factory.unload, derefencing factory reference.
            // first iteration will delete gameobjects created with factories, second will keep
            ASSERT_TRUE(dmGameObject::Update(m_Collection, &m_UpdateContext));
            ASSERT_TRUE(dmGameObject::PostUpdate(m_Collection));
            dmGameObject::PostUpdate(m_Register);
            ASSERT_EQ(i*2, dmResource::GetRefCount(m_Factory, dmHashString64(resource_path[0])));
            ASSERT_EQ(i*1, dmResource::GetRefCount(m_Factory, dmHashString64(resource_path[1])));
            ASSERT_EQ(i*1, dmResource::GetRefCount(m_Factory, dmHashString64(resource_path[2])));
            ASSERT_EQ(i*1, dmResource::GetRefCount(m_Factory, dmHashString64(resource_path[3])));
        }

        // --- step 3 ---
        // call factory.unload again, which is ok by design (no operation)
        ASSERT_TRUE(dmGameObject::Update(m_Collection, &m_UpdateContext));
        ASSERT_TRUE(dmGameObject::PostUpdate(m_Collection));
        dmGameObject::PostUpdate(m_Register);
        ASSERT_EQ(2, dmResource::GetRefCount(m_Factory, dmHashString64(resource_path[0])));
        ASSERT_EQ(1, dmResource::GetRefCount(m_Factory, dmHashString64(resource_path[1])));
        ASSERT_EQ(1, dmResource::GetRefCount(m_Factory, dmHashString64(resource_path[2])));
        ASSERT_EQ(1, dmResource::GetRefCount(m_Factory, dmHashString64(resource_path[3])));

        // --- step 4 ---
        // delete resources created by factory.create calls. All resource should be released
        ASSERT_TRUE(dmGameObject::Update(m_Collection, &m_UpdateContext));
        ASSERT_TRUE(dmGameObject::PostUpdate(m_Collection));
        dmGameObject::PostUpdate(m_Register);
        ASSERT_EQ(0, dmResource::GetRefCount(m_Factory, dmHashString64(resource_path[0])));
        ASSERT_EQ(0, dmResource::GetRefCount(m_Factory, dmHashString64(resource_path[1])));
        ASSERT_EQ(0, dmResource::GetRefCount(m_Factory, dmHashString64(resource_path[2])));
        ASSERT_EQ(0, dmResource::GetRefCount(m_Factory, dmHashString64(resource_path[3])));

        // --- step 5 ---
        // recreate resources without factoy.load having been called (sync load on demand)
        ASSERT_TRUE(dmGameObject::Update(m_Collection, &m_UpdateContext));
        ASSERT_TRUE(dmGameObject::PostUpdate(m_Collection));
        dmGameObject::PostUpdate(m_Register);
        ASSERT_EQ(3, dmResource::GetRefCount(m_Factory, dmHashString64(resource_path[0])));
        ASSERT_EQ(1, dmResource::GetRefCount(m_Factory, dmHashString64(resource_path[1])));
        ASSERT_EQ(1, dmResource::GetRefCount(m_Factory, dmHashString64(resource_path[2])));
        ASSERT_EQ(1, dmResource::GetRefCount(m_Factory, dmHashString64(resource_path[3])));

        // delete the root go and update so deferred deletes will be executed.
        dmGameObject::Delete(m_Collection, go, true);
        dmGameObject::Final(m_Collection);
        ASSERT_TRUE(dmGameObject::Update(m_Collection, &m_UpdateContext));
        ASSERT_TRUE(dmGameObject::PostUpdate(m_Collection));
        dmGameObject::PostUpdate(m_Register);
        ASSERT_EQ(0, dmResource::GetRefCount(m_Factory, dmHashString64(resource_path[0])));
        ASSERT_EQ(0, dmResource::GetRefCount(m_Factory, dmHashString64(resource_path[1])));
        ASSERT_EQ(0, dmResource::GetRefCount(m_Factory, dmHashString64(resource_path[2])));
        ASSERT_EQ(0, dmResource::GetRefCount(m_Factory, dmHashString64(resource_path[3])));
    }
    else
    {
        // validate that resources from factory is loaded with the parent collection.
        ASSERT_EQ(1, dmResource::GetRefCount(m_Factory, dmHashString64(resource_path[0])));
        ASSERT_EQ(1, dmResource::GetRefCount(m_Factory, dmHashString64(resource_path[1])));
        ASSERT_EQ(1, dmResource::GetRefCount(m_Factory, dmHashString64(resource_path[2])));
        ASSERT_EQ(1, dmResource::GetRefCount(m_Factory, dmHashString64(resource_path[3])));

        // --- step 1 ---
        // call update which will create two instances (two collectionfactory.create)
        // We also call factory.load to ensure this does nothing except always invoke the loadcomplete callback (by design)
        ASSERT_TRUE(dmGameObject::Update(m_Collection, &m_UpdateContext));
        ASSERT_TRUE(dmGameObject::PostUpdate(m_Collection));
        dmGameObject::PostUpdate(m_Register);

        // verify two instances created + one reference from factory prototype
        ASSERT_EQ(3, dmResource::GetRefCount(m_Factory, dmHashString64(resource_path[0])));
        ASSERT_EQ(1, dmResource::GetRefCount(m_Factory, dmHashString64(resource_path[1])));
        ASSERT_EQ(1, dmResource::GetRefCount(m_Factory, dmHashString64(resource_path[2])));
        ASSERT_EQ(1, dmResource::GetRefCount(m_Factory, dmHashString64(resource_path[3])));

        // --- step 2 ---
        // call factory.unload which is a no-operation for non-dynamic factories
        ASSERT_TRUE(dmGameObject::Update(m_Collection, &m_UpdateContext));
        ASSERT_TRUE(dmGameObject::PostUpdate(m_Collection));
        dmGameObject::PostUpdate(m_Register);
        ASSERT_EQ(3, dmResource::GetRefCount(m_Factory, dmHashString64(resource_path[0])));
        ASSERT_EQ(1, dmResource::GetRefCount(m_Factory, dmHashString64(resource_path[1])));
        ASSERT_EQ(1, dmResource::GetRefCount(m_Factory, dmHashString64(resource_path[2])));
        ASSERT_EQ(1, dmResource::GetRefCount(m_Factory, dmHashString64(resource_path[3])));

        // Delete the root go and update so deferred deletes will be executed.
        dmGameObject::Delete(m_Collection, go, true);
        ASSERT_TRUE(dmGameObject::Update(m_Collection, &m_UpdateContext));
        ASSERT_TRUE(dmGameObject::PostUpdate(m_Collection));
        dmGameObject::PostUpdate(m_Register);
        ASSERT_EQ(0, dmResource::GetRefCount(m_Factory, dmHashString64(resource_path[0])));
        ASSERT_EQ(0, dmResource::GetRefCount(m_Factory, dmHashString64(resource_path[1])));
        ASSERT_EQ(0, dmResource::GetRefCount(m_Factory, dmHashString64(resource_path[2])));
        ASSERT_EQ(0, dmResource::GetRefCount(m_Factory, dmHashString64(resource_path[3])));
    }

    dmGameSystem::FinalizeScriptLibs(scriptlibcontext);
}

/* Collection factory dynamic and static loading */

TEST_P(CollectionFactoryTest, Test)
{
    const char* resource_path[] = {
            "/collection_factory/collectionfactory_test.collectionc", // prototype resource (loaded in collection factory resource)
            "/collection_factory/collectionfactory_resource.goc", // two instances referenced in factory collection protoype
            "/sprite/valid.spritec", // single instance (subresource of go's)
            "/tile/valid.t.texturesetc", // single instance (subresource of sprite)
            "/sprite/sprite.materialc", // single instance (subresource of sprite)
    };
    uint32_t num_resources = DM_ARRAY_SIZE(resource_path);

    const char* dyn_prototype_resource_path[] = {
            "/collection_factory/dynamic_prototype.goc",
            "/collection_factory/dynamic_prototype.scriptc", // referenced by the goc
    };
    uint32_t num_dyn_prototype_resources = DM_ARRAY_SIZE(dyn_prototype_resource_path);

    dmHashEnableReverseHash(true);

    dmGameSystem::ScriptLibContext scriptlibcontext;
    scriptlibcontext.m_Factory         = m_Factory;
    scriptlibcontext.m_Register        = m_Register;
    scriptlibcontext.m_LuaState        = dmScript::GetLuaState(m_ScriptContext);
    scriptlibcontext.m_GraphicsContext = m_GraphicsContext;
    scriptlibcontext.m_ScriptContext   = m_ScriptContext;

    dmGameSystem::InitializeScriptLibs(scriptlibcontext);
    const CollectionFactoryTestParams& param = GetParam();

    if (param.m_PrototypePath)
    {
        lua_State* L = dmScript::GetLuaState(m_ScriptContext);
        char buffer[256];
        dmSnPrintf(buffer, sizeof(buffer), "prototype_path = '%s'", param.m_PrototypePath);
        RunString(L, buffer);
    }

    // Conditional preload. This is essentially testing async loading vs sync loading of parent collection
    // This only affects non-dynamic collection factories.
    dmResource::HPreloader go_pr = 0;
    if(param.m_IsPreloaded)
    {
        go_pr = dmResource::NewPreloader(m_Factory, param.m_GOPath);
        dmResource::Result r;
        uint64_t stop_time = dmTime::GetTime() + 30*10e6;
        while (dmTime::GetTime() < stop_time)
        {
            r = dmResource::UpdatePreloader(go_pr, 0, 0, 16*1000);
            if (r != dmResource::RESULT_PENDING)
                break;
            dmTime::Sleep(16*1000);
        }
        ASSERT_EQ(dmResource::RESULT_OK, r);
    }

    // Spawn the game object with the script we want to call
    ASSERT_TRUE(dmGameObject::Init(m_Collection));
    dmhash_t go_hash = dmHashString64("/go");
    dmGameObject::HInstance go = Spawn(m_Factory, m_Collection, param.m_GOPath, go_hash, 0, Point3(0, 0, 0), Quat(0, 0, 0, 1), Vector3(1, 1, 1));
    ASSERT_NE((void*)0, go);
    go = dmGameObject::GetInstanceFromIdentifier(m_Collection, go_hash);
    ASSERT_NE((void*)0, go);
    if(go_pr)
    {
        dmResource::DeletePreloader(go_pr);
    }

    if(param.m_IsDynamic)
    {
        // validate that resources from dynamic collection factory is not loaded at this point. They will start loading from the script when updated below
        for (uint32_t i = 0; i < num_resources; ++i) {
            ASSERT_EQ(0, dmResource::GetRefCount(m_Factory, dmHashString64(resource_path[i])));
        }

        // Do this twice in order to ensure load/unload can be called multiple times, with and without deleting created objects
        for(uint32_t i = 0; i < 2; ++i)
        {
            // state: load
            // update until instances are created through test script (collectionfactory.load and create)
            // 1) load factory resource using collectionfactory.load
            // 2) create 4 instances (two collectionfactory.create calls with a collection prototype that containes 2 references to gameobjects)
            dmhash_t last_object_id = i == 0 ? dmHashString64("/collection1/go") : dmHashString64("/collection3/go");
            for(;;)
            {
                if(dmGameObject::GetInstanceFromIdentifier(m_Collection, last_object_id) != 0x0)
                    break;
                ASSERT_TRUE(dmGameObject::Update(m_Collection, &m_UpdateContext));
                ASSERT_TRUE(dmGameObject::PostUpdate(m_Collection));
                dmGameObject::PostUpdate(m_Register);
            }
            ASSERT_EQ(0, dmResource::GetRefCount(m_Factory, dmHashString64(resource_path[0])));
            ASSERT_EQ(6, dmResource::GetRefCount(m_Factory, dmHashString64(resource_path[1])));
            ASSERT_EQ(1, dmResource::GetRefCount(m_Factory, dmHashString64(resource_path[2])));
            ASSERT_EQ(1, dmResource::GetRefCount(m_Factory, dmHashString64(resource_path[3])));
            ASSERT_EQ(1, dmResource::GetRefCount(m_Factory, dmHashString64(resource_path[4])));

            // state: delete
            // first iteration will delete gameobjects created with factories, second will keep
            if (i == 0)
            {
                ASSERT_TRUE(dmGameObject::Update(m_Collection, &m_UpdateContext));
                ASSERT_TRUE(dmGameObject::PostUpdate(m_Collection));
                dmGameObject::PostUpdate(m_Register);
            }

            // state: unload
            // call collectionfactory.unload, dereferencing 2 factory references.
            ASSERT_TRUE(dmGameObject::Update(m_Collection, &m_UpdateContext));
            ASSERT_TRUE(dmGameObject::PostUpdate(m_Collection));
            dmGameObject::PostUpdate(m_Register);
            ASSERT_EQ(i*0, dmResource::GetRefCount(m_Factory, dmHashString64(resource_path[0])));
            ASSERT_EQ(i*4, dmResource::GetRefCount(m_Factory, dmHashString64(resource_path[1])));
            ASSERT_EQ(i*1, dmResource::GetRefCount(m_Factory, dmHashString64(resource_path[2])));
            ASSERT_EQ(i*1, dmResource::GetRefCount(m_Factory, dmHashString64(resource_path[3])));
            ASSERT_EQ(i*1, dmResource::GetRefCount(m_Factory, dmHashString64(resource_path[4])));
        }

        // state: unload
        // call collectionfactory.unload again, which is ok by design (no operation)
        ASSERT_TRUE(dmGameObject::Update(m_Collection, &m_UpdateContext));
        ASSERT_TRUE(dmGameObject::PostUpdate(m_Collection));
        dmGameObject::PostUpdate(m_Register);
        ASSERT_EQ(0, dmResource::GetRefCount(m_Factory, dmHashString64(resource_path[0])));
        ASSERT_EQ(4, dmResource::GetRefCount(m_Factory, dmHashString64(resource_path[1])));
        ASSERT_EQ(1, dmResource::GetRefCount(m_Factory, dmHashString64(resource_path[2])));
        ASSERT_EQ(1, dmResource::GetRefCount(m_Factory, dmHashString64(resource_path[3])));
        ASSERT_EQ(1, dmResource::GetRefCount(m_Factory, dmHashString64(resource_path[4])));

        // state: delete
        // delete resources created by collectionfactory.create calls. All resource should be released
        ASSERT_TRUE(dmGameObject::Update(m_Collection, &m_UpdateContext));
        ASSERT_TRUE(dmGameObject::PostUpdate(m_Collection));
        dmGameObject::PostUpdate(m_Register);
        for (uint32_t i = 0; i < num_resources; ++i) {
            ASSERT_EQ(0, dmResource::GetRefCount(m_Factory, dmHashString64(resource_path[i])));
        }

        // state: create
        // recreate resources without collectionfactoy.load having been called (sync load on demand)
        ASSERT_TRUE(dmGameObject::Update(m_Collection, &m_UpdateContext));
        ASSERT_TRUE(dmGameObject::PostUpdate(m_Collection));
        dmGameObject::PostUpdate(m_Register);
        ASSERT_EQ(0, dmResource::GetRefCount(m_Factory, dmHashString64(resource_path[0])));
        ASSERT_EQ(4, dmResource::GetRefCount(m_Factory, dmHashString64(resource_path[1])));
        ASSERT_EQ(1, dmResource::GetRefCount(m_Factory, dmHashString64(resource_path[2])));
        ASSERT_EQ(1, dmResource::GetRefCount(m_Factory, dmHashString64(resource_path[3])));
        ASSERT_EQ(1, dmResource::GetRefCount(m_Factory, dmHashString64(resource_path[4])));

        // state: delete
        // recreate resources without collectionfactoy.load having been called (sync load on demand)
        ASSERT_TRUE(dmGameObject::Update(m_Collection, &m_UpdateContext));
        ASSERT_TRUE(dmGameObject::PostUpdate(m_Collection));
        dmGameObject::PostUpdate(m_Register);

        // Verify that we can unload the resources after the game objects have been deleted
        for (uint32_t i = 0; i < num_resources; ++i) {
            ASSERT_EQ(0, dmResource::GetRefCount(m_Factory, dmHashString64(resource_path[i])));
        }

        if (param.m_PrototypePath)
        {
            // verify that the dynamic prototype resource hasn't been loaded yet
            for (uint32_t i = 0; i < num_dyn_prototype_resources; ++i) {
                ASSERT_EQ(0, dmResource::GetRefCount(m_Factory, dmHashString64(dyn_prototype_resource_path[i])));
            }

            // --- state: load prototype ---
            // the default prototype is unloaded, and we've queued the new prototype to load
            dmhash_t last_object_id = dmHashString64("/collection6/go");
            for(;;)
            {
                if(dmGameObject::GetInstanceFromIdentifier(m_Collection, last_object_id) != 0x0)
                    break;
                ASSERT_TRUE(dmGameObject::Update(m_Collection, &m_UpdateContext));
                ASSERT_TRUE(dmGameObject::PostUpdate(m_Collection));
                dmGameObject::PostUpdate(m_Register);
            }

            // The factory holds the prototype resource
            ASSERT_EQ(3, dmResource::GetRefCount(m_Factory, dmHashString64(dyn_prototype_resource_path[0])));
            ASSERT_EQ(1, dmResource::GetRefCount(m_Factory, dmHashString64(dyn_prototype_resource_path[1])));

            // --- state: unload prototype ---
            // the custom prototype is unloaded
            ASSERT_TRUE(dmGameObject::Update(m_Collection, &m_UpdateContext));
            ASSERT_TRUE(dmGameObject::PostUpdate(m_Collection));
            dmGameObject::PostUpdate(m_Register);

            // Only the game objects hold the resources now
            ASSERT_EQ(2, dmResource::GetRefCount(m_Factory, dmHashString64(dyn_prototype_resource_path[0])));
            ASSERT_EQ(1, dmResource::GetRefCount(m_Factory, dmHashString64(dyn_prototype_resource_path[1])));

            // --- state: delete game objects ---
            // the custom prototype is unloaded
            ASSERT_TRUE(dmGameObject::Update(m_Collection, &m_UpdateContext));
            ASSERT_TRUE(dmGameObject::PostUpdate(m_Collection));
            dmGameObject::PostUpdate(m_Register);

            for (uint32_t i = 0; i < num_dyn_prototype_resources; ++i) {
                ASSERT_EQ(0, dmResource::GetRefCount(m_Factory, dmHashString64(dyn_prototype_resource_path[i])));
            }
        }

        // delete the root go and update so deferred deletes will be executed.
        dmGameObject::Delete(m_Collection, go, true);
        dmGameObject::Final(m_Collection);
        ASSERT_TRUE(dmGameObject::Update(m_Collection, &m_UpdateContext));
        ASSERT_TRUE(dmGameObject::PostUpdate(m_Collection));
        dmGameObject::PostUpdate(m_Register);
        for (uint32_t i = 0; i < num_resources; ++i) {
            ASSERT_EQ(0, dmResource::GetRefCount(m_Factory, dmHashString64(resource_path[i])));
        }
    }
    else
    {
        // validate that resources from collection factory is loaded with the parent collection.
        ASSERT_EQ(0, dmResource::GetRefCount(m_Factory, dmHashString64(resource_path[0])));
        ASSERT_EQ(2, dmResource::GetRefCount(m_Factory, dmHashString64(resource_path[1])));
        ASSERT_EQ(1, dmResource::GetRefCount(m_Factory, dmHashString64(resource_path[2])));
        ASSERT_EQ(1, dmResource::GetRefCount(m_Factory, dmHashString64(resource_path[3])));
        ASSERT_EQ(1, dmResource::GetRefCount(m_Factory, dmHashString64(resource_path[4])));

        // --- state: load ---
        // call update which will create four instances (two collectionfactory.create calls with a collection prototype that containes two references to go)
        // We also call collectionfactory.load to ensure this does nothing except always invoke the loadcomplete callback (by design)
        ASSERT_TRUE(dmGameObject::Update(m_Collection, &m_UpdateContext));
        ASSERT_TRUE(dmGameObject::PostUpdate(m_Collection));
        dmGameObject::PostUpdate(m_Register);

        // verify six instances created + two references from factory collection prototype
        ASSERT_EQ(0, dmResource::GetRefCount(m_Factory, dmHashString64(resource_path[0])));
        ASSERT_EQ(8, dmResource::GetRefCount(m_Factory, dmHashString64(resource_path[1])));
        ASSERT_EQ(1, dmResource::GetRefCount(m_Factory, dmHashString64(resource_path[2])));
        ASSERT_EQ(1, dmResource::GetRefCount(m_Factory, dmHashString64(resource_path[3])));
        ASSERT_EQ(1, dmResource::GetRefCount(m_Factory, dmHashString64(resource_path[4])));

        // --- state: unload ---
        // call collectionfactory.unload which is a no-operation for non-dynamic factories
        ASSERT_TRUE(dmGameObject::Update(m_Collection, &m_UpdateContext));
        ASSERT_TRUE(dmGameObject::PostUpdate(m_Collection));
        dmGameObject::PostUpdate(m_Register);
        ASSERT_EQ(0, dmResource::GetRefCount(m_Factory, dmHashString64(resource_path[0])));
        ASSERT_EQ(8, dmResource::GetRefCount(m_Factory, dmHashString64(resource_path[1])));
        ASSERT_EQ(1, dmResource::GetRefCount(m_Factory, dmHashString64(resource_path[2])));
        ASSERT_EQ(1, dmResource::GetRefCount(m_Factory, dmHashString64(resource_path[3])));
        ASSERT_EQ(1, dmResource::GetRefCount(m_Factory, dmHashString64(resource_path[4])));

        // --- state: delete game objects ---
        ASSERT_TRUE(dmGameObject::Update(m_Collection, &m_UpdateContext));
        ASSERT_TRUE(dmGameObject::PostUpdate(m_Collection));
        dmGameObject::PostUpdate(m_Register);

        ASSERT_EQ(0, dmResource::GetRefCount(m_Factory, dmHashString64(resource_path[0])));
        ASSERT_EQ(2, dmResource::GetRefCount(m_Factory, dmHashString64(resource_path[1])));
        ASSERT_EQ(1, dmResource::GetRefCount(m_Factory, dmHashString64(resource_path[2])));
        ASSERT_EQ(1, dmResource::GetRefCount(m_Factory, dmHashString64(resource_path[3])));
        ASSERT_EQ(1, dmResource::GetRefCount(m_Factory, dmHashString64(resource_path[4])));

        if (param.m_PrototypePath)
        {
            for (uint32_t i = 0; i < num_dyn_prototype_resources; ++i) {
                ASSERT_EQ(0, dmResource::GetRefCount(m_Factory, dmHashString64(dyn_prototype_resource_path[i])));
            }

            // --- state: load prototype ---
            // the default prototype is unloaded, and we've queued the new prototype to load
            // update until instances are created through test script (collectionfactory.load and create)
            dmhash_t last_object_id = dmHashString64("/collection3/go");
            for(;;)
            {
                if(dmGameObject::GetInstanceFromIdentifier(m_Collection, last_object_id) != 0x0)
                    break;
                ASSERT_TRUE(dmGameObject::Update(m_Collection, &m_UpdateContext));
                ASSERT_TRUE(dmGameObject::PostUpdate(m_Collection));
                dmGameObject::PostUpdate(m_Register);
            }

            ASSERT_EQ(4, dmResource::GetRefCount(m_Factory, dmHashString64(dyn_prototype_resource_path[0])));
            ASSERT_EQ(1, dmResource::GetRefCount(m_Factory, dmHashString64(dyn_prototype_resource_path[1])));

            // --- state: unload prototype ---
            // the custom prototype is unloaded
            ASSERT_TRUE(dmGameObject::Update(m_Collection, &m_UpdateContext));
            ASSERT_TRUE(dmGameObject::PostUpdate(m_Collection));
            dmGameObject::PostUpdate(m_Register);

            ASSERT_EQ(0, dmResource::GetRefCount(m_Factory, dmHashString64(resource_path[0])));
            ASSERT_EQ(2, dmResource::GetRefCount(m_Factory, dmHashString64(resource_path[1])));
            ASSERT_EQ(1, dmResource::GetRefCount(m_Factory, dmHashString64(resource_path[2])));
            ASSERT_EQ(1, dmResource::GetRefCount(m_Factory, dmHashString64(resource_path[3])));
            ASSERT_EQ(1, dmResource::GetRefCount(m_Factory, dmHashString64(resource_path[4])));

            // --- state: delete game objects ---
            // the custom prototype is unloaded
            ASSERT_TRUE(dmGameObject::Update(m_Collection, &m_UpdateContext));
            ASSERT_TRUE(dmGameObject::PostUpdate(m_Collection));
            dmGameObject::PostUpdate(m_Register);

            for (uint32_t i = 0; i < num_dyn_prototype_resources; ++i) {
                ASSERT_EQ(0, dmResource::GetRefCount(m_Factory, dmHashString64(dyn_prototype_resource_path[i])));
            }
        }

        // Delete the root go and update so deferred deletes will be executed.
        dmGameObject::Delete(m_Collection, go, true);
        ASSERT_TRUE(dmGameObject::Update(m_Collection, &m_UpdateContext));
        ASSERT_TRUE(dmGameObject::PostUpdate(m_Collection));
        dmGameObject::PostUpdate(m_Register);
        for (uint32_t i = 0; i < num_resources; ++i) {
            ASSERT_EQ(0, dmResource::GetRefCount(m_Factory, dmHashString64(resource_path[i])));
        }
    }

    dmGameSystem::FinalizeScriptLibs(scriptlibcontext);
}

/* Draw Count */

TEST_P(DrawCountTest, DrawCount)
{
    const DrawCountParams& p = GetParam();
    const char* go_path = p.m_GOPath;
    const uint64_t expected_draw_count = p.m_ExpectedDrawCount;

    ASSERT_TRUE(dmGameObject::Init(m_Collection));

    // Spawn the game object with the script we want to call
    dmGameObject::HInstance go = Spawn(m_Factory, m_Collection, go_path, dmHashString64("/go"), 0, Point3(0, 0, 0), Quat(0, 0, 0, 1), Vector3(1, 1, 1));
    ASSERT_NE((void*)0, go);

    ASSERT_TRUE(dmGameObject::Update(m_Collection, &m_UpdateContext));

    // Make the render list that will be used later.
    dmRender::RenderListBegin(m_RenderContext);
    dmGameObject::Render(m_Collection);

    dmRender::RenderListEnd(m_RenderContext);
    dmRender::DrawRenderList(m_RenderContext, 0x0, 0x0, 0x0);

    ASSERT_TRUE(dmGameObject::PostUpdate(m_Collection));

    ASSERT_EQ(expected_draw_count, dmGraphics::GetDrawCount());
    dmGraphics::Flip(m_GraphicsContext);

    ASSERT_TRUE(dmGameObject::Final(m_Collection));
}

/* GUI Box Render */

void AssertVertexEqual(const dmGameSystem::BoxVertex& lhs, const dmGameSystem::BoxVertex& rhs)
{
    EXPECT_NEAR(lhs.m_Position[0], rhs.m_Position[0], EPSILON);
    EXPECT_NEAR(lhs.m_Position[1], rhs.m_Position[1], EPSILON);
    EXPECT_NEAR(lhs.m_UV[0], rhs.m_UV[0], EPSILON);
    EXPECT_NEAR(lhs.m_UV[1], rhs.m_UV[1], EPSILON);
    EXPECT_NEAR(lhs.m_PageIndex, rhs.m_PageIndex, EPSILON);
}

TEST_P(BoxRenderTest, BoxRender)
{
    const BoxRenderParams& p = GetParam();
    const char* go_path = p.m_GOPath;

    dmGameSystem::ScriptLibContext scriptlibcontext;
    scriptlibcontext.m_Factory         = m_Factory;
    scriptlibcontext.m_Register        = m_Register;
    scriptlibcontext.m_LuaState        = dmScript::GetLuaState(m_ScriptContext);
    scriptlibcontext.m_GraphicsContext = m_GraphicsContext;
    scriptlibcontext.m_ScriptContext   = m_ScriptContext;

    dmGameSystem::InitializeScriptLibs(scriptlibcontext);

    ASSERT_TRUE(dmGameObject::Init(m_Collection));

    // Spawn the game object with the script we want to call
    dmGameObject::HInstance go = Spawn(m_Factory, m_Collection, go_path, dmHashString64("/go"), 0, Point3(0, 0, 0), Quat(0, 0, 0, 1), Vector3(1, 1, 1));
    ASSERT_NE((void*)0, go);

    ASSERT_TRUE(dmGameObject::Update(m_Collection, &m_UpdateContext));

    // Make the render list that will be used later.
    dmRender::RenderListBegin(m_RenderContext);

    uint32_t component_type_index = dmGameObject::GetComponentTypeIndex(m_Collection, dmHashString64("guic"));
    dmGameSystem::GuiWorld* gui_world = (dmGameSystem::GuiWorld*)dmGameObject::GetWorld(m_Collection, component_type_index);

    // could use dmGameObject::GetWorld() if we had the component index
    dmGameSystem::GuiWorld* world = gui_world;
    dmGui::SetSceneAdjustReference(world->m_Components[0]->m_Scene, dmGui::ADJUST_REFERENCE_DISABLED);

    dmGameObject::Render(m_Collection);

    dmRender::RenderListEnd(m_RenderContext);
    dmRender::DrawRenderList(m_RenderContext, 0x0, 0x0, 0x0);

    ASSERT_EQ(world->m_ClientVertexBuffer.Size(), (uint32_t)p.m_ExpectedVerticesCount);

    for (int i = 0; i < p.m_ExpectedVerticesCount; i++)
    {
        AssertVertexEqual(world->m_ClientVertexBuffer[i], p.m_ExpectedVertices[p.m_ExpectedIndices[i]]);
    }

    ASSERT_TRUE(dmGameObject::PostUpdate(m_Collection));

    dmGraphics::Flip(m_GraphicsContext);

    ASSERT_TRUE(dmGameObject::Final(m_Collection));

    dmGameSystem::FinalizeScriptLibs(scriptlibcontext);
}

/* Gamepad connected */

TEST_F(GamepadConnectedTest, TestGamepadConnectedInputEvent)
{
    dmGameSystem::ScriptLibContext scriptlibcontext;
    scriptlibcontext.m_Factory         = m_Factory;
    scriptlibcontext.m_Register        = m_Register;
    scriptlibcontext.m_LuaState        = dmScript::GetLuaState(m_ScriptContext);
    scriptlibcontext.m_GraphicsContext = m_GraphicsContext;
    scriptlibcontext.m_ScriptContext   = m_ScriptContext;

    dmGameSystem::InitializeScriptLibs(scriptlibcontext);

    ASSERT_TRUE(dmGameObject::Init(m_Collection));

    dmGameObject::HInstance go = Spawn(m_Factory, m_Collection, "/input/connected_event_test.goc", dmHashString64("/gamepad_connected"), 0, Point3(0, 0, 0), Quat(0, 0, 0, 1), Vector3(1, 1, 1));
    ASSERT_NE((void*)0, go);

    ASSERT_TRUE(dmGameObject::Update(m_Collection, &m_UpdateContext));
    ASSERT_TRUE(dmGameObject::PostUpdate(m_Collection));

    dmGameObject::AcquireInputFocus(m_Collection, go);

    // test gamepad connected with device name and connected flag
    dmGameObject::InputAction input_action_connected;
    input_action_connected.m_ActionId = dmHashString64("gamepad_connected");
    input_action_connected.m_GamepadConnected = 1;
    input_action_connected.m_TextCount = dmStrlCpy(input_action_connected.m_Text, "null_device", sizeof(input_action_connected.m_Text));
    dmGameObject::UpdateResult res = dmGameObject::DispatchInput(m_Collection, &input_action_connected, 1);

    ASSERT_TRUE(res == dmGameObject::UpdateResult::UPDATE_RESULT_OK);
    ASSERT_TRUE(dmGameObject::Update(m_Collection, &m_UpdateContext));
    ASSERT_TRUE(dmGameObject::PostUpdate(m_Collection));

    // test gamepad connected with empty device name
    dmGameObject::InputAction input_action_empty;
    input_action_empty.m_ActionId = dmHashString64("gamepad_connected_0");
    input_action_empty.m_TextCount = 0;
    input_action_empty.m_GamepadConnected = 1;
    res = dmGameObject::DispatchInput(m_Collection, &input_action_empty, 1);

    ASSERT_TRUE(res == dmGameObject::UpdateResult::UPDATE_RESULT_OK);
    ASSERT_TRUE(dmGameObject::Update(m_Collection, &m_UpdateContext));
    ASSERT_TRUE(dmGameObject::PostUpdate(m_Collection));

    // test gamepad connected with device name and no connected flag
    dmGameObject::InputAction input_action_other;
    input_action_other.m_ActionId = dmHashString64("other_event");
    input_action_other.m_GamepadConnected = 0;
    input_action_other.m_TextCount = dmStrlCpy(input_action_other.m_Text, "null_device", sizeof(input_action_other.m_Text));
    res = dmGameObject::DispatchInput(m_Collection, &input_action_other, 1);

    ASSERT_TRUE(res == dmGameObject::UpdateResult::UPDATE_RESULT_OK);
    ASSERT_TRUE(dmGameObject::Update(m_Collection, &m_UpdateContext));
    ASSERT_TRUE(dmGameObject::PostUpdate(m_Collection));

    // cleanup
    ASSERT_TRUE(dmGameObject::Final(m_Collection));
    ASSERT_TRUE(dmGameObject::Init(m_Collection));
    ASSERT_TRUE(dmGameObject::Update(m_Collection, &m_UpdateContext));
    ASSERT_TRUE(dmGameObject::PostUpdate(m_Collection));
    ASSERT_TRUE(dmGameObject::Final(m_Collection));

    dmGameSystem::FinalizeScriptLibs(scriptlibcontext);
}

TEST_F(CollisionObject2DTest, WakingCollisionObjectTest)
{
    dmHashEnableReverseHash(true);
    lua_State* L = dmScript::GetLuaState(m_ScriptContext);

    dmGameSystem::ScriptLibContext scriptlibcontext;
    scriptlibcontext.m_Factory         = m_Factory;
    scriptlibcontext.m_Register        = m_Register;
    scriptlibcontext.m_LuaState        = L;
    scriptlibcontext.m_GraphicsContext = m_GraphicsContext;
    scriptlibcontext.m_ScriptContext   = m_ScriptContext;
    dmGameSystem::InitializeScriptLibs(scriptlibcontext);

    // a 'base' gameobject works as the base for other dynamic objects to stand on
    const char* path_sleepy_go = "/collision_object/sleepy_base.goc";
    dmhash_t hash_base_go = dmHashString64("/base-go");
    // place the base object so that the upper level of base is at Y = 0
    dmGameObject::HInstance base_go = Spawn(m_Factory, m_Collection, path_sleepy_go, hash_base_go, 0, Point3(50, -10, 0), Quat(0, 0, 0, 1), Vector3(1, 1, 1));
    ASSERT_NE((void*)0, base_go);

    // two dynamic 'body' objects will get spawned and placed apart
    const char* path_body_go = "/collision_object/body.goc";
    dmhash_t hash_body1_go = dmHashString64("/body1-go");
    // place this body standing on the base with its center at (10,10)
    dmGameObject::HInstance body1_go = Spawn(m_Factory, m_Collection, path_body_go, hash_body1_go, 0, Point3(10,10, 0), Quat(0, 0, 0, 1), Vector3(1, 1, 1));
    ASSERT_NE((void*)0, body1_go);
    dmhash_t hash_body2_go = dmHashString64("/body2-go");
    // place this body standing on the base with its center at (50,10)
    dmGameObject::HInstance body2_go = Spawn(m_Factory, m_Collection, path_body_go, hash_body2_go, 0, Point3(50,10, 0), Quat(0, 0, 0, 1), Vector3(1, 1, 1));
    ASSERT_NE((void*)0, body2_go);


    // iterate until the lua env signals the end of the test of error occurs
    bool tests_done = false;
    while (!tests_done)
    {
        ASSERT_TRUE(dmGameObject::Update(m_Collection, &m_UpdateContext));
        ASSERT_TRUE(dmGameObject::PostUpdate(m_Collection));

        ASSERT_TRUE(dmGameObject::Update(m_Collection, &m_UpdateContext));
        ASSERT_TRUE(dmGameObject::PostUpdate(m_Collection));
        // check if tests are done
        lua_getglobal(L, "tests_done");
        tests_done = lua_toboolean(L, -1);
        lua_pop(L, 1);
    }

    ASSERT_TRUE(dmGameObject::Final(m_Collection));
}

// Test case for collision-object properties
TEST_F(CollisionObject2DTest, PropertiesTest)
{
    dmHashEnableReverseHash(true);
    lua_State* L = dmScript::GetLuaState(m_ScriptContext);

    dmGameSystem::ScriptLibContext scriptlibcontext;
    scriptlibcontext.m_Factory         = m_Factory;
    scriptlibcontext.m_Register        = m_Register;
    scriptlibcontext.m_LuaState        = L;
    scriptlibcontext.m_GraphicsContext = m_GraphicsContext;
    scriptlibcontext.m_ScriptContext   = m_ScriptContext;
    dmGameSystem::InitializeScriptLibs(scriptlibcontext);

    // a 'base' gameobject works as the base for other dynamic objects to stand on
    const char* path_go = "/collision_object/properties.goc";
    dmhash_t hash_go = dmHashString64("/go");
    // place the base object so that the upper level of base is at Y = 0
    dmGameObject::HInstance properties_go = Spawn(m_Factory, m_Collection, path_go, hash_go, 0, Point3(0, 0, 0), Quat(0, 0, 0, 1), Vector3(1, 1, 1));
    ASSERT_NE((void*)0, properties_go);

    // iterate until the lua env signals the end of the test of error occurs
    bool tests_done = false;
    while (!tests_done)
    {
        ASSERT_TRUE(dmGameObject::Update(m_Collection, &m_UpdateContext));
        ASSERT_TRUE(dmGameObject::PostUpdate(m_Collection));

        // check if tests are done
        lua_getglobal(L, "tests_done");
        tests_done = lua_toboolean(L, -1);
        lua_pop(L, 1);
    }

    ASSERT_TRUE(dmGameObject::Final(m_Collection));
}

TEST_P(GroupAndMask2DTest, GroupAndMaskTest )
{
    const GroupAndMaskParams& params = GetParam();

    dmHashEnableReverseHash(true);
    lua_State* L = dmScript::GetLuaState(m_ScriptContext);

    dmGameSystem::ScriptLibContext scriptlibcontext;
    scriptlibcontext.m_Factory         = m_Factory;
    scriptlibcontext.m_Register        = m_Register;
    scriptlibcontext.m_LuaState        = L;
    scriptlibcontext.m_GraphicsContext = m_GraphicsContext;
    scriptlibcontext.m_ScriptContext   = m_ScriptContext;
    dmGameSystem::InitializeScriptLibs(scriptlibcontext);

/*
    An example actions set:

    "group body1-go#co user\n"
    "addmask body1-go#co enemy\n"
    "removemask body1-go#co default\n"
    "group body2-go#co enemy\n"
    "addmask body2-go#co user\n"
    "removemask body2-go#co default"
    ;
*/

    lua_pushstring(L, params.m_Actions); //actions);
    lua_setglobal(L, "actions");
    lua_pushboolean(L, params.m_CollisionExpected); //true);
    lua_setglobal(L, "collision_expected");

    // Note, body2 should get spawned before body1. body1 contains script code and init() function of that code is run when it's spawned thus missing body2.
    const char* path_body2_go = "/collision_object/groupmask_body2.goc";
    dmhash_t hash_body2_go = dmHashString64("/body2-go");
    // place this body standing on the base with its center at (20,5)
    dmGameObject::HInstance body2_go = Spawn(m_Factory, m_Collection, path_body2_go, hash_body2_go, 0, Point3(30,5, 0), Quat(0, 0, 0, 1), Vector3(1, 1, 1));
    ASSERT_NE((void*)0, body2_go);

    // two dynamic 'body' objects will get spawned and placed apart
    const char* path_body1_go = "/collision_object/groupmask_body1.goc";
    dmhash_t hash_body1_go = dmHashString64("/body1-go");
    // place this body standing on the base with its center at (5,5)
    dmGameObject::HInstance body1_go = Spawn(m_Factory, m_Collection, path_body1_go, hash_body1_go, 0, Point3(5,5, 0), Quat(0, 0, 0, 1), Vector3(1, 1, 1));
    ASSERT_NE((void*)0, body1_go);

    // iterate until the lua env signals the end of the test of error occurs
    bool tests_done = false;
    while (!tests_done)
    {
        ASSERT_TRUE(dmGameObject::Update(m_Collection, &m_UpdateContext));
        ASSERT_TRUE(dmGameObject::PostUpdate(m_Collection));
        // check if tests are done
        lua_getglobal(L, "tests_done");
        tests_done = lua_toboolean(L, -1);
        lua_pop(L, 1);
    }

    ASSERT_TRUE(dmGameObject::Final(m_Collection));
}

TEST_P(GroupAndMask3DTest, GroupAndMaskTest )
{
    const GroupAndMaskParams& params = GetParam();

    dmHashEnableReverseHash(true);
    lua_State* L = dmScript::GetLuaState(m_ScriptContext);

    dmGameSystem::ScriptLibContext scriptlibcontext;
    scriptlibcontext.m_Factory         = m_Factory;
    scriptlibcontext.m_Register        = m_Register;
    scriptlibcontext.m_LuaState        = L;
    scriptlibcontext.m_GraphicsContext = m_GraphicsContext;
    scriptlibcontext.m_ScriptContext   = m_ScriptContext;
    dmGameSystem::InitializeScriptLibs(scriptlibcontext);

/*
    An example actions set:

    "group body1-go#co user\n"
    "addmask body1-go#co enemy\n"
    "removemask body1-go#co default\n"
    "group body2-go#co enemy\n"
    "addmask body2-go#co user\n"
    "removemask body2-go#co default"
    ;
*/

    lua_pushstring(L, params.m_Actions); //actions);
    lua_setglobal(L, "actions");
    lua_pushboolean(L, params.m_CollisionExpected); //true);
    lua_setglobal(L, "collision_expected");

    // Note, body2 should get spawned before body1. body1 contains script code and init() function of that code is run when it's spawned thus missing body2.
    const char* path_body2_go = "/collision_object/groupmask_body2.goc";
    dmhash_t hash_body2_go = dmHashString64("/body2-go");
    // place this body standing on the base with its center at (20,5)
    dmGameObject::HInstance body2_go = Spawn(m_Factory, m_Collection, path_body2_go, hash_body2_go, 0, Point3(30,5, 0), Quat(0, 0, 0, 1), Vector3(1, 1, 1));
    ASSERT_NE((void*)0, body2_go);

    // two dynamic 'body' objects will get spawned and placed apart
    const char* path_body1_go = "/collision_object/groupmask_body1.goc";
    dmhash_t hash_body1_go = dmHashString64("/body1-go");
    // place this body standing on the base with its center at (5,5)
    dmGameObject::HInstance body1_go = Spawn(m_Factory, m_Collection, path_body1_go, hash_body1_go, 0, Point3(5,5, 0), Quat(0, 0, 0, 1), Vector3(1, 1, 1));
    ASSERT_NE((void*)0, body1_go);

    // iterate until the lua env signals the end of the test of error occurs
    bool tests_done = false;
    while (!tests_done)
    {
        ASSERT_TRUE(dmGameObject::Update(m_Collection, &m_UpdateContext));
        ASSERT_TRUE(dmGameObject::PostUpdate(m_Collection));
        // check if tests are done
        lua_getglobal(L, "tests_done");
        tests_done = lua_toboolean(L, -1);
        lua_pop(L, 1);
    }

    ASSERT_TRUE(dmGameObject::Final(m_Collection));
}

GroupAndMaskParams groupandmask_params[] = {
    {"", true}, // group1: default, mask1: default,user,enemy group2: default, mask2: default,user,enemy
    {"removemask body1-go#co default", false},
    {"removemask body2-go#co default", false},
    {"group body1-go#co user\nremovemask body1-go#co enemy\naddmask body1-go#co enemy\nremovemask body1-go#co default\nremovemask body1-go#co user\ngroup body2-go#co enemy\nremovemask body2-go#co user\naddmask body2-go#co user\nremovemask body2-go#co default", true},

};
INSTANTIATE_TEST_CASE_P(GroupAndMaskTest, GroupAndMask2DTest, jc_test_values_in(groupandmask_params));
INSTANTIATE_TEST_CASE_P(GroupAndMaskTest, GroupAndMask3DTest, jc_test_values_in(groupandmask_params));




TEST_F(VelocityThreshold2DTest, VelocityThresholdTest)
{
    dmHashEnableReverseHash(true);
    lua_State* L = dmScript::GetLuaState(m_ScriptContext);

    dmGameSystem::ScriptLibContext scriptlibcontext;
    scriptlibcontext.m_Factory         = m_Factory;
    scriptlibcontext.m_Register        = m_Register;
    scriptlibcontext.m_LuaState        = L;
    scriptlibcontext.m_GraphicsContext = m_GraphicsContext;
    scriptlibcontext.m_ScriptContext   = m_ScriptContext;
    dmGameSystem::InitializeScriptLibs(scriptlibcontext);

    // two dynamic 'body' objects will get spawned and placed apart
    const char* path_body_go = "/collision_object/body.goc";
    dmhash_t hash_body1_go = dmHashString64("/body1-go");
    // place this body standing on the base with its center at (5,5)
    dmGameObject::HInstance body1_go = Spawn(m_Factory, m_Collection, path_body_go, hash_body1_go, 0, Point3(5,5, 0), Quat(0, 0, 0, 1), Vector3(1, 1, 1));
    ASSERT_NE((void*)0, body1_go);
    dmhash_t hash_body2_go = dmHashString64("/body2-go");
    // place this body standing on the base with its center at (20,5)
    dmGameObject::HInstance body2_go = Spawn(m_Factory, m_Collection, path_body_go, hash_body2_go, 0, Point3(30,5, 0), Quat(0, 0, 0, 1), Vector3(1, 1, 1));
    ASSERT_NE((void*)0, body2_go);

    // a 'base' gameobject works as the base for other dynamic objects to stand on
    const char* path_sleepy_go = "/collision_object/velocity_threshold_base.goc";
    dmhash_t hash_base_go = dmHashString64("/base-go");
    // place the base object so that the upper level of base is at Y = 0
    dmGameObject::HInstance base_go = Spawn(m_Factory, m_Collection, path_sleepy_go, hash_base_go, 0, Point3(50, -10, 0), Quat(0, 0, 0, 1), Vector3(1, 1, 1));
    ASSERT_NE((void*)0, base_go);

    // iterate until the lua env signals the end of the test of error occurs
    bool tests_done = false;
    while (!tests_done)
    {
        ASSERT_TRUE(dmGameObject::Update(m_Collection, &m_UpdateContext));
        ASSERT_TRUE(dmGameObject::PostUpdate(m_Collection));
        // check if tests are done
        lua_getglobal(L, "tests_done");
        tests_done = lua_toboolean(L, -1);
        lua_pop(L, 1);
    }

    ASSERT_TRUE(dmGameObject::Final(m_Collection));
}

/* Physics joints */
TEST_F(ComponentTest, JointTest)
{
    /* Setup:
    ** joint_test_a
    ** - [collisionobject] collision_object/joint_test_sphere.collisionobject
    ** - [script] collision_object/joint_test.script
    ** joint_test_b
    ** - [collisionobject] collision_object/joint_test_sphere.collisionobject
    ** joint_test_c
    ** - [collisionobject] collision_object/joint_test_static_floor.collisionobject
    */

    dmHashEnableReverseHash(true);
    lua_State* L = dmScript::GetLuaState(m_ScriptContext);

    const char* path_joint_test_a = "/collision_object/joint_test_a.goc";
    const char* path_joint_test_b = "/collision_object/joint_test_b.goc";
    const char* path_joint_test_c = "/collision_object/joint_test_c.goc";

    dmhash_t hash_go_joint_test_a = dmHashString64("/joint_test_a");
    dmhash_t hash_go_joint_test_b = dmHashString64("/joint_test_b");
    dmhash_t hash_go_joint_test_c = dmHashString64("/joint_test_c");

    dmGameObject::HInstance go_c = Spawn(m_Factory, m_Collection, path_joint_test_c, hash_go_joint_test_c, 0, Point3(0, -100, 0), Quat(0, 0, 0, 1), Vector3(1, 1, 1));
    ASSERT_NE((void*)0, go_c);

    dmGameObject::HInstance go_b = Spawn(m_Factory, m_Collection, path_joint_test_b, hash_go_joint_test_b, 0, Point3(0, 0, 0), Quat(0, 0, 0, 1), Vector3(1, 1, 1));
    ASSERT_NE((void*)0, go_b);

    dmGameObject::HInstance go_a = Spawn(m_Factory, m_Collection, path_joint_test_a, hash_go_joint_test_a, 0, Point3(0, 0, 0), Quat(0, 0, 0, 1), Vector3(1, 1, 1));
    ASSERT_NE((void*)0, go_a);

    // Iteration 1: Handle proxy enable and input acquire messages from input_consume_no.script
    bool tests_done = false;
    while (!tests_done)
    {
        ASSERT_TRUE(dmGameObject::Update(m_Collection, &m_UpdateContext));
        ASSERT_TRUE(dmGameObject::PostUpdate(m_Collection));

        // check if tests are done
        lua_getglobal(L, "tests_done");
        tests_done = lua_toboolean(L, -1);
        lua_pop(L, 1);
    }

    ASSERT_TRUE(dmGameObject::Final(m_Collection));

}

/* Physics listener */
TEST_F(ComponentTest, PhysicsListenerTest)
{
    /* Setup:
    ** callback_object
    ** - [collisionobject] collision_object/callback_object.collisionobject
    ** - [script] collision_object/callback_object.script
    ** callback_trigger
    ** - [collisionobject] collision_object/callback_trigger.collisionobject
    */

    dmHashEnableReverseHash(true);
    lua_State* L = dmScript::GetLuaState(m_ScriptContext);

    const char* path_test_object = "/collision_object/callback_object.goc";
    const char* path_test_trigger = "/collision_object/callback_trigger.goc";

    dmhash_t hash_go_object = dmHashString64("/test_object");
    dmhash_t hash_go_trigger = dmHashString64("/test_trigger");

    dmGameObject::HInstance go_b = Spawn(m_Factory, m_Collection, path_test_object, hash_go_object, 0, Point3(0, 0, 0), Quat(0, 0, 0, 1), Vector3(1, 1, 1));
    ASSERT_NE((void*)0, go_b);

    dmGameObject::HInstance go_a = Spawn(m_Factory, m_Collection, path_test_trigger, hash_go_trigger, 0, Point3(0, 0, 0), Quat(0, 0, 0, 1), Vector3(1, 1, 1));
    ASSERT_NE((void*)0, go_a);

    bool tests_done = false;
    while (!tests_done)
    {
        ASSERT_TRUE(dmGameObject::Update(m_Collection, &m_UpdateContext));
        ASSERT_TRUE(dmGameObject::PostUpdate(m_Collection));

        // check if tests are done
        lua_getglobal(L, "tests_done");
        tests_done = lua_toboolean(L, -1);
        lua_pop(L, 1);
    }

    ASSERT_TRUE(dmGameObject::Final(m_Collection));

}

/* Update mass for physics collision object */
TEST_F(ComponentTest, PhysicsUpdateMassTest)
{
    /* Setup:
    ** mass_object
    ** - [collisionobject] collision_object/mass_object.collisionobject
    ** - [script] collision_object/mass_object.script
    */

    dmHashEnableReverseHash(true);
    lua_State* L = dmScript::GetLuaState(m_ScriptContext);

    const char* path_test_object = "/collision_object/mass_object.goc";

    dmhash_t hash_go_object = dmHashString64("/test_object");

    dmGameObject::HInstance go_b = Spawn(m_Factory, m_Collection, path_test_object, hash_go_object, 0, Point3(0, 0, 0), Quat(0, 0, 0, 1), Vector3(1, 1, 1));
    ASSERT_NE((void*)0, go_b);

    bool tests_done = false;
    while (!tests_done)
    {
        ASSERT_TRUE(dmGameObject::Update(m_Collection, &m_UpdateContext));
        ASSERT_TRUE(dmGameObject::PostUpdate(m_Collection));

        // check if tests are done
        lua_getglobal(L, "tests_done");
        tests_done = lua_toboolean(L, -1);
        lua_pop(L, 1);
    }

    ASSERT_TRUE(dmGameObject::Final(m_Collection));
}

namespace dmGameSystem
{
    extern void GetSpriteWorldRenderBuffers(void* world, dmRender::HBufferedRenderBuffer* vx_buffer, dmRender::HBufferedRenderBuffer* ix_buffer);
    extern void GetModelWorldRenderBuffers(void* model_world, dmRender::HBufferedRenderBuffer** vx_buffers, uint32_t* vx_buffers_count);
    extern void GetParticleFXWorldRenderBuffers(void* world, dmRender::HBufferedRenderBuffer* vx_buffer);
    extern void GetTileGridWorldRenderBuffers(void* world, dmRender::HBufferedRenderBuffer* vx_buffer);
};

TEST_F(ComponentTest, DispatchBuffersTest)
{
    dmHashEnableReverseHash(true);

    dmRender::RenderContext* render_context_ptr  = (dmRender::RenderContext*) m_RenderContext;
    render_context_ptr->m_MultiBufferingRequired = 1;

    void* sprite_world = dmGameObject::GetWorld(m_Collection, dmGameObject::GetComponentTypeIndex(m_Collection, dmHashString64("spritec")));
    ASSERT_NE((void*) 0, sprite_world);

    void* model_world = dmGameObject::GetWorld(m_Collection, dmGameObject::GetComponentTypeIndex(m_Collection, dmHashString64("modelc")));
    ASSERT_NE((void*) 0, model_world);

    void* particlefx_world = dmGameObject::GetWorld(m_Collection, dmGameObject::GetComponentTypeIndex(m_Collection, dmHashString64("particlefxc")));
    ASSERT_NE((void*) 0, particlefx_world);

    void* tilegrid_world = dmGameObject::GetWorld(m_Collection, dmGameObject::GetComponentTypeIndex(m_Collection, dmHashString64("tilemapc")));
    ASSERT_NE((void*) 0, tilegrid_world);

    ////////////////////////////////////////////////////////////////////////////////////////////
    // Test setup
    // ----------
    // The idea of this test is to make sure that we produce the correct vertex buffers
    // when using a "multi-buffered" render approach, which should be the case for
    // non-opengl graphics adapters.
    //
    // To test this, the test .go file contains a bunch of components that support this feature.
    // We instantiate it and then dispatch a number of draw calls, which should trigger the
    // multi-buffering of the vertex and index buffers (where applicable).
    //
    // Furthermore, each component type is represented twice, with a different material per
    // instance. The two materials have different vertex formats, which we also account for
    // when producing our "expected" data for this test.
    ////////////////////////////////////////////////////////////////////////////////////////////

    ASSERT_TRUE(dmGameObject::Init(m_Collection));
    dmGameObject::HInstance go = Spawn(m_Factory, m_Collection, "/misc/dispatch_buffers_test/dispatch_buffers_test.goc", dmHashString64("/go"), 0, Point3(0, 0, 0), Quat(0, 0, 0, 1), Vector3(1, 1, 1));
    ASSERT_NE((void*)0, go);

    // Play particlefx
    dmMessage::URL receiver;
    receiver.m_Socket   = dmGameObject::GetMessageSocket(m_Collection);
    receiver.m_Path     = dmGameObject::GetIdentifier(go);
    receiver.m_Fragment = 0;
    dmMessage::Post(
            0, &receiver,
            dmGameSystemDDF::PlayParticleFX::m_DDFDescriptor->m_NameHash,
            (uintptr_t) go,
            (uintptr_t) dmGameSystemDDF::PlayParticleFX::m_DDFDescriptor,
            0, 0, 0);

    // Update and sleep to force generation of a particle
    ASSERT_TRUE(dmGameObject::Update(m_Collection, &m_UpdateContext));
    dmTime::Sleep(16*1000);
    ASSERT_TRUE(dmGameObject::Update(m_Collection, &m_UpdateContext));

    dmRender::RenderListBegin(m_RenderContext);
    dmGameObject::Render(m_Collection);
    dmRender::RenderListEnd(m_RenderContext);

    // Do a couple of dispatches, this should allocate multiple buffers since we have forced multi-buffering
    const uint8_t num_draws = 4;
    for (int i = 0; i < num_draws; ++i)
    {
        dmRender::DrawRenderList(m_RenderContext, 0x0, 0x0, 0x0);
    }

    // Vertex format for /misc/dispatch_buffers_test/vs_format_a.vp:
    // attribute vec4 position;
    // attribute float page_index;
    struct vs_format_a
    {
        float position[3];
        float page_index;
    };

    // Vertex format for /misc/dispatch_buffers_test/vs_format_b.vp:
    // attribute vec4 position;
    // attribute vec3 my_custom_attribute;
    struct vs_format_b
    {
        float position[3];
        float my_custom_attribute[4];
    };

    const uint32_t vertex_stride_a = sizeof(vs_format_a);
    const uint32_t vertex_stride_b = sizeof(vs_format_b);

<<<<<<< HEAD

=======
>>>>>>> 1b174ead
    #define SET_VTX_A(vtx, x,y,z, pi) \
        vtx.position[0] = x; \
        vtx.position[1] = y; \
        vtx.position[2] = z; \
        vtx.page_index = pi;
    #define SET_VTX_B(vtx, x,y,z, c0,c1,c2,c3) \
        vtx.position[0] = x; \
        vtx.position[1] = y; \
        vtx.position[2] = z; \
        vtx.my_custom_attribute[0] = c0; \
        vtx.my_custom_attribute[1] = c1; \
        vtx.my_custom_attribute[2] = c2; \
        vtx.my_custom_attribute[3] = c3;

    #define ASSERT_VTX_A_EQ(vtx_1, vtx_2) \
        ASSERT_NEAR(vtx_1.position[0], vtx_2.position[0], EPSILON); \
        ASSERT_NEAR(vtx_1.position[1], vtx_2.position[1], EPSILON); \
        ASSERT_NEAR(vtx_1.position[2], vtx_2.position[2], EPSILON); \
        ASSERT_NEAR(vtx_1.page_index, vtx_2.page_index, EPSILON);

    #define ASSERT_VTX_B_EQ(vtx_1, vtx_2) \
        ASSERT_NEAR(vtx_1.position[0], vtx_2.position[0], EPSILON); \
        ASSERT_NEAR(vtx_1.position[1], vtx_2.position[1], EPSILON); \
        ASSERT_NEAR(vtx_1.position[2], vtx_2.position[2], EPSILON); \
        ASSERT_NEAR(vtx_1.my_custom_attribute[0], vtx_2.my_custom_attribute[0], EPSILON); \
        ASSERT_NEAR(vtx_1.my_custom_attribute[1], vtx_2.my_custom_attribute[1], EPSILON); \
        ASSERT_NEAR(vtx_1.my_custom_attribute[2], vtx_2.my_custom_attribute[2], EPSILON); \
        ASSERT_NEAR(vtx_1.my_custom_attribute[3], vtx_2.my_custom_attribute[3], EPSILON);

    ///////////////////////////////////////
    // Sprite
    ///////////////////////////////////////
    {
        dmRender::BufferedRenderBuffer* vx_buffer;
        dmRender::BufferedRenderBuffer* ix_buffer;
        dmGameSystem::GetSpriteWorldRenderBuffers(sprite_world,  &vx_buffer, &ix_buffer);

        ASSERT_EQ(num_draws, vx_buffer->m_Buffers.Size());
        ASSERT_EQ(num_draws, ix_buffer->m_Buffers.Size());

        ASSERT_EQ(dmRender::RENDER_BUFFER_TYPE_VERTEX_BUFFER, vx_buffer->m_Type);
        ASSERT_EQ(dmRender::RENDER_BUFFER_TYPE_INDEX_BUFFER, ix_buffer->m_Type);

        const uint32_t vertex_count   = 4;
        const uint32_t vertex_padding = vertex_stride_b - (vertex_stride_a * vertex_count) % vertex_stride_b;
        const uint32_t buffer_size    = (vertex_stride_a + vertex_stride_b) * vertex_count + vertex_padding;
        uint8_t buffer[buffer_size];

        vs_format_a* sprite_a = (vs_format_a*) &buffer[0];
        vs_format_b* sprite_b = (vs_format_b*) &buffer[vertex_stride_a * vertex_count + vertex_padding];

        const float sprite_a_w = 32.0f;
        const float sprite_a_h = 32.0f;
        const float sprite_b_w = 16.0f;
        const float sprite_b_h = 16.0f;

        // Notice: z value is 1.0f here to make the sorting stable
        SET_VTX_A(sprite_a[0], -sprite_a_w / 2.0f, -sprite_a_h / 2.0f, 1.0f, 0.0f);
        SET_VTX_A(sprite_a[1], -sprite_a_w / 2.0f,  sprite_a_h / 2.0f, 1.0f, 0.0f);
        SET_VTX_A(sprite_a[2],  sprite_a_w / 2.0f,  sprite_a_h / 2.0f, 1.0f, 0.0f);
        SET_VTX_A(sprite_a[3],  sprite_a_w / 2.0f, -sprite_a_h / 2.0f, 1.0f, 0.0f);

        SET_VTX_B(sprite_b[0], -sprite_b_w / 2.0f, -sprite_b_h / 2.0f, 0.0f, 4.0f, 3.0f, 2.0f, 1.0f);
        SET_VTX_B(sprite_b[1], -sprite_b_w / 2.0f,  sprite_b_h / 2.0f, 0.0f, 4.0f, 3.0f, 2.0f, 1.0f);
        SET_VTX_B(sprite_b[2],  sprite_b_w / 2.0f,  sprite_b_h / 2.0f, 0.0f, 4.0f, 3.0f, 2.0f, 1.0f);
        SET_VTX_B(sprite_b[3],  sprite_b_w / 2.0f, -sprite_b_h / 2.0f, 0.0f, 4.0f, 3.0f, 2.0f, 1.0f);

        for (int i = 0; i < num_draws; ++i)
        {
            // TODO: Maybe validate index buffer here as well
            dmGraphics::VertexBuffer* gfx_vx_buffer = (dmGraphics::VertexBuffer*) vx_buffer->m_Buffers[i];
            ASSERT_EQ(buffer_size, gfx_vx_buffer->m_Size);

            vs_format_a* written_sprite_a = (vs_format_a*) &gfx_vx_buffer->m_Buffer[0];
            vs_format_b* written_sprite_b = (vs_format_b*) &gfx_vx_buffer->m_Buffer[vertex_stride_a * vertex_count + vertex_padding];

            for (int i = 0; i < vertex_count; ++i)
            {
                ASSERT_VTX_A_EQ(sprite_a[i], written_sprite_a[i]);
                ASSERT_VTX_B_EQ(sprite_b[i], written_sprite_b[i]);
            }
        }
    }

    ///////////////////////////////////////
    // Model
    ///////////////////////////////////////
    {
        uint32_t vx_buffers_count;
        dmRender::BufferedRenderBuffer** vx_buffers;
        dmGameSystem::GetModelWorldRenderBuffers(model_world, &vx_buffers, &vx_buffers_count);
        ASSERT_TRUE(vx_buffers_count > 0);

        dmRender::BufferedRenderBuffer* vx_buffer = vx_buffers[0];
        ASSERT_EQ(num_draws, vx_buffer->m_Buffers.Size());
        ASSERT_EQ(dmRender::RENDER_BUFFER_TYPE_VERTEX_BUFFER, vx_buffer->m_Type);

        const uint32_t vertex_count        = 6;
        const uint32_t buffer_write_offset = vertex_stride_a * vertex_count;
        ASSERT_TRUE(buffer_write_offset % vertex_stride_b != 0);

        const uint32_t vertex_padding = vertex_stride_b - (vertex_stride_a * vertex_count) % vertex_stride_b;
        const uint32_t buffer_size    = vertex_stride_a * vertex_count + vertex_padding + vertex_stride_b * vertex_count;

        uint8_t buffer[buffer_size];
        vs_format_a* model_a = (vs_format_a*) &buffer[0];
        vs_format_b* model_b = (vs_format_b*) &buffer[vertex_stride_a * vertex_count + vertex_padding];

        // NOTE: The z component here is different between these two components since we want to sort them in a specific order.
        float p0[] = {  1.0,  1.0 };
        float p1[] = { -1.0,  1.0 };
        float p2[] = { -1.0, -1.0 };
        float p3[] = {  1.0, -1.0 };

        SET_VTX_A(model_a[0], p0[0], p0[1], 1.0f, 0.0f);
        SET_VTX_A(model_a[1], p1[0], p1[1], 1.0f, 0.0f);
        SET_VTX_A(model_a[2], p2[0], p2[1], 1.0f, 0.0f);
        SET_VTX_A(model_a[3], p0[0], p0[1], 1.0f, 0.0f);
        SET_VTX_A(model_a[4], p2[0], p2[1], 1.0f, 0.0f);
        SET_VTX_A(model_a[5], p3[0], p3[1], 1.0f, 0.0f);

        SET_VTX_B(model_b[0], p0[0], p0[1], 0.0f, 4.0f, 3.0f, 2.0f, 1.0f);
        SET_VTX_B(model_b[1], p1[0], p1[1], 0.0f, 4.0f, 3.0f, 2.0f, 1.0f);
        SET_VTX_B(model_b[2], p2[0], p2[1], 0.0f, 4.0f, 3.0f, 2.0f, 1.0f);
        SET_VTX_B(model_b[3], p0[0], p0[1], 0.0f, 4.0f, 3.0f, 2.0f, 1.0f);
        SET_VTX_B(model_b[4], p2[0], p2[1], 0.0f, 4.0f, 3.0f, 2.0f, 1.0f);
        SET_VTX_B(model_b[5], p3[0], p3[1], 0.0f, 4.0f, 3.0f, 2.0f, 1.0f);

        for (int i = 0; i < num_draws; ++i)
        {
            // TODO: Maybe validate index buffer here as well
            dmGraphics::VertexBuffer* gfx_vx_buffer = (dmGraphics::VertexBuffer*) vx_buffer->m_Buffers[i];
            ASSERT_EQ(buffer_size, gfx_vx_buffer->m_Size);

            vs_format_a* written_model_a = (vs_format_a*) &gfx_vx_buffer->m_Buffer[0];
            vs_format_b* written_model_b = (vs_format_b*) &gfx_vx_buffer->m_Buffer[vertex_stride_a * vertex_count + vertex_padding];

            for (int i = 0; i < vertex_count; ++i)
            {
                ASSERT_VTX_A_EQ(model_a[i], written_model_a[i]);
                ASSERT_VTX_B_EQ(model_b[i], written_model_b[i]);
            }
        }
    }

    ///////////////////////////////////////
    // Particle
    ///////////////////////////////////////
    {
        dmRender::BufferedRenderBuffer* vx_buffer;
        dmGameSystem::GetParticleFXWorldRenderBuffers(particlefx_world, &vx_buffer);
        ASSERT_EQ(num_draws, vx_buffer->m_Buffers.Size());
        ASSERT_EQ(dmRender::RENDER_BUFFER_TYPE_VERTEX_BUFFER, vx_buffer->m_Type);

        const uint32_t vertex_count   = 6;
        const uint32_t vertex_padding = vertex_stride_b - (vertex_stride_a * vertex_count) % vertex_stride_b;
        const uint32_t buffer_size    = (vertex_stride_a + vertex_stride_b) * vertex_count + vertex_padding;
        uint8_t buffer[buffer_size];

        vs_format_a* pfx_a = (vs_format_a*) &buffer[0];
        vs_format_b* pfx_b = (vs_format_b*) &buffer[vertex_stride_a * vertex_count + vertex_padding];

        const float pfx_s = 20.0f / 2.0f;

        float p0[] = { -pfx_s, -pfx_s};
        float p1[] = { -pfx_s,  pfx_s};
        float p2[] = {  pfx_s, -pfx_s};
        float p3[] = {  pfx_s,  pfx_s};

        SET_VTX_A(pfx_a[0], p0[0], p0[1], 1.0f, 0.0f);
        SET_VTX_A(pfx_a[1], p1[0], p1[1], 1.0f, 0.0f);
        SET_VTX_A(pfx_a[2], p3[0], p3[1], 1.0f, 0.0f);
        SET_VTX_A(pfx_a[3], p3[0], p3[1], 1.0f, 0.0f);
        SET_VTX_A(pfx_a[4], p2[0], p2[1], 1.0f, 0.0f);
        SET_VTX_A(pfx_a[5], p0[0], p0[1], 1.0f, 0.0f);

        SET_VTX_B(pfx_b[0], p0[0], p0[1], 0.0f, 4.0f, 3.0f, 2.0f, 1.0f);
        SET_VTX_B(pfx_b[1], p1[0], p1[1], 0.0f, 4.0f, 3.0f, 2.0f, 1.0f);
        SET_VTX_B(pfx_b[2], p3[0], p3[1], 0.0f, 4.0f, 3.0f, 2.0f, 1.0f);
        SET_VTX_B(pfx_b[3], p3[0], p3[1], 0.0f, 4.0f, 3.0f, 2.0f, 1.0f);
        SET_VTX_B(pfx_b[4], p2[0], p2[1], 0.0f, 4.0f, 3.0f, 2.0f, 1.0f);
        SET_VTX_B(pfx_b[5], p0[0], p0[1], 0.0f, 4.0f, 3.0f, 2.0f, 1.0f);

        for (int i = 0; i < num_draws; ++i)
        {
            dmGraphics::VertexBuffer* gfx_vx_buffer = (dmGraphics::VertexBuffer*) vx_buffer->m_Buffers[i];
            ASSERT_EQ(buffer_size, gfx_vx_buffer->m_Size);

            vs_format_a* written_pfx_a = (vs_format_a*) &gfx_vx_buffer->m_Buffer[0];
            vs_format_b* written_pfx_b = (vs_format_b*) &gfx_vx_buffer->m_Buffer[vertex_stride_a * vertex_count + vertex_padding];

            for (int i = 0; i < vertex_count; ++i)
            {
                ASSERT_VTX_A_EQ(pfx_a[i], written_pfx_a[i]);
                ASSERT_VTX_B_EQ(pfx_b[i], written_pfx_b[i]);
            }
        }
    }

    ///////////////////////////////////////
    // Tilegrid
    ///////////////////////////////////////
    {
        dmRender::BufferedRenderBuffer* vx_buffer;
        dmGameSystem::GetTileGridWorldRenderBuffers(tilegrid_world, &vx_buffer);
        ASSERT_EQ(num_draws, vx_buffer->m_Buffers.Size());
        ASSERT_EQ(dmRender::RENDER_BUFFER_TYPE_VERTEX_BUFFER, vx_buffer->m_Type);

        // Note: Tilegrids does not support custom vertex formats, so for the sake of this test
        //       we only care about the buffer dispatching part.
    }

    #undef SET_VTX_A
    #undef SET_VTX_B
    #undef ASSERT_VTX_A_EQ
    #undef ASSERT_VTX_B_EQ

    ASSERT_TRUE(dmGameObject::Final(m_Collection));
}

TEST_F(ComponentTest, DispatchBuffersInstancingTest)
{
    dmHashEnableReverseHash(true);

    dmRender::RenderContext* render_context_ptr  = (dmRender::RenderContext*) m_RenderContext;

    render_context_ptr->m_MultiBufferingRequired = 1;

    void* model_world = dmGameObject::GetWorld(m_Collection, dmGameObject::GetComponentTypeIndex(m_Collection, dmHashString64("modelc")));
    ASSERT_NE((void*) 0, model_world);

    ASSERT_TRUE(dmGameObject::Init(m_Collection));
    dmGameObject::HInstance go = Spawn(m_Factory, m_Collection, "/misc/dispatch_buffers_instancing_test/dispatch_buffers_instancing_test.goc", dmHashString64("/go"), 0, Point3(0, 0, 0), Quat(0, 0, 0, 1), Vector3(1, 1, 1));
    ASSERT_NE((void*)0, go);

    ASSERT_TRUE(dmGameObject::Update(m_Collection, &m_UpdateContext));

    dmRender::RenderListBegin(m_RenderContext);
    dmGameObject::Render(m_Collection);
    dmRender::RenderListEnd(m_RenderContext);

    const uint8_t DISPATCH_NUMBER_OF_INSTANCES = 3;
    dmRender::DrawRenderList(m_RenderContext, 0x0, 0x0, 0x0);

    struct vs_format_a
    {
        float position[3];
        float page_index;
    };

    struct inst_format_a
    {
        float mtx_world[16];
    };

    struct vs_format_b
    {
        float position[3];
        float my_custom_vertex_attribute[2];
    };

    struct inst_format_b
    {
        float mtx_world[16];
        float my_custom_instance_attribute[4];
    };

    const uint32_t vertex_stride_a   = sizeof(vs_format_a);
    const uint32_t vertex_stride_b   = sizeof(vs_format_b);
    const uint32_t instance_stride_a = sizeof(inst_format_a);
    const uint32_t instance_stride_b = sizeof(inst_format_b);

    /////////////////////////////////////////////
    // Model
    /////////////////////////////////////////////
    {
        dmGameSystem::MaterialResource *material_a, *material_b;
        ASSERT_EQ(dmResource::RESULT_OK, dmResource::Get(m_Factory, "/misc/dispatch_buffers_instancing_test/material_a.materialc", (void**) &material_a));
        ASSERT_EQ(dmResource::RESULT_OK, dmResource::Get(m_Factory, "/misc/dispatch_buffers_instancing_test/material_b.materialc", (void**) &material_b));

        ASSERT_NE((void*)0, material_a->m_Material);
        ASSERT_NE((void*)0, material_b->m_Material);

        dmGraphics::HVertexDeclaration vx_decl_a   = dmRender::GetVertexDeclaration(material_a->m_Material, dmGraphics::VERTEX_STEP_FUNCTION_VERTEX);
        dmGraphics::HVertexDeclaration vx_decl_b   = dmRender::GetVertexDeclaration(material_b->m_Material, dmGraphics::VERTEX_STEP_FUNCTION_VERTEX);
        dmGraphics::HVertexDeclaration inst_decl_a = dmRender::GetVertexDeclaration(material_a->m_Material, dmGraphics::VERTEX_STEP_FUNCTION_INSTANCE);
        dmGraphics::HVertexDeclaration inst_decl_b = dmRender::GetVertexDeclaration(material_b->m_Material, dmGraphics::VERTEX_STEP_FUNCTION_INSTANCE);

        ASSERT_EQ(vertex_stride_a, dmGraphics::GetVertexDeclarationStride(vx_decl_a));
        ASSERT_EQ(vertex_stride_b, dmGraphics::GetVertexDeclarationStride(vx_decl_b));

        ASSERT_EQ(instance_stride_a, dmGraphics::GetVertexDeclarationStride(inst_decl_a));
        ASSERT_EQ(instance_stride_b, dmGraphics::GetVertexDeclarationStride(inst_decl_b));

        // TODO: Ideally we should test the actual result of the dispatch here, but there are 
        //       currently limitations in how the content is generated via waf_gamesys.
        //       Right now all rig scenes will be referencing a skeleton, which isn't compatible
        //       with local spaced models.

        dmResource::Release(m_Factory, material_a);
        dmResource::Release(m_Factory, material_b);
    }

    ASSERT_TRUE(dmGameObject::Final(m_Collection));
}

/* Camera */

const char* valid_camera_resources[] = {"/camera/valid.camerac"};
INSTANTIATE_TEST_CASE_P(Camera, ResourceTest, jc_test_values_in(valid_camera_resources));

ResourceFailParams invalid_camera_resources[] =
{
    {"/camera/valid.camerac", "/camera/missing.camerac"},
};
INSTANTIATE_TEST_CASE_P(Camera, ResourceFailTest, jc_test_values_in(invalid_camera_resources));

const char* valid_camera_gos[] = {"/camera/valid_camera.goc"};
INSTANTIATE_TEST_CASE_P(Camera, ComponentTest, jc_test_values_in(valid_camera_gos));

const char* invalid_camera_gos[] = {"/camera/invalid_camera.goc"};
INSTANTIATE_TEST_CASE_P(Camera, ComponentFailTest, jc_test_values_in(invalid_camera_gos));

/* Collection Proxy */

const char* valid_collection_proxy_resources[] = {"/collection_proxy/valid.collectionproxyc"};
INSTANTIATE_TEST_CASE_P(CollectionProxy, ResourceTest, jc_test_values_in(valid_collection_proxy_resources));

const char* valid_collection_proxy_gos[] = {"/collection_proxy/valid_collection_proxy.goc"};
INSTANTIATE_TEST_CASE_P(CollectionProxy, ComponentTest, jc_test_values_in(valid_collection_proxy_gos));

/* Collision Object */

const char* valid_collision_object_resources[] = {"/collision_object/valid.collisionobjectc",
                                                  "/collision_object/valid_tilegrid.collisionobjectc",
                                                  "/collision_object/embedded_shapes.collisionobjectc" };

INSTANTIATE_TEST_CASE_P(CollisionObject, ResourceTest, jc_test_values_in(valid_collision_object_resources));

ResourceFailParams invalid_collision_object_resources[] =
{
    {"/collision_object/valid.collisionobjectc", "/collision_object/missing.collisionobjectc"},
    {"/collision_object/embedded_shapes.collisionobjectc", "/collision_object/invalid_embedded_shapes.collisionobjectc"},
};
INSTANTIATE_TEST_CASE_P(CollisionObject, ResourceFailTest, jc_test_values_in(invalid_collision_object_resources));

const char* valid_collision_object_gos[] = {"/collision_object/valid_collision_object.goc", "/collision_object/valid_tilegrid.goc"};
INSTANTIATE_TEST_CASE_P(CollisionObject, ComponentTest, jc_test_values_in(valid_collision_object_gos));

const char* invalid_collision_object_gos[] =
{
    "/collision_object/invalid_shape.goc"
};
INSTANTIATE_TEST_CASE_P(CollisionObject, ComponentFailTest, jc_test_values_in(invalid_collision_object_gos));

/* Convex Shape */

const char* valid_cs_resources[] =
{
    "/convex_shape/box.convexshapec",
    /*"/convex_shape/capsule.convexshapec",*/ // Temporarily disabling capsule since we are more interested in 2D atm
    "/convex_shape/hull.convexshapec",
    "/convex_shape/sphere.convexshapec",
};
INSTANTIATE_TEST_CASE_P(ConvexShape, ResourceTest, jc_test_values_in(valid_cs_resources));

ResourceFailParams invalid_cs_resources[] =
{
    {"/convex_shape/box.convexshapec", "/convex_shape/invalid_box.convexshapec"},
    {"/convex_shape/capsule.convexshapec", "/convex_shape/invalid_capsule.convexshapec"},
    {"/convex_shape/hull.convexshapec", "/convex_shape/invalid_hull.convexshapec"},
    {"/convex_shape/sphere.convexshapec", "/convex_shape/invalid_sphere.convexshapec"},
};
INSTANTIATE_TEST_CASE_P(ConvexShape, ResourceFailTest, jc_test_values_in(invalid_cs_resources));

/* Font map */

const char* valid_font_resources[] = {"/font/valid_font.fontc"};
INSTANTIATE_TEST_CASE_P(FontMap, ResourceTest, jc_test_values_in(valid_font_resources));

ResourceFailParams invalid_font_resources[] =
{
    {"/font/valid_font.fontc", "/font/missing.fontc"},
    {"/font/valid_font.fontc", "/font/invalid_material.fontc"},
};
INSTANTIATE_TEST_CASE_P(FontMap, ResourceFailTest, jc_test_values_in(invalid_font_resources));

/* Fragment Program */

const char* valid_fp_resources[] = {"/fragment_program/valid.fpc"};
INSTANTIATE_TEST_CASE_P(FragmentProgram, ResourceTest, jc_test_values_in(valid_fp_resources));

ResourceFailParams invalid_fp_resources[] =
{
    {"/fragment_program/valid.fpc", "/fragment_program/missing.fpc"},
};
INSTANTIATE_TEST_CASE_P(FragmentProgram, ResourceFailTest, jc_test_values_in(invalid_fp_resources));

/* Gui Script */

const char* valid_gs_resources[] = {"/gui/valid.gui_scriptc"};
INSTANTIATE_TEST_CASE_P(GuiScript, ResourceTest, jc_test_values_in(valid_gs_resources));

ResourceFailParams invalid_gs_resources[] =
{
    {"/gui/valid.gui_scriptc", "/gui/missing.gui_scriptc"},
    {"/gui/valid.gui_scriptc", "/gui/missing_module.gui_scriptc"},
};
INSTANTIATE_TEST_CASE_P(GuiScript, ResourceFailTest, jc_test_values_in(invalid_gs_resources));

/* Gui */

const char* valid_gui_resources[] = {"/gui/valid.guic"};
INSTANTIATE_TEST_CASE_P(Gui, ResourceTest, jc_test_values_in(valid_gui_resources));

ResourceFailParams invalid_gui_resources[] =
{
    {"/gui/valid.guic", "/gui/missing.guic"},
    {"/gui/valid.guic", "/gui/invalid_font.guic"},
};
INSTANTIATE_TEST_CASE_P(Gui, ResourceFailTest, jc_test_values_in(invalid_gui_resources));

const char* valid_gui_gos[] = {"/gui/valid_gui.goc"};
INSTANTIATE_TEST_CASE_P(Gui, ComponentTest, jc_test_values_in(valid_gui_gos));

const char* invalid_gui_gos[] =
{
    "/gui/invalid_font.goc"
};
INSTANTIATE_TEST_CASE_P(Gui, ComponentFailTest, jc_test_values_in(invalid_gui_gos));

/* Input Binding */

const char* valid_input_resources[] = {"/input/valid.input_bindingc"};
INSTANTIATE_TEST_CASE_P(InputBinding, ResourceTest, jc_test_values_in(valid_input_resources));

ResourceFailParams invalid_input_resources[] =
{
    {"/input/valid.input_bindingc", "/input/missing.input_bindingc"},
};
INSTANTIATE_TEST_CASE_P(InputBinding, ResourceFailTest, jc_test_values_in(invalid_input_resources));

/* Light */

const char* valid_light_resources[] = {"/light/valid.lightc"};
INSTANTIATE_TEST_CASE_P(Light, ResourceTest, jc_test_values_in(valid_light_resources));

ResourceFailParams invalid_light_resources[] =
{
    {"/light/valid.lightc", "/light/missing.lightc"},
};
INSTANTIATE_TEST_CASE_P(Light, ResourceFailTest, jc_test_values_in(invalid_light_resources));

const char* valid_light_gos[] = {"/light/valid_light.goc"};
INSTANTIATE_TEST_CASE_P(Light, ComponentTest, jc_test_values_in(valid_light_gos));

const char* invalid_light_gos[] = {"/light/invalid_light.goc"};
INSTANTIATE_TEST_CASE_P(Light, ComponentFailTest, jc_test_values_in(invalid_light_gos));

/* Material */

const char* valid_material_resources[] = {"/material/valid.materialc"};
INSTANTIATE_TEST_CASE_P(Material, ResourceTest, jc_test_values_in(valid_material_resources));

ResourceFailParams invalid_material_resources[] =
{
    {"/material/valid.materialc", "/material/missing.materialc"},
    {"/material/valid.materialc", "/material/missing_name.materialc"},
};
INSTANTIATE_TEST_CASE_P(Material, ResourceFailTest, jc_test_values_in(invalid_material_resources));

/* Buffer */

const char* valid_buffer_resources[] = {"/mesh/no_data.bufferc", "/mesh/triangle.bufferc"};
INSTANTIATE_TEST_CASE_P(Buffer, ResourceTest, jc_test_values_in(valid_buffer_resources));

/* Mesh */

const char* valid_mesh_resources[] = {"/mesh/no_data.meshc", "/mesh/triangle.meshc"};
INSTANTIATE_TEST_CASE_P(Mesh, ResourceTest, jc_test_values_in(valid_mesh_resources));

/* MeshSet */

const char* valid_meshset_resources[] = {"/meshset/valid.meshsetc", "/meshset/valid.skeletonc", "/meshset/valid.animationsetc"};
INSTANTIATE_TEST_CASE_P(MeshSet, ResourceTest, jc_test_values_in(valid_meshset_resources));

ResourceFailParams invalid_mesh_resources[] =
{
    {"/meshset/valid.meshsetc", "/meshset/missing.meshsetc"},
    {"/meshset/valid.skeletonc", "/meshset/missing.skeletonc"},
    {"/meshset/valid.animationsetc", "/meshset/missing.animationsetc"},
};
INSTANTIATE_TEST_CASE_P(MeshSet, ResourceFailTest, jc_test_values_in(invalid_mesh_resources));

/* Model */

const char* valid_model_resources[] = {"/model/valid.modelc", "/model/empty_texture.modelc"};
INSTANTIATE_TEST_CASE_P(Model, ResourceTest, jc_test_values_in(valid_model_resources));

ResourceFailParams invalid_model_resources[] =
{
    {"/model/valid.modelc", "/model/missing.modelc"},
    {"/model/valid.modelc", "/model/invalid_material.modelc"},
};
INSTANTIATE_TEST_CASE_P(Model, ResourceFailTest, jc_test_values_in(invalid_model_resources));

const char* valid_model_gos[] = {"/model/valid_model.goc"};
INSTANTIATE_TEST_CASE_P(Model, ComponentTest, jc_test_values_in(valid_model_gos));

const char* invalid_model_gos[] = {"/model/invalid_model.goc", "/model/invalid_material.goc"};
INSTANTIATE_TEST_CASE_P(Model, ComponentFailTest, jc_test_values_in(invalid_model_gos));

/* Animationset */

const char* valid_animationset_resources[] = {"/animationset/valid.animationsetc"};
INSTANTIATE_TEST_CASE_P(AnimationSet, ResourceTest, jc_test_values_in(valid_animationset_resources));

ResourceFailParams invalid_animationset_resources[] =
{
    {"/animationset/valid.animationsetc", "/animationset/missing.animationsetc"},
    {"/animationset/valid.animationsetc", "/animationset/invalid_animationset.animationsetc"},
};
INSTANTIATE_TEST_CASE_P(AnimationSet, ResourceFailTest, jc_test_values_in(invalid_animationset_resources));

/* Particle FX */

const char* valid_particlefx_resources[] = {"/particlefx/valid.particlefxc"};
INSTANTIATE_TEST_CASE_P(ParticleFX, ResourceTest, jc_test_values_in(valid_particlefx_resources));

ResourceFailParams invalid_particlefx_resources[] =
{
    {"/particlefx/valid.particlefxc", "/particlefx/invalid_material.particlefxc"},
};
INSTANTIATE_TEST_CASE_P(ParticleFX, ResourceFailTest, jc_test_values_in(invalid_particlefx_resources));

const char* valid_particlefx_gos[] = {"/particlefx/valid_particlefx.goc"};
INSTANTIATE_TEST_CASE_P(ParticleFX, ComponentTest, jc_test_values_in(valid_particlefx_gos));

const char* invalid_particlefx_gos[] =
{
    "/particlefx/invalid_material.goc",
    "/particlefx/invalid_texture.goc"
};
INSTANTIATE_TEST_CASE_P(ParticleFX, ComponentFailTest, jc_test_values_in(invalid_particlefx_gos));

/* Render */

const char* valid_render_resources[] = {"/render/valid.renderc"};
INSTANTIATE_TEST_CASE_P(Render, ResourceTest, jc_test_values_in(valid_render_resources));

ResourceFailParams invalid_render_resources[] =
{
    {"/render/valid.renderc", "/render/missing.renderc"},
    {"/render/valid.renderc", "/render/invalid_material.renderc"},
};
INSTANTIATE_TEST_CASE_P(Render, ResourceFailTest, jc_test_values_in(invalid_render_resources));

/* Render Script */

const char* valid_rs_resources[] = {"/render_script/valid.render_scriptc"};
INSTANTIATE_TEST_CASE_P(RenderScript, ResourceTest, jc_test_values_in(valid_rs_resources));

ResourceFailParams invalid_rs_resources[] =
{
    {"/render_script/valid.render_scriptc", "/render_script/missing.render_scriptc"},
};
INSTANTIATE_TEST_CASE_P(RenderScript, ResourceFailTest, jc_test_values_in(invalid_rs_resources));

/* Display Profiles */

const char* valid_dp_resources[] = {"/display_profiles/valid.display_profilesc"};
INSTANTIATE_TEST_CASE_P(DisplayProfiles, ResourceTest, jc_test_values_in(valid_dp_resources));

ResourceFailParams invalid_dp_resources[] =
{
    {"/display_profiles/valid.display_profilesc", "/display_profiles/missing.display_profilesc"},
};
INSTANTIATE_TEST_CASE_P(DisplayProfiles, ResourceFailTest, jc_test_values_in(invalid_dp_resources));

/* Script */

const char* valid_script_resources[] = {"/script/valid.scriptc"};
INSTANTIATE_TEST_CASE_P(Script, ResourceTest, jc_test_values_in(valid_script_resources));

ResourceFailParams invalid_script_resources[] =
{
    {"/script/valid.scriptc", "/script/missing.scriptc"},
};
INSTANTIATE_TEST_CASE_P(Script, ResourceFailTest, jc_test_values_in(invalid_script_resources));

const char* valid_script_gos[] = {"/script/valid_script.goc"};
INSTANTIATE_TEST_CASE_P(Script, ComponentTest, jc_test_values_in(valid_script_gos));

const char* invalid_script_gos[] = {"/script/missing_script.goc", "/script/invalid_script.goc"};
INSTANTIATE_TEST_CASE_P(Script, ComponentFailTest, jc_test_values_in(invalid_script_gos));

/* Sound */

const char* valid_sound_resources[] = {"/sound/valid.soundc"};
INSTANTIATE_TEST_CASE_P(Sound, ResourceTest, jc_test_values_in(valid_sound_resources));

ResourceFailParams invalid_sound_resources[] =
{
    {"/sound/valid.soundc", "/sound/missing.soundc"},
};
INSTANTIATE_TEST_CASE_P(Sound, ResourceFailTest, jc_test_values_in(invalid_sound_resources));

const char* valid_sound_gos[] = {"/sound/valid_sound.goc"};
INSTANTIATE_TEST_CASE_P(Sound, ComponentTest, jc_test_values_in(valid_sound_gos));

const char* invalid_sound_gos[] = {"/sound/invalid_sound.goc", "/sound/invalid_sound.goc"};
INSTANTIATE_TEST_CASE_P(Sound, ComponentFailTest, jc_test_values_in(invalid_sound_gos));

/* Factory */

const char* valid_sp_resources[] = {"/factory/valid.factoryc"};
INSTANTIATE_TEST_CASE_P(Factory, ResourceTest, jc_test_values_in(valid_sp_resources));

ResourceFailParams invalid_sp_resources[] =
{
    {"/factory/valid.factoryc", "/factory/missing.factoryc"},
};
INSTANTIATE_TEST_CASE_P(Factory, ResourceFailTest, jc_test_values_in(invalid_sp_resources));

const char* valid_sp_gos[] = {"/factory/valid_factory.goc"};
INSTANTIATE_TEST_CASE_P(Factory, ComponentTest, jc_test_values_in(valid_sp_gos));

const char* invalid_sp_gos[] = {"/factory/invalid_factory.goc"};
INSTANTIATE_TEST_CASE_P(Factory, ComponentFailTest, jc_test_values_in(invalid_sp_gos));


/* Collection Factory */

const char* valid_cf_resources[] = {"/collection_factory/valid.collectionfactoryc"};
INSTANTIATE_TEST_CASE_P(CollectionFactory, ResourceTest, jc_test_values_in(valid_cf_resources));

ResourceFailParams invalid_cf_resources[] =
{
    {"/collection_factory/valid.collectionfactoryc", "/collection_factory/missing.collectionfactoryc"},
};
INSTANTIATE_TEST_CASE_P(CollectionFactory, ResourceFailTest, jc_test_values_in(invalid_cf_resources));

const char* valid_cf_gos[] = {"/collection_factory/valid_collectionfactory.goc"};
INSTANTIATE_TEST_CASE_P(CollectionFactory, ComponentTest, jc_test_values_in(valid_cf_gos));

const char* invalid_cf_gos[] = {"/collection_factory/invalid_collectionfactory.goc"};
INSTANTIATE_TEST_CASE_P(CollectionFactory, ComponentFailTest, jc_test_values_in(invalid_cf_gos));


/* Sprite */

const char* valid_sprite_resources[] = {"/sprite/valid.spritec"};
INSTANTIATE_TEST_CASE_P(Sprite, ResourceTest, jc_test_values_in(valid_sprite_resources));

ResourceFailParams invalid_sprite_resources[] =
{
    {"/sprite/valid.spritec", "/sprite/invalid_animation.spritec"},
};
INSTANTIATE_TEST_CASE_P(Sprite, ResourceFailTest, jc_test_values_in(invalid_sprite_resources));

const char* valid_sprite_gos[] = {"/sprite/valid_sprite.goc"};
INSTANTIATE_TEST_CASE_P(Sprite, ComponentTest, jc_test_values_in(valid_sprite_gos));

const char* invalid_sprite_gos[] = {"/sprite/invalid_sprite.goc"};
INSTANTIATE_TEST_CASE_P(Sprite, ComponentFailTest, jc_test_values_in(invalid_sprite_gos));

/* TileSet */
const char* valid_tileset_resources[] = {"/tile/valid.t.texturesetc"};
INSTANTIATE_TEST_CASE_P(TileSet, ResourceTest, jc_test_values_in(valid_tileset_resources));

/* TileGrid */
const char* valid_tilegrid_resources[] = {"/tile/valid.tilemapc"};
INSTANTIATE_TEST_CASE_P(TileGrid, ResourceTest, jc_test_values_in(valid_tilegrid_resources));

const char* valid_tileset_gos[] = {"/tile/valid_tilegrid.goc", "/tile/valid_tilegrid_collisionobject.goc"};
INSTANTIATE_TEST_CASE_P(TileSet, ComponentTest, jc_test_values_in(valid_tileset_gos));

/* Texture */

const char* valid_texture_resources[] = {"/texture/valid_png.texturec", "/texture/blank_4096_png.texturec"};
INSTANTIATE_TEST_CASE_P(Texture, ResourceTest, jc_test_values_in(valid_texture_resources));

ResourceFailParams invalid_texture_resources[] =
{
    {"/texture/valid_png.texturec", "/texture/missing.texturec"},
};
INSTANTIATE_TEST_CASE_P(Texture, ResourceFailTest, jc_test_values_in(invalid_texture_resources));

/* Vertex Program */

const char* valid_vp_resources[] = {"/vertex_program/valid.vpc"};
INSTANTIATE_TEST_CASE_P(VertexProgram, ResourceTest, jc_test_values_in(valid_vp_resources));

ResourceFailParams invalid_vp_resources[] =
{
    {"/vertex_program/valid.vpc", "/vertex_program/missing.vpc"},
};
INSTANTIATE_TEST_CASE_P(VertexProgram, ResourceFailTest, jc_test_values_in(invalid_vp_resources));

/* Label */

void AssertPointEquals(const Vector4& p, float x, float y)
{
    EXPECT_NEAR(p.getX(), x, EPSILON);
    EXPECT_NEAR(p.getY(), y, EPSILON);
}

TEST_F(LabelTest, LabelMovesWhenSwitchingPivot)
{
    // pivot = center
    Matrix4 mat = dmGameSystem::CompLabelLocalTransform(m_Position, Quat::identity(), m_Scale, m_Size, 0);

    AssertPointEquals(mat * m_BottomLeft, -1.0, -1.0);
    AssertPointEquals(mat * m_TopLeft, -1.0, 1.0);
    AssertPointEquals(mat * m_TopRight, 1.0, 1.0);
    AssertPointEquals(mat * m_BottomRight, 1.0, -1.0);

    // pivot = north east
    mat = dmGameSystem::CompLabelLocalTransform(m_Position, Quat::identity(), m_Scale, m_Size, 2);

    AssertPointEquals(mat * m_BottomLeft, -2.0, -2.0);
    AssertPointEquals(mat * m_TopLeft, -2.0, 0.0);
    AssertPointEquals(mat * m_TopRight, 0.0, 0.0);
    AssertPointEquals(mat * m_BottomRight, 0.0, -2.0);

    // pivot = west
    mat = dmGameSystem::CompLabelLocalTransform(m_Position, Quat::identity(), m_Scale, m_Size, 7);

    AssertPointEquals(mat * m_BottomLeft, 0.0, -1.0);
    AssertPointEquals(mat * m_TopLeft, 0.0, 1.0);
    AssertPointEquals(mat * m_TopRight, 2.0, 1.0);
    AssertPointEquals(mat * m_BottomRight, 2.0, -1.0);
}

TEST_F(LabelTest, LabelMovesWhenChangingPosition) {
    // pivot = center
    Matrix4 mat = dmGameSystem::CompLabelLocalTransform(Point3(1.0, 1.0, 1.0), Quat::identity(), m_Scale, m_Size, 0);

    AssertPointEquals(mat * m_BottomLeft, 0.0, 0.0);
    AssertPointEquals(mat * m_TopLeft, 0.0, 2.0);
    AssertPointEquals(mat * m_TopRight, 2.0, 2.0);
    AssertPointEquals(mat * m_BottomRight, 2.0, 0.0);
}

TEST_F(LabelTest, LabelRotatesAroundPivot) {
    // pivot = center, rotation = -180
    Matrix4 mat = dmGameSystem::CompLabelLocalTransform(Point3(1.0, 1.0, 1.0), m_Rotation, m_Scale, m_Size, 0);

    AssertPointEquals(mat * m_BottomLeft, 2.0, 2.0);
    AssertPointEquals(mat * m_TopLeft, 2.0, 0.0);
    AssertPointEquals(mat * m_TopRight, 0.0, 0.0);
    AssertPointEquals(mat * m_BottomRight, 0.0, 2.0);

    // pivot = north west, rotation = -180
    mat = dmGameSystem::CompLabelLocalTransform(Point3(-1.0, -2.0, 0.0), m_Rotation, m_Scale, m_Size, 8);

    AssertPointEquals(mat * m_BottomLeft, -1.0, 0.0);
    AssertPointEquals(mat * m_TopLeft, -1.0, -2.0);
    AssertPointEquals(mat * m_TopRight, -3.0, -2.0);
    AssertPointEquals(mat * m_BottomRight, -3.0, 0.0);
}

const char* valid_label_resources[] = {"/label/valid.labelc"};
INSTANTIATE_TEST_CASE_P(Label, ResourceTest, jc_test_values_in(valid_label_resources));

const char* valid_label_gos[] = {"/label/valid_label.goc"};
INSTANTIATE_TEST_CASE_P(Label, ComponentTest, jc_test_values_in(valid_label_gos));

const char* invalid_label_gos[] = {"/label/invalid_label.goc"};
INSTANTIATE_TEST_CASE_P(Label, ComponentFailTest, jc_test_values_in(invalid_label_gos));

/* Test material vertex space component compatibility */

const char* invalid_vertexspace_resources[] =
{
    "/sprite/invalid_vertexspace.spritec",
    "/model/invalid_vertexspace.modelc",
    "/tile/invalid_vertexspace.tilegridc",
    "/particlefx/invalid_vertexspace.particlefxc",
    "/gui/invalid_vertexspace.guic",
    "/label/invalid_vertexspace.labelc",
};
INSTANTIATE_TEST_CASE_P(InvalidVertexSpace, InvalidVertexSpaceTest, jc_test_values_in(invalid_vertexspace_resources));

/* Get and set resource properties on supported components */

ResourcePropParams res_prop_params[] =
{
    // property, val, val-not-found, val-invalid-ext, component0, ..., componentN
    {"material", "/resource/resource_alt.materialc", "/not_found.materialc", "/resource/res_getset_prop.goc", "label", "model", "gui", "tilemap", 0},
    {"font", "/resource/font.fontc", "/not_found.fontc", "/resource/res_getset_prop.goc", "label", 0},
    {"image", "/tile/valid2.t.texturesetc", "", "/resource/res_getset_prop.goc", "sprite", 0},
    {"texture0", "/tile/mario_tileset.texturec", "/not_found.texturec", "/resource/res_getset_prop.goc", "model", 0},
    {"texture1", "/tile/mario_tileset.texturec", "/not_found.texturec", "/resource/res_getset_prop.goc", "model", 0},
    {"tile_source", "/tile/valid2.t.texturesetc", "", "/resource/res_getset_prop.goc", "tilemap", 0},
};

INSTANTIATE_TEST_CASE_P(ResourceProperty, ResourcePropTest, jc_test_values_in(res_prop_params));

/* Validate default and dynamic gameobject factories */

FactoryTestParams factory_testparams [] =
{
    {"/factory/dynamic_factory_test.goc", true, true},
    {"/factory/dynamic_factory_test.goc", true, false},
    {"/factory/factory_test.goc", false, true},
    {"/factory/factory_test.goc", false, false},
};
INSTANTIATE_TEST_CASE_P(Factory, FactoryTest, jc_test_values_in(factory_testparams));

/* Validate default and dynamic collection factories */

CollectionFactoryTestParams collection_factory_testparams [] =
{
    {"/collection_factory/dynamic_collectionfactory_test.goc", 0, true, true},
    {"/collection_factory/dynamic_collectionfactory_test.goc", 0, true, false},
    {"/collection_factory/collectionfactory_test.goc", 0, false, true},
    {"/collection_factory/collectionfactory_test.goc", 0, false, false},
    {"/collection_factory/dynamic_collectionfactory_test.goc", "/collection_factory/dynamic_prototype.collectionc", true, true},
    {"/collection_factory/dynamic_collectionfactory_test.goc", "/collection_factory/dynamic_prototype.collectionc", true, false},
    {"/collection_factory/collectionfactory_test.goc", "/collection_factory/dynamic_prototype.collectionc", false, true},
    {"/collection_factory/collectionfactory_test.goc", "/collection_factory/dynamic_prototype.collectionc", false, false},
};
INSTANTIATE_TEST_CASE_P(CollectionFactory, CollectionFactoryTest, jc_test_values_in(collection_factory_testparams));

/* Validate draw count for different GOs */

DrawCountParams draw_count_params[] =
{
    {"/gui/draw_count_test.goc", 1},
    {"/gui/draw_count_test2.goc", 1},
};
INSTANTIATE_TEST_CASE_P(DrawCount, DrawCountTest, jc_test_values_in(draw_count_params));

/* Validate gui box rendering for different GOs. */

BoxRenderParams box_render_params[] =
{
    // 9-slice params: on | Use geometries: 8 | Flip uv: off | Texture: tilesource animation
    {
        "/gui/render_box_test1.goc",
        {
            dmGameSystem::BoxVertex(Vector4(-16.000000, -16.000000, 0.0, 0.0), 0.000000, 0.500000, Vector4(1.0, 1.0, 1.0, 1.0), 0),
            dmGameSystem::BoxVertex(Vector4(-14.000000, -16.000000, 0.0, 0.0), 0.031250, 0.500000, Vector4(1.0, 1.0, 1.0, 1.0), 0),
            dmGameSystem::BoxVertex(Vector4(-14.000000, -14.000000, 0.0, 0.0), 0.031250, 0.531250, Vector4(1.0, 1.0, 1.0, 1.0), 0),
            dmGameSystem::BoxVertex(Vector4(-16.000000, -14.000000, 0.0, 0.0), 0.000000, 0.531250, Vector4(1.0, 1.0, 1.0, 1.0), 0),
            dmGameSystem::BoxVertex(Vector4(14.000000, -16.000000, 0.0, 0.0), 0.468750, 0.500000, Vector4(1.0, 1.0, 1.0, 1.0), 0),
            dmGameSystem::BoxVertex(Vector4(14.000000, -14.000000, 0.0, 0.0), 0.468750, 0.531250, Vector4(1.0, 1.0, 1.0, 1.0), 0),
            dmGameSystem::BoxVertex(Vector4(16.000000, -16.000000, 0.0, 0.0), 0.500000, 0.500000, Vector4(1.0, 1.0, 1.0, 1.0), 0),
            dmGameSystem::BoxVertex(Vector4(16.000000, -14.000000, 0.0, 0.0), 0.500000, 0.531250, Vector4(1.0, 1.0, 1.0, 1.0), 0),
            dmGameSystem::BoxVertex(Vector4(-14.000000, 14.000000, 0.0, 0.0), 0.031250, 0.968750, Vector4(1.0, 1.0, 1.0, 1.0), 0),
            dmGameSystem::BoxVertex(Vector4(-16.000000, 14.000000, 0.0, 0.0), 0.000000, 0.968750, Vector4(1.0, 1.0, 1.0, 1.0), 0),
            dmGameSystem::BoxVertex(Vector4(14.000000, 14.000000, 0.0, 0.0), 0.468750, 0.968750, Vector4(1.0, 1.0, 1.0, 1.0), 0),
            dmGameSystem::BoxVertex(Vector4(16.000000, 14.000000, 0.0, 0.0), 0.500000, 0.968750, Vector4(1.0, 1.0, 1.0, 1.0), 0),
            dmGameSystem::BoxVertex(Vector4(-14.000000, 16.000000, 0.0, 0.0), 0.031250, 1.000000, Vector4(1.0, 1.0, 1.0, 1.0), 0),
            dmGameSystem::BoxVertex(Vector4(-16.000000, 16.000000, 0.0, 0.0), 0.000000, 1.000000, Vector4(1.0, 1.0, 1.0, 1.0), 0),
            dmGameSystem::BoxVertex(Vector4(14.000000, 16.000000, 0.0, 0.0), 0.468750, 1.000000, Vector4(1.0, 1.0, 1.0, 1.0), 0),
            dmGameSystem::BoxVertex(Vector4(16.000000, 16.000000, 0.0, 0.0), 0.500000, 1.000000, Vector4(1.0, 1.0, 1.0, 1.0), 0)
        },
        54,
        {0, 1, 2, 0, 2, 3, 1, 4, 5, 1, 5, 2, 4, 6, 7, 4, 7, 5, 3, 2, 8, 3, 8, 9, 2, 5, 10, 2, 10, 8, 5, 7, 11, 5, 11, 10, 9, 8, 12, 9, 12, 13, 8, 10, 14, 8, 14, 12, 10, 11, 15, 10, 15, 14}
    },
    // 9-slice params: off | Use geometries: 8 | Flip uv: off | Texture: tilesource animation
    {
        "/gui/render_box_test2.goc",
        {
            dmGameSystem::BoxVertex(Vector4(16.000000, -16.000000, 0.0, 0.0), 0.500000, 0.500000, Vector4(1.0, 1.0, 1.0, 1.0), 0),
            dmGameSystem::BoxVertex(Vector4(-16.000000, -16.000000, 0.0, 0.0), 0.000000, 0.500000, Vector4(1.0, 1.0, 1.0, 1.0), 0),
            dmGameSystem::BoxVertex(Vector4(-16.000000, 16.000000, 0.0, 0.0), 0.000000, 1.000000, Vector4(1.0, 1.0, 1.0, 1.0), 0),
            dmGameSystem::BoxVertex(Vector4(16.000000, 16.000000, 0.0, 0.0), 0.500000, 1.000000, Vector4(1.0, 1.0, 1.0, 1.0), 0)
        },
        18,
        {0, 1, 2, 0, 2, 2, 0, 2, 3, 0, 3, 3, 0, 3, 3, 0, 3, 3}
    },
    // 9-slice params: off | Use geometries: off | Flip uv: off | Texture: tilesource animation
    {
        "/gui/render_box_test3.goc",
        {
            dmGameSystem::BoxVertex(Vector4(-16.000000, -16.000000, 0.0, 0.0), 0.000000, 0.500000, Vector4(1.0, 1.0, 1.0, 1.0), 0),
            dmGameSystem::BoxVertex(Vector4(-16.000000, 16.000000, 0.0, 0.0), 0.000000, 1.000000, Vector4(1.0, 1.0, 1.0, 1.0), 0),
            dmGameSystem::BoxVertex(Vector4(16.000000, 16.000000, 0.0, 0.0), 0.500000, 1.000000, Vector4(1.0, 1.0, 1.0, 1.0), 0),
            dmGameSystem::BoxVertex(Vector4(16.000000, -16.000000, 0.0, 0.0), 0.500000, 0.500000, Vector4(1.0, 1.0, 1.0, 1.0), 0)
        },
        6,
        {0, 1, 2, 0, 2, 3}
    },
    // 9-slice params: off | Use geometries: off | Flip uv: u | Texture: tilesource animation
    {
        "/gui/render_box_test4.goc",
        {
            dmGameSystem::BoxVertex(Vector4(-16.000000, -16.000000, 0.0, 0.0), 0.500000, 0.500000, Vector4(1.0, 1.0, 1.0, 1.0), 0),
            dmGameSystem::BoxVertex(Vector4(-16.000000, 16.000000, 0.0, 0.0), 0.500000, 1.000000, Vector4(1.0, 1.0, 1.0, 1.0), 0),
            dmGameSystem::BoxVertex(Vector4(16.000000, 16.000000, 0.0, 0.0), 0.000000, 1.000000, Vector4(1.0, 1.0, 1.0, 1.0), 0),
            dmGameSystem::BoxVertex(Vector4(16.000000, -16.000000, 0.0, 0.0), 0.000000, 0.500000, Vector4(1.0, 1.0, 1.0, 1.0), 0)
        },
        6,
        {0, 1, 2, 0, 2, 3}
    },
    // 9-slice params: off | Use geometries: off | Flip uv: uv | Texture: tilesource animation
    {
        "/gui/render_box_test5.goc",
        {
            dmGameSystem::BoxVertex(Vector4(16.000000, 16.000000, 0.0, 0.0), 0.000000, 0.500000, Vector4(1.0, 1.0, 1.0, 1.0), 0),
            dmGameSystem::BoxVertex(Vector4(16.000000, -16.000000, 0.0, 0.0), 0.000000, 1.000000, Vector4(1.0, 1.0, 1.0, 1.0), 0),
            dmGameSystem::BoxVertex(Vector4(-16.000000, -16.000000, 0.0, 0.0), 0.500000, 1.000000, Vector4(1.0, 1.0, 1.0, 1.0), 0),
            dmGameSystem::BoxVertex(Vector4(-16.000000, 16.000000, 0.0, 0.0), 0.500000, 0.500000, Vector4(1.0, 1.0, 1.0, 1.0), 0)
        },
        6,
        {0, 1, 2, 0, 2, 3}
    },
    // 9-slice params: on | Use geometries: 8 | Flip uv: uv | Texture: tilesource animation
    {
        "/gui/render_box_test6.goc",
        {
            dmGameSystem::BoxVertex(Vector4(-16.000000, -16.000000, 0.0, 0.0), 0.500000, 1.000000, Vector4(1.0, 1.0, 1.0, 1.0), 0),
            dmGameSystem::BoxVertex(Vector4(-14.000000, -16.000000, 0.0, 0.0), 0.468750, 1.000000, Vector4(1.0, 1.0, 1.0, 1.0), 0),
            dmGameSystem::BoxVertex(Vector4(-14.000000, -14.000000, 0.0, 0.0), 0.468750, 0.968750, Vector4(1.0, 1.0, 1.0, 1.0), 0),
            dmGameSystem::BoxVertex(Vector4(-16.000000, -14.000000, 0.0, 0.0), 0.500000, 0.968750, Vector4(1.0, 1.0, 1.0, 1.0), 0),
            dmGameSystem::BoxVertex(Vector4(14.000000, -16.000000, 0.0, 0.0), 0.031250, 1.000000, Vector4(1.0, 1.0, 1.0, 1.0), 0),
            dmGameSystem::BoxVertex(Vector4(14.000000, -14.000000, 0.0, 0.0), 0.031250, 0.968750, Vector4(1.0, 1.0, 1.0, 1.0), 0),
            dmGameSystem::BoxVertex(Vector4(16.000000, -16.000000, 0.0, 0.0), 0.000000, 1.000000, Vector4(1.0, 1.0, 1.0, 1.0), 0),
            dmGameSystem::BoxVertex(Vector4(16.000000, -14.000000, 0.0, 0.0), 0.000000, 0.968750, Vector4(1.0, 1.0, 1.0, 1.0), 0),
            dmGameSystem::BoxVertex(Vector4(-14.000000, 14.000000, 0.0, 0.0), 0.468750, 0.531250, Vector4(1.0, 1.0, 1.0, 1.0), 0),
            dmGameSystem::BoxVertex(Vector4(-16.000000, 14.000000, 0.0, 0.0), 0.500000, 0.531250, Vector4(1.0, 1.0, 1.0, 1.0), 0),
            dmGameSystem::BoxVertex(Vector4(14.000000, 14.000000, 0.0, 0.0), 0.031250, 0.531250, Vector4(1.0, 1.0, 1.0, 1.0), 0),
            dmGameSystem::BoxVertex(Vector4(16.000000, 14.000000, 0.0, 0.0), 0.000000, 0.531250, Vector4(1.0, 1.0, 1.0, 1.0), 0),
            dmGameSystem::BoxVertex(Vector4(-14.000000, 16.000000, 0.0, 0.0), 0.468750, 0.500000, Vector4(1.0, 1.0, 1.0, 1.0), 0),
            dmGameSystem::BoxVertex(Vector4(-16.000000, 16.000000, 0.0, 0.0), 0.500000, 0.500000, Vector4(1.0, 1.0, 1.0, 1.0), 0),
            dmGameSystem::BoxVertex(Vector4(14.000000, 16.000000, 0.0, 0.0), 0.031250, 0.500000, Vector4(1.0, 1.0, 1.0, 1.0), 0),
            dmGameSystem::BoxVertex(Vector4(16.000000, 16.000000, 0.0, 0.0), 0.000000, 0.500000, Vector4(1.0, 1.0, 1.0, 1.0), 0)
        },
        54,
        {0, 1, 2, 0, 2, 3, 1, 4, 5, 1, 5, 2, 4, 6, 7, 4, 7, 5, 3, 2, 8, 3, 8, 9, 2, 5, 10, 2, 10, 8, 5, 7, 11, 5, 11, 10, 9, 8, 12, 9, 12, 13, 8, 10, 14, 8, 14, 12, 10, 11, 15, 10, 15, 14}
    },
    // 9-slice params: on | Use geometries: na | Flip uv: na | Texture: none
    {
        "/gui/render_box_test7.goc",
        {
            dmGameSystem::BoxVertex(Vector4(-1.000000, -1.000000, 0.0, 0.0), 0.000000, 0.000000, Vector4(1.0, 1.0, 1.0, 1.0), 0),
            dmGameSystem::BoxVertex(Vector4(1.000000, -1.000000, 0.0, 0.0), 1.000000, 0.000000, Vector4(1.0, 1.0, 1.0, 1.0), 0),
            dmGameSystem::BoxVertex(Vector4(-1.000000, 1.000000, 0.0, 0.0), 0.000000, 1.000000, Vector4(1.0, 1.0, 1.0, 1.0), 0),
            dmGameSystem::BoxVertex(Vector4(1.000000, 1.000000, 0.0, 0.0), 1.000000, 1.000000, Vector4(1.0, 1.0, 1.0, 1.0), 0)
        },
        6,
        {0, 1, 3, 0, 3, 2}
    },
    // 9-slice params: off | Use geometries: na | Flip uv: na | Texture: script
    {
        "/gui/render_box_test8.goc",
        {
            dmGameSystem::BoxVertex(Vector4(68.000000, 68.000000, 0.0, 0.0), 0.000000, 0.000000, Vector4(1.0, 1.0, 1.0, 1.0), 0),
            dmGameSystem::BoxVertex(Vector4(132.000000, 68.000000, 0.0, 0.0), 1.000000, 0.000000, Vector4(1.0, 1.0, 1.0, 1.0), 0),
            dmGameSystem::BoxVertex(Vector4(68.000000, 132.000000, 0.0, 0.0), 0.000000, 1.000000, Vector4(1.0, 1.0, 1.0, 1.0), 0),
            dmGameSystem::BoxVertex(Vector4(132.000000, 132.000000, 0.0, 0.0), 1.000000, 1.000000, Vector4(1.0, 1.0, 1.0, 1.0), 0)
        },
        6,
        {0, 1, 3, 0, 3, 2}
    },
    // 9-slice params: on | Use geometries: na | Flip uv: na | Texture: script
    {
        "/gui/render_box_test9.goc",
        {
            dmGameSystem::BoxVertex(Vector4(68.000000, 68.000000, 0.0, 0.0), 0.000000, 0.000000, Vector4(1.0, 1.0, 1.0, 1.0), 0),
            dmGameSystem::BoxVertex(Vector4(70.000000, 68.000000, 0.0, 0.0), 0.031250, 0.000000, Vector4(1.0, 1.0, 1.0, 1.0), 0),
            dmGameSystem::BoxVertex(Vector4(70.000000, 70.000000, 0.0, 0.0), 0.031250, 0.031250, Vector4(1.0, 1.0, 1.0, 1.0), 0),
            dmGameSystem::BoxVertex(Vector4(68.000000, 70.000000, 0.0, 0.0), 0.000000, 0.031250, Vector4(1.0, 1.0, 1.0, 1.0), 0),
            dmGameSystem::BoxVertex(Vector4(130.000000, 68.000000, 0.0, 0.0), 0.968750, 0.000000, Vector4(1.0, 1.0, 1.0, 1.0), 0),
            dmGameSystem::BoxVertex(Vector4(130.000000, 70.000000, 0.0, 0.0), 0.968750, 0.031250, Vector4(1.0, 1.0, 1.0, 1.0), 0),
            dmGameSystem::BoxVertex(Vector4(132.000000, 68.000000, 0.0, 0.0), 1.000000, 0.000000, Vector4(1.0, 1.0, 1.0, 1.0), 0),
            dmGameSystem::BoxVertex(Vector4(132.000000, 70.000000, 0.0, 0.0), 1.000000, 0.031250, Vector4(1.0, 1.0, 1.0, 1.0), 0),
            dmGameSystem::BoxVertex(Vector4(70.000000, 130.000000, 0.0, 0.0), 0.031250, 0.968750, Vector4(1.0, 1.0, 1.0, 1.0), 0),
            dmGameSystem::BoxVertex(Vector4(68.000000, 130.000000, 0.0, 0.0), 0.000000, 0.968750, Vector4(1.0, 1.0, 1.0, 1.0), 0),
            dmGameSystem::BoxVertex(Vector4(130.000000, 130.000000, 0.0, 0.0), 0.968750, 0.968750, Vector4(1.0, 1.0, 1.0, 1.0), 0),
            dmGameSystem::BoxVertex(Vector4(132.000000, 130.000000, 0.0, 0.0), 1.000000, 0.968750, Vector4(1.0, 1.0, 1.0, 1.0), 0),
            dmGameSystem::BoxVertex(Vector4(70.000000, 132.000000, 0.0, 0.0), 0.031250, 1.000000, Vector4(1.0, 1.0, 1.0, 1.0), 0),
            dmGameSystem::BoxVertex(Vector4(68.000000, 132.000000, 0.0, 0.0), 0.000000, 1.000000, Vector4(1.0, 1.0, 1.0, 1.0), 0),
            dmGameSystem::BoxVertex(Vector4(130.000000, 132.000000, 0.0, 0.0), 0.968750, 1.000000, Vector4(1.0, 1.0, 1.0, 1.0), 0),
            dmGameSystem::BoxVertex(Vector4(132.000000, 132.000000, 0.0, 0.0), 1.000000, 1.000000, Vector4(1.0, 1.0, 1.0, 1.0), 0)
        },
        54,
        {0, 1, 2, 0, 2, 3, 1, 4, 5, 1, 5, 2, 4, 6, 7, 4, 7, 5, 3, 2, 8, 3, 8, 9, 2, 5, 10, 2, 10, 8, 5, 7, 11, 5, 11, 10, 9, 8, 12, 9, 12, 13, 8, 10, 14, 8, 14, 12, 10, 11, 15, 10, 15, 14}
    },
    // 9-slice params: off | Use geometries: na | Flip uv: na | Texture: none
    {
        "/gui/render_box_test10.goc",
        {
            dmGameSystem::BoxVertex(Vector4(-1.000000, -1.000000, 0.0, 0.0), 0.000000, 0.000000, Vector4(1.0, 1.0, 1.0, 1.0), 0),
            dmGameSystem::BoxVertex(Vector4(1.000000, -1.000000, 0.0, 0.0), 1.000000, 0.000000, Vector4(1.0, 1.0, 1.0, 1.0), 0),
            dmGameSystem::BoxVertex(Vector4(-1.000000, 1.000000, 0.0, 0.0), 0.000000, 1.000000, Vector4(1.0, 1.0, 1.0, 1.0), 0),
            dmGameSystem::BoxVertex(Vector4(1.000000, 1.000000, 0.0, 0.0), 1.000000, 1.000000, Vector4(1.0, 1.0, 1.0, 1.0), 0)
        },
        6,
        {0, 1, 3, 0, 3, 2}
    },
    // 9-slice params: off | Use geometries: 4 | Flip uv: na | Texture: paged atlas (64x64 texture)
    {
        "/gui/render_box_test11.goc",
        {
            dmGameSystem::BoxVertex(Vector4(-32.000000, -32.000000, 0.0, 0.0), 0.000000, 0.500000, Vector4(1.0, 1.0, 1.0, 1.0), 1),
            dmGameSystem::BoxVertex(Vector4(-32.000000, 32.000000, 0.0, 0.0), 0.000000, 1.000000, Vector4(1.0, 1.0, 1.0, 1.0),  1),
            dmGameSystem::BoxVertex(Vector4(32.000000, 32.000000, 0.0, 0.0), 0.500000, 1.000000, Vector4(1.0, 1.0, 1.0, 1.0),   1),
            dmGameSystem::BoxVertex(Vector4(32.000000, -32.000000, 0.0, 0.0), 0.500000, 0.500000, Vector4(1.0, 1.0, 1.0, 1.0),  1)
        },
        6,
        {0, 1, 2, 0, 2, 3}
    }
};
INSTANTIATE_TEST_CASE_P(BoxRender, BoxRenderTest, jc_test_values_in(box_render_params));

/* Sprite cursor property */
#define F1T3 1.0f/3.0f
#define F2T3 2.0f/3.0f
const CursorTestParams cursor_properties[] = {

    // Forward & backward
    {"anim_once",       0.0f, 1.0f, {0.0f, 0.25f, 0.5f, 0.75f, 1.0f}, 5},
    {"anim_once",      -1.0f, 1.0f, {0.0f, 0.25f, 0.5f, 0.75f, 1.0f}, 5}, // Same as above, but cursor should be clamped
    {"anim_once",       1.0f, 1.0f, {1.0f, 1.0f}, 2},                     // Again, clamped, but will also be at end of anim.
    {"anim_once_back",  0.0f, 1.0f, {1.0f, 0.75f, 0.5f, 0.25f, 0.0f}, 5},
    {"anim_loop",       0.0f, 1.0f, {0.0f, 0.25f, 0.5f, 0.75f, 0.0f, 0.25f, 0.5f, 0.75f}, 8},
    {"anim_loop_back",  0.0f, 1.0f, {1.0f, 0.75f, 0.5f, 0.25f, 1.0f, 0.75f, 0.5f, 0.25f}, 8},

    // Ping-pong goes up to the "early end" and skip duplicate of "last" frame, this equals:
    // duration = orig_frame_count*2 - 2
    // In our test animation this equals; 4*2-2 = 6
    // However, the cursor will go from 0 -> 1 and back again during the whole ping pong animation.
    // This means the cursor will go in these steps: 0/3 -> 1/3 -> 2/3 -> 3/3 -> 2/3 -> 1/3
    {"anim_once_pingpong", 0.0f, 1.0f, {0.0f, F1T3, F2T3, 1.0f, F2T3, F1T3, 0.0f, 0.0f}, 8},
    {"anim_loop_pingpong", 0.0f, 1.0f, {0.0f, F1T3, F2T3, 1.0f, F2T3, F1T3, 0.0f, F1T3}, 8},

    // Cursor start
    {"anim_once",          0.5f, 1.0f, {0.5f, 0.75f, 1.0f, 1.0f}, 4},
    {"anim_once_back",     0.5f, 1.0f, {0.5f, 0.25f, 0.0f, 0.0f}, 4},
    {"anim_loop",          0.5f, 1.0f, {0.5f, 0.75f, 0.0f, 0.25f, 0.5f, 0.75f, 0.0f}, 7},
    {"anim_loop_back",     0.5f, 1.0f, {0.5f, 0.25f, 1.0f, 0.75f, 0.5f, 0.25f, 1.0f}, 7},
    {"anim_once_pingpong", F1T3, 1.0f, {F1T3, F2T3, 1.0f, F2T3, F1T3, 0.0f, 0.0f}, 7},
    {"anim_loop_pingpong", F1T3, 1.0f, {F1T3, F2T3, 1.0f, F2T3, F1T3, 0.0f, F1T3}, 7},

    // Playback rate, x2 speed
    {"anim_once",          0.0f, 2.0f, {0.0f, 0.5f, 1.0f, 1.0f}, 4},
    {"anim_once_back",     0.0f, 2.0f, {1.0f, 0.5f, 0.0f, 0.0f}, 4},
    {"anim_loop",          0.0f, 2.0f, {0.0f, 0.5f, 0.0f, 0.5f, 0.0f}, 5},
    {"anim_loop_back",     0.0f, 2.0f, {1.0f, 0.5f, 1.0f, 0.5f, 1.0f}, 5},
    {"anim_once_pingpong", 0.0f, 2.0f, {0.0f, F2T3, F2T3, 0.0f, 0.0f}, 5},
    {"anim_loop_pingpong", 0.0f, 2.0f, {0.0f, F2T3, F2T3, 0.0f, F2T3, F2T3, 0.0f}, 7},

    // Playback rate, x0 speed
    {"anim_once",          0.0f, 0.0f, {0.0f, 0.0f, 0.0f}, 3},
    {"anim_once_back",     0.0f, 0.0f, {1.0f, 1.0f, 1.0f}, 3},
    {"anim_loop",          0.0f, 0.0f, {0.0f, 0.0f, 0.0f}, 3},
    {"anim_loop_back",     0.0f, 0.0f, {1.0f, 1.0f, 1.0f}, 3},
    {"anim_once_pingpong", 0.0f, 0.0f, {0.0f, 0.0f, 0.0f}, 3},
    {"anim_loop_pingpong", 0.0f, 0.0f, {0.0f, 0.0f, 0.0f}, 3},

    // Playback rate, -x2 speed
    {"anim_once",          0.0f, -2.0f, {0.0f, 0.0f, 0.0f}, 3},
    {"anim_once_back",     0.0f, -2.0f, {1.0f, 1.0f, 1.0f}, 3},
    {"anim_loop",          0.0f, -2.0f, {0.0f, 0.0f, 0.0f}, 3},
    {"anim_loop_back",     0.0f, -2.0f, {1.0f, 1.0f, 1.0f}, 3},
    {"anim_once_pingpong", 0.0f, -2.0f, {0.0f, 0.0f, 0.0f}, 3},
    {"anim_loop_pingpong", 0.0f, -2.0f, {0.0f, 0.0f, 0.0f}, 3},

};
INSTANTIATE_TEST_CASE_P(Cursor, CursorTest, jc_test_values_in(cursor_properties));
#undef F1T3
#undef F2T3

bool RunFile(lua_State* L, const char* filename)
{
    char path[1024];
    dmTestUtil::MakeHostPathf(path, sizeof(path), "build/src/gamesys/test/%s", filename);

    dmLuaDDF::LuaModule* ddf = 0;
    dmDDF::Result res = dmDDF::LoadMessageFromFile(path, dmLuaDDF::LuaModule::m_DDFDescriptor, (void**) &ddf);
    if (res != dmDDF::RESULT_OK)
        return false;

    char* buffer = (char*) malloc(ddf->m_Source.m_Script.m_Count + 1);
    memcpy((void*) buffer, ddf->m_Source.m_Script.m_Data, ddf->m_Source.m_Script.m_Count);
    buffer[ddf->m_Source.m_Script.m_Count] = '\0';

    int ret = luaL_dostring(L, buffer);
    free(buffer);

    if (ret != 0)
    {
        dmLogError("%s", lua_tolstring(L, -1, 0));
        return false;
    }
    return true;
}

TEST_F(ScriptImageTest, TestImage)
{
    int top = lua_gettop(L);

    ASSERT_TRUE(RunFile(L, "image/test_image.luac"));

    lua_getglobal(L, "functions");
    ASSERT_EQ(LUA_TTABLE, lua_type(L, -1));
    lua_getfield(L, -1, "test_images");
    ASSERT_EQ(LUA_TFUNCTION, lua_type(L, -1));

    char hostfs[64] = {};
    if (strlen(DM_HOSTFS) != 0)
        dmSnPrintf(hostfs, sizeof(hostfs), "%s/", DM_HOSTFS);
    lua_pushstring(L, hostfs);
    int result = dmScript::PCall(L, 1, LUA_MULTRET);
    if (result == LUA_ERRRUN)
    {
        ASSERT_TRUE(false);
    }
    else
    {
        ASSERT_EQ(0, result);
    }
    lua_pop(L, 1);

    ASSERT_EQ(top, lua_gettop(L));
}

TEST_F(ScriptImageTest, TestImageBuffer)
{
    int top = lua_gettop(L);

    ASSERT_TRUE(dmGameObject::Init(m_Collection));

    dmGameObject::HInstance go = Spawn(m_Factory, m_Collection, "/image/test_image_buffer.goc", dmHashString64("/test_image"));
    ASSERT_NE((void*)0, go);

    if (DM_HOSTFS)
    {
        char run_str[128];
        dmSnPrintf(run_str, sizeof(run_str), "set_host_fs(%s)", DM_HOSTFS);
        ASSERT_TRUE(RunString(L, run_str));
    }

    ASSERT_TRUE(dmGameObject::Update(m_Collection, &m_UpdateContext));

    ASSERT_TRUE(dmGameObject::Final(m_Collection));

    ASSERT_EQ(top, lua_gettop(L));
}

TEST_F(ScriptBufferTest, PushCheckBuffer)
{
    int top = lua_gettop(L);
    dmScript::LuaHBuffer luabuf(m_Buffer, dmScript::OWNER_C);
    dmScript::PushBuffer(L, luabuf);
    dmScript::LuaHBuffer* buffer_ptr = dmScript::CheckBuffer(L, -1);
    ASSERT_NE((void*)0x0, buffer_ptr);
    ASSERT_EQ(m_Buffer, buffer_ptr->m_Buffer);

    dmScript::LuaHBuffer* buffer_ptr2 = dmScript::CheckBufferNoError(L, -1);
    ASSERT_NE((void*)0x0, buffer_ptr2);
    ASSERT_EQ(m_Buffer, buffer_ptr2->m_Buffer);

    lua_pop(L, 1);
    ASSERT_EQ(top, lua_gettop(L));
}

TEST_F(ScriptBufferTest, PushCheckUnpackBuffer)
{
    int top = lua_gettop(L);
    dmScript::LuaHBuffer luabuf(m_Buffer, dmScript::OWNER_C);
    dmScript::PushBuffer(L, luabuf);

    dmBuffer::HBuffer buf = dmScript::CheckBufferUnpack(L, -1);
    ASSERT_NE((dmBuffer::HBuffer)0x0, buf);
    ASSERT_EQ(m_Buffer, buf);

    dmBuffer::HBuffer buf2 = dmScript::CheckBufferUnpackNoError(L, -1);
    ASSERT_NE((dmBuffer::HBuffer)0x0, buf2);
    ASSERT_EQ(m_Buffer, buf2);

    lua_pop(L, 1);
    ASSERT_EQ(top, lua_gettop(L));
}

TEST_F(ScriptBufferTest, IsBuffer)
{
    int top = lua_gettop(L);
    dmScript::LuaHBuffer luabuf(m_Buffer, dmScript::OWNER_C);
    dmScript::PushBuffer(L, luabuf);
    lua_pushstring(L, "not_a_buffer");
    lua_pushnumber(L, 1337);
    ASSERT_FALSE(dmScript::IsBuffer(L, -1));
    ASSERT_FALSE(dmScript::IsBuffer(L, -2));
    ASSERT_TRUE(dmScript::IsBuffer(L, -3));
    lua_pop(L, 3);
    ASSERT_EQ(top, lua_gettop(L));
}

TEST_F(ScriptBufferTest, PrintBuffer)
{
    int top = lua_gettop(L);
    dmScript::LuaHBuffer luabuf(m_Buffer, dmScript::OWNER_C);
    dmScript::PushBuffer(L, luabuf);
    lua_setglobal(L, "test_buffer");

    ASSERT_TRUE(RunString(L, "print(test_buffer)"));

    ASSERT_TRUE(RunString(L, "local stream = buffer.get_stream(test_buffer, \"rgb\"); print(stream)"));

    ASSERT_EQ(top, lua_gettop(L));
}

TEST_F(ScriptBufferTest, GetCount)
{
    int top = lua_gettop(L);
    dmScript::LuaHBuffer luabuf(m_Buffer, dmScript::OWNER_C);
    dmScript::PushBuffer(L, luabuf);
    lua_setglobal(L, "test_buffer");

    ASSERT_TRUE(RunString(L, "assert(256 == #test_buffer)"));

    ASSERT_EQ(top, lua_gettop(L));
}

TEST_F(ScriptBufferTest, CreateBuffer)
{
    int top = lua_gettop(L);

    dmScript::LuaHBuffer* buffer = 0;
    uint32_t element_count = 0;

    dmBuffer::ValueType type;
    uint32_t typecount;

    RunString(L, "test_buffer = buffer.create( 12, { {name=hash(\"rgba\"), type=buffer.VALUE_TYPE_UINT8, count=4 } } )");
    lua_getglobal(L, "test_buffer");
    buffer = dmScript::CheckBuffer(L, -1);
    ASSERT_EQ(dmBuffer::RESULT_OK, dmBuffer::GetCount(buffer->m_Buffer, &element_count));
    ASSERT_EQ(12, element_count);
    ASSERT_EQ(dmBuffer::RESULT_OK, dmBuffer::GetStreamType(buffer->m_Buffer, dmHashString64("rgba"), &type, &typecount ) );
    ASSERT_EQ(dmBuffer::VALUE_TYPE_UINT8, type);
    ASSERT_EQ(4, typecount);
    lua_pop(L, 1);

    RunString(L, "test_buffer = buffer.create( 24, { {name=hash(\"position\"), type=buffer.VALUE_TYPE_FLOAT32, count=3 } } )");
    lua_getglobal(L, "test_buffer");
    buffer = dmScript::CheckBuffer(L, -1);
    ASSERT_EQ(dmBuffer::RESULT_OK, dmBuffer::GetCount(buffer->m_Buffer, &element_count));
    ASSERT_EQ(24, element_count);
    ASSERT_EQ(dmBuffer::RESULT_OK, dmBuffer::GetStreamType(buffer->m_Buffer, dmHashString64("position"), &type, &typecount ) );
    ASSERT_EQ(dmBuffer::VALUE_TYPE_FLOAT32, type);
    ASSERT_EQ(3, typecount);
    lua_pop(L, 1);

    RunString(L, "test_buffer = buffer.create( 10, { {name=hash(\"position\"), type=buffer.VALUE_TYPE_UINT16, count=4 }, \
                                                    {name=hash(\"normal\"), type=buffer.VALUE_TYPE_FLOAT32, count=3 } } )");
    lua_getglobal(L, "test_buffer");
    buffer = dmScript::CheckBuffer(L, -1);
    ASSERT_EQ(dmBuffer::RESULT_OK, dmBuffer::GetCount(buffer->m_Buffer, &element_count));
    ASSERT_EQ(10, element_count);
    ASSERT_EQ(dmBuffer::RESULT_OK, dmBuffer::GetStreamType(buffer->m_Buffer, dmHashString64("position"), &type, &typecount ) );
    ASSERT_EQ(dmBuffer::VALUE_TYPE_UINT16, type);
    ASSERT_EQ(4, typecount);

    ASSERT_EQ(dmBuffer::RESULT_OK, dmBuffer::GetStreamType(buffer->m_Buffer, dmHashString64("normal"), &type, &typecount ) );
    ASSERT_EQ(dmBuffer::VALUE_TYPE_FLOAT32, type);
    ASSERT_EQ(3, typecount);

    lua_pop(L, 1);

    ASSERT_EQ(top, lua_gettop(L));
}

TEST_F(ScriptBufferTest, GetBytes)
{
    int top = lua_gettop(L);
    uint8_t* data;
    uint32_t datasize;
    dmBuffer::GetBytes(m_Buffer, (void**)&data, &datasize);

    for( uint32_t i = 0; i < datasize; ++i )
    {
        data[i] = i+1;
    }

    dmScript::LuaHBuffer luabuf(m_Buffer, dmScript::OWNER_C);
    dmScript::PushBuffer(L, luabuf);
    lua_setglobal(L, "test_buffer");

    char str[1024];
    dmSnPrintf(str, sizeof(str), " local bytes = buffer.get_bytes(test_buffer, \"rgb\") \
                                    assert(#bytes == %u) \
                                    for i=1,#bytes do \
                                        assert( (i %% 256) == string.byte(bytes, i) )\
                                    end \
                                  ", datasize);
    bool run = RunString(L, str);
    ASSERT_TRUE(run);

    ASSERT_EQ(top, lua_gettop(L));
}


template<typename T>
static void memset_stream(T* data, uint32_t count, uint32_t components, uint32_t stride, T value)
{
    for(uint32_t i = 0; i < count; ++i) {
        for(uint32_t c = 0; c < components; ++c) {
            data[c] = value;
        }
        data += stride;
    }
}


TEST_F(ScriptBufferTest, Indexing)
{
    int top = lua_gettop(L);

    dmBuffer::Result r;
    uint16_t* stream_rgb = 0;
    uint32_t count_rgb = 0;
    uint32_t components_rgb = 0;
    uint32_t stride_rgb = 0;
    r = dmBuffer::GetStream(m_Buffer, dmHashString64("rgb"), (void**)&stream_rgb, &count_rgb, &components_rgb, &stride_rgb);
    uint32_t size_rgb = count_rgb * components_rgb * dmBuffer::GetSizeForValueType(dmBuffer::VALUE_TYPE_UINT16);
    ASSERT_EQ(dmBuffer::RESULT_OK, r);
    ASSERT_EQ(m_Count * sizeof(uint16_t) * 3u, size_rgb);

    float* stream_a = 0;
    uint32_t count_a = 0;
    uint32_t components_a = 0;
    uint32_t stride_a = 0;
    r = dmBuffer::GetStream(m_Buffer, dmHashString64("a"), (void**)&stream_a, &count_a, &components_a, &stride_a);
    uint32_t size_a = count_a * components_a * dmBuffer::GetSizeForValueType(dmBuffer::VALUE_TYPE_FLOAT32);
    ASSERT_EQ(dmBuffer::RESULT_OK, r);
    ASSERT_EQ(m_Count * sizeof(float) * 1u, size_a);

    dmScript::LuaHBuffer luabuf(m_Buffer, dmScript::OWNER_C);
    dmScript::PushBuffer(L, luabuf);
    lua_setglobal(L, "test_buffer");

    // Set full buffer (uint16)
    memset_stream(stream_rgb, count_rgb, components_rgb, stride_rgb, (uint16_t)0);

    RunString(L, "local stream = buffer.get_stream(test_buffer, hash(\"rgb\")) \
                  for i=1,#stream do \
                    stream[i] = i*3 + i \
                  end \
                  ");

    ASSERT_EQ(dmBuffer::RESULT_OK, dmBuffer::ValidateBuffer(m_Buffer));

    uint16_t* rgb = stream_rgb;
    for( uint32_t i = 0, x = 1; i < count_rgb; ++i )
    {
        for( uint32_t c = 0; c < components_rgb; ++c, ++x )
        {
            ASSERT_EQ(x*3 + x, (uint32_t)rgb[c]);
        }
        rgb += stride_rgb;
    }

    // Set full buffer (float)
    memset_stream(stream_a, count_a, components_a, stride_a, 0.0f);

    RunString(L, "local stream = buffer.get_stream(test_buffer, hash(\"a\")) \
                  for i=1,#stream do \
                    stream[i] = i*5 + 0.5 \
                  end \
                  ");

    ASSERT_EQ(dmBuffer::RESULT_OK, dmBuffer::ValidateBuffer(m_Buffer));

    float* a = stream_a;
    for( uint32_t i = 0, x = 1; i < count_a; ++i )
    {
        for( uint32_t c = 0; c < components_a; ++c, ++x )
        {
            ASSERT_EQ(x*5.0f + 0.5f, a[c]);
        }
        a += stride_a;
    }

    ASSERT_EQ(top, lua_gettop(L));
}

TEST_F(ScriptBufferTest, CopyStream)
{
    int top = lua_gettop(L);

    dmBuffer::Result r;
    uint16_t* stream_rgb = 0;
    uint32_t count_rgb = 0;
    uint32_t components_rgb = 0;
    uint32_t stride_rgb = 0;
    r = dmBuffer::GetStream(m_Buffer, dmHashString64("rgb"), (void**)&stream_rgb, &count_rgb, &components_rgb, &stride_rgb);
    uint32_t size_rgb = count_rgb * components_rgb * dmBuffer::GetSizeForValueType(dmBuffer::VALUE_TYPE_UINT16);
    ASSERT_EQ(dmBuffer::RESULT_OK, r);
    ASSERT_EQ(m_Count * sizeof(uint16_t) * 3u, size_rgb);
    ASSERT_EQ(m_Count, count_rgb);

    float* stream_a = 0;
    uint32_t count_a = 0;
    uint32_t components_a = 0;
    uint32_t stride_a = 0;
    r = dmBuffer::GetStream(m_Buffer, dmHashString64("a"), (void**)&stream_a, &count_a, &components_a, &stride_a);
    uint32_t size_a = count_a * components_a * dmBuffer::GetSizeForValueType(dmBuffer::VALUE_TYPE_FLOAT32);
    ASSERT_EQ(dmBuffer::RESULT_OK, r);
    ASSERT_EQ(m_Count * sizeof(float) * 1u, size_a);
    ASSERT_EQ(m_Count, count_a);


    dmScript::LuaHBuffer luabuf(m_Buffer, dmScript::OWNER_C);
    dmScript::PushBuffer(L, luabuf);
    lua_setglobal(L, "test_buffer");


    // Copy one stream to another
    {
        memset_stream(stream_a, count_a, components_a, stride_a, 0.0f);

        RunString(L, "  local srcbuffer = buffer.create( 16*16, { {name=hash(\"temp\"), type=buffer.VALUE_TYPE_FLOAT32, count=1 } } ) \
                        local srcstream = buffer.get_stream(srcbuffer, \"temp\") \
                        for i=1,#srcstream do \
                            srcstream[i] = i*4 \
                        end \
                        local dststream = buffer.get_stream(test_buffer, hash(\"a\")) \
                        buffer.copy_stream(dststream, 0, srcstream, 0, #srcstream) \
                      ");
        ASSERT_EQ(dmBuffer::RESULT_OK, dmBuffer::ValidateBuffer(m_Buffer));

        float* a = stream_a;
        for(uint32_t i = 1, x = 1; i <= count_a; ++i)
        {
            for(uint32_t c = 0; c < components_a; ++c, ++x)
            {
                ASSERT_EQ(x*4, a[c]);
            }
            a += stride_a;
        }
    }

    // Copy first half of source to latter half of dest
    {
        memset_stream(stream_rgb, count_rgb, components_rgb, stride_rgb, (uint16_t)0);

        RunString(L, "  local srcbuffer = buffer.create( 16*16, { {name=hash(\"temp\"), type=buffer.VALUE_TYPE_UINT16, count=3 } } ) \
                        local srcstream = buffer.get_stream(srcbuffer, \"temp\") \
                        for i=1,#srcstream do \
                            srcstream[i] = i*3 \
                        end \
                        local dststream = buffer.get_stream(test_buffer, hash(\"rgb\")) \
                        buffer.copy_stream(dststream, #srcstream / 2, srcstream, 0, #srcstream / 2) \
                      ");
        ASSERT_EQ(dmBuffer::RESULT_OK, dmBuffer::ValidateBuffer(m_Buffer));

        uint16_t* rgb = stream_rgb;
        uint32_t halfcount = (count_rgb * components_rgb) / 2;
        for(uint32_t i = 1, x = 1; i <= count_rgb; ++i)
        {
            for(uint32_t c = 0; c < components_rgb; ++c, ++x)
            {
                if (x < halfcount)
                    ASSERT_EQ(0, rgb[c]);
                else
                    ASSERT_EQ((x - halfcount) * 3, rgb[c]);
            }
            rgb += stride_rgb;
        }
    }

    // Copy some elements offset from aligned boundaries, and a non multiple of components
    {
        memset_stream(stream_rgb, count_rgb, components_rgb, stride_rgb, (uint16_t)0);

        RunString(L, "  local srcbuffer = buffer.create( 16*16, { {name=hash(\"temp\"), type=buffer.VALUE_TYPE_UINT16, count=3 } } ) \
                        local srcstream = buffer.get_stream(srcbuffer, \"temp\") \
                        for i=1,#srcstream do \
                            srcstream[i] = i \
                        end \
                        local dststream = buffer.get_stream(test_buffer, hash(\"rgb\")) \
                        buffer.copy_stream(dststream, 4, srcstream, 8, 10) \
                      ");
        ASSERT_EQ(dmBuffer::RESULT_OK, dmBuffer::ValidateBuffer(m_Buffer));

        uint16_t* rgb = stream_rgb;
        for(uint32_t i = 0, x = 0; i <= 20; ++i)
        {
            for(uint32_t c = 0; c < components_rgb; ++c, ++x)
            {
                if (x < 4 || x >= 14)
                    ASSERT_EQ(0, rgb[c]);
                else
                    ASSERT_EQ(9 + (x-4), rgb[c]);
            }
            rgb += stride_rgb;
        }
    }


    dmLogWarning("Expected error outputs ->");

    // Too large count
    {
        memset_stream(stream_a, count_a, components_a, stride_a, 42.0f); // memset the A stream

        RunString(L, "  local srcbuffer = buffer.create( 16*16, { {name=hash(\"temp\"), type=buffer.VALUE_TYPE_FLOAT32, count=1 } } ) \
                        local srcstream = buffer.get_stream(srcbuffer, \"temp\") \
                        local dststream = buffer.get_stream(test_buffer, hash(\"a\")) \
                        buffer.copy_stream(dststream, 0, srcstream, 0, #srcstream + 10) \
                      ");
        ASSERT_EQ(dmBuffer::RESULT_OK, dmBuffer::ValidateBuffer(m_Buffer));
        float* a = (float*)stream_a;
        for(uint32_t i = 1; i <= count_a; ++i)
        {
            for(uint32_t c = 0; c < components_a; ++c)
            {
                ASSERT_EQ(42.0f, a[c]);
            }
            a += stride_a;
        }
        lua_pop(L, 1);
    }

    // Buffer overrun (write)
    {
        memset_stream(stream_a, count_a, components_a, stride_a, 76.0f); // memset the A stream

        RunString(L, "  local srcbuffer = buffer.create( 16*16, { {name=hash(\"temp\"), type=buffer.VALUE_TYPE_FLOAT32, count=1 } } ) \
                        local srcstream = buffer.get_stream(srcbuffer, \"temp\") \
                        local dststream = buffer.get_stream(test_buffer, hash(\"a\")) \
                        buffer.copy_stream(dststream, 5, srcstream, 0, #srcstream) \
                      ");
        ASSERT_EQ(dmBuffer::RESULT_OK, dmBuffer::ValidateBuffer(m_Buffer));

        ASSERT_EQ(dmBuffer::RESULT_OK, dmBuffer::ValidateBuffer(m_Buffer));
        float* a = (float*)stream_a;
        for(uint32_t i = 1; i <= count_a; ++i)
        {
            for(uint32_t c = 0; c < components_a; ++c)
            {
                ASSERT_EQ(76.0f, a[c]);
            }
            a += stride_a;
        }
        lua_pop(L, 1);
    }


    // Buffer overrun (read)
    {
        memset(stream_a, 'X', size_a); // memset the A stream

        RunString(L, "  local srcbuffer = buffer.create( 16*16, { {name=hash(\"temp\"), type=buffer.VALUE_TYPE_FLOAT32, count=1 } } ) \
                        local srcstream = buffer.get_stream(srcbuffer, \"temp\") \
                        local dststream = buffer.get_stream(test_buffer, hash(\"a\")) \
                        buffer.copy_stream(dststream, 0, srcstream, 5, #srcstream) \
                      ");
        ASSERT_EQ(dmBuffer::RESULT_OK, dmBuffer::ValidateBuffer(m_Buffer));

        ASSERT_EQ(dmBuffer::RESULT_OK, dmBuffer::ValidateBuffer(m_Buffer));
        uint8_t* a = (uint8_t*)stream_a;
        for( uint32_t i = 1; i <= m_Count; ++i )
        {
            ASSERT_EQ('X', a[i-1]);
        }
        lua_pop(L, 1);
    }

    dmLogWarning("<- Expected error outputs end.");

    ASSERT_EQ(top, lua_gettop(L));
}


TEST_P(ScriptBufferCopyTest, CopyBuffer)
{
    const CopyBufferTestParams& p = GetParam();

    int top = lua_gettop(L);

    dmBuffer::Result r;
    uint16_t* stream_rgb = 0;
    uint32_t count_rgb = 0;
    uint32_t components_rgb = 0;
    uint32_t stride_rgb = 0;
    r = dmBuffer::GetStream(m_Buffer, dmHashString64("rgb"), (void**)&stream_rgb, &count_rgb, &components_rgb, &stride_rgb);
    uint32_t size_rgb = count_rgb * components_rgb * dmBuffer::GetSizeForValueType(dmBuffer::VALUE_TYPE_UINT16);
    ASSERT_EQ(dmBuffer::RESULT_OK, r);
    ASSERT_EQ(p.m_Count * sizeof(uint16_t) * 3u, size_rgb);

    float* stream_a = 0;
    uint32_t count_a = 0;
    uint32_t components_a = 0;
    uint32_t stride_a = 0;
    r = dmBuffer::GetStream(m_Buffer, dmHashString64("a"), (void**)&stream_a, &count_a, &components_a, &stride_a);
    uint32_t size_a = count_a * components_a * dmBuffer::GetSizeForValueType(dmBuffer::VALUE_TYPE_FLOAT32);
    ASSERT_EQ(dmBuffer::RESULT_OK, r);
    ASSERT_EQ(p.m_Count * sizeof(float) * 1u, size_a);


    uint8_t* data;
    uint32_t datasize;
    dmBuffer::GetBytes(m_Buffer, (void**)&data, &datasize);
    uint32_t stride = stride_rgb * dmBuffer::GetSizeForValueType(dmBuffer::VALUE_TYPE_UINT16);
    memset(data, 0, datasize);

    dmScript::LuaHBuffer luabuf(m_Buffer, dmScript::OWNER_C);
    dmScript::PushBuffer(L, luabuf);
    lua_setglobal(L, "dstbuffer");

        // Copy one stream to another
    {
        memset(data, 0, datasize);

        char str[1024];
        dmSnPrintf(str, sizeof(str), " local srcbuffer = buffer.create( %u, { {name=hash(\"rgb\"), type=buffer.VALUE_TYPE_UINT16, count=3 }, \
                                                                                  {name=hash(\"a\"), type=buffer.VALUE_TYPE_FLOAT32, count=1 } } ) \
                                        local rgb = buffer.get_stream(srcbuffer, \"rgb\") \
                                        local a = buffer.get_stream(srcbuffer, \"a\") \
                                        for i=1,%u do \
                                            rgb[(i-1)*3 + 0 + 1] = i*3 \
                                            rgb[(i-1)*3 + 1 + 1] = i*5 \
                                            rgb[(i-1)*3 + 2 + 1] = i*7 \
                                            a[i] = i*3 +  i*5 + i*7 \
                                        end \
                                        buffer.copy_buffer(dstbuffer, %u, srcbuffer, %u, %u) \
                                      ", p.m_Count, p.m_Count, p.m_DstOffset, p.m_SrcOffset, p.m_CopyCount);

        if( !p.m_ExpectedOk )
        {
            dmLogWarning("Expected error outputs ->");
        }

        bool run = RunString(L, str);
        ASSERT_EQ(p.m_ExpectedOk, run);
        ASSERT_EQ(dmBuffer::RESULT_OK, dmBuffer::ValidateBuffer(m_Buffer));

        if( p.m_ExpectedOk )
        {
            // Check that the buffer before the write area is intact
            for( uint32_t i = 1; i <= p.m_DstOffset; ++i)
            {
                uint32_t index = (i-1) * stride;
                ASSERT_EQ(0, data[index]);
            }

            // Check that the buffer after the write area is intact
            for( uint32_t i = p.m_DstOffset + p.m_CopyCount + 1; i <= p.m_Count; ++i )
            {
                uint32_t index = (i-1) * stride;
                ASSERT_EQ(0, data[index]);
            }

            // Loop over RGB and A to make sure we copied the streams correctly from the source buffer to the target buffer
            uint16_t* rgb = stream_rgb + p.m_DstOffset * stride_rgb;
            float* a = stream_a + p.m_DstOffset * stride_a;
            // Loop variable "i" is the struct index (i.e. vertex number)
            for( uint32_t i = p.m_DstOffset+1; i <= p.m_DstOffset + p.m_CopyCount; ++i )
            {
                uint32_t srci = p.m_SrcOffset + i - p.m_DstOffset;

                for( uint32_t c = 0; c < components_rgb; ++c)
                {
                    ASSERT_EQ( srci * (3 + c*2), rgb[c] );
                }
                rgb += stride_rgb;

                ASSERT_EQ( srci*3 + srci*5 + srci*7, a[0] );
                a += stride_a;
            }
        }
        else
        {
            for( uint32_t i = 1; i <= p.m_Count; ++i )
            {
                ASSERT_EQ(0, stream_rgb[(i-1)*3 + 0]);
                ASSERT_EQ(0, stream_rgb[(i-1)*3 + 1]);
                ASSERT_EQ(0, stream_rgb[(i-1)*3 + 2]);
                ASSERT_EQ(0, stream_a[i-1]);
            }
            lua_pop(L, 1); // ?
        }


        if( !p.m_ExpectedOk )
        {
            dmLogWarning("<- Expected error outputs end.");
        }
    }

    ASSERT_EQ(top, lua_gettop(L));
}


const CopyBufferTestParams buffer_copy_setups[] = {
    // VALID
    {64, 0, 0, 64, true}, // whole buffer
    {64, 0, 0, 16, true},  // copy first elements, to the start of the buffer
    {64, 64-16, 0, 16, true}, // copy first elements, to the end of the buffer
    {64, 64-16, 64-16, 16, true}, // copy last elements, to the end of the buffer
    {64, 0, 64-1, 1, true}, // single element
    // INVALID (leaves the buffer unchanged)
    {64, 0, 0, 100, false}, // too many elements
    {64, 0, 64-16, 32, false},  // overrun (read)
    {64, 64-16, 0, 32, false},  // overrun (write)
    {64, 0, 0, 0, false}, // zero elements
};

INSTANTIATE_TEST_CASE_P(ScriptBufferCopySequence, ScriptBufferCopyTest, jc_test_values_in(buffer_copy_setups));


TEST_F(ScriptBufferTest, RefCount)
{
    bool run;
    run = RunString(L, "local srcbuffer = buffer.create( 16*16, { {name=hash(\"temp\"), type=buffer.VALUE_TYPE_FLOAT32, count=1 } } ) \
                        local srcstream = buffer.get_stream(srcbuffer, \"temp\") \
                        srcbuffer = nil \
                        collectgarbage() \
                        srcstream[1] = 1.0 \
                       ");
    ASSERT_TRUE(run);

    // Create a buffer, store it globally, test that it works, remove buffer, test that the script usage throws an error
    dmScript::LuaHBuffer luabuf(m_Buffer, dmScript::OWNER_C);
    dmScript::PushBuffer(L, luabuf);
    lua_setglobal(L, "test_buffer");

    ASSERT_TRUE(RunString(L, "print(test_buffer)"));

    dmBuffer::Destroy(m_Buffer);
    m_Buffer = 0;

    // DE 190114: DEF-3677
    // This test is disabled since the Buffer_tostring issues a lua_error which results
    // in follow up failures with ASAN enabled in the test ScriptBufferCopyTest.CopyBuffer
    // Why this happens is unclear and the Jira will remain open until this is sorted out.
    // Attempting other actions on the test_buffer that issues a lua_error works fine, it
    // is just when Buffer_tostring issues a lua_error that we end up with a ASAN error
    // in ScriptBufferCopyTest.CopyBuffer
    // Disabling this test to make the dev nightly builds pass.
#if defined(GITHUB_CI) && !defined(DM_SANITIZE_ADDRESS)
    dmLogWarning("Expected error outputs ->");

    ASSERT_FALSE(RunString(L, "print(test_buffer)"));

    dmLogWarning("<- Expected error outputs end.");
#endif
}

TEST_F(RenderConstantsTest, CreateDestroy)
{
    dmGameSystem::HComponentRenderConstants constants = dmGameSystem::CreateRenderConstants();
    dmGameSystem::DestroyRenderConstants(constants);
}

TEST_F(RenderConstantsTest, SetGetConstant)
{
    dmhash_t name_hash1 = dmHashString64("user_var1");
    dmhash_t name_hash2 = dmHashString64("user_var2");

    dmGameSystem::MaterialResource* material = 0;
    {
        const char path_material[] = "/material/valid.materialc";
        ASSERT_EQ(dmResource::RESULT_OK, dmResource::Get(m_Factory, path_material, (void**)&material));
        ASSERT_NE((void*)0, material);

        dmRender::HConstant rconstant;
        ASSERT_TRUE(dmRender::GetMaterialProgramConstant(material->m_Material, name_hash1, rconstant));
        ASSERT_TRUE(dmRender::GetMaterialProgramConstant(material->m_Material, name_hash2, rconstant));
    }

    dmGameSystem::HComponentRenderConstants constants = dmGameSystem::CreateRenderConstants();

    dmRender::HConstant constant = 0;
    bool result = dmGameSystem::GetRenderConstant(constants, name_hash1, &constant);
    ASSERT_FALSE(result);
    ASSERT_EQ(0, constant);

    // Setting property value
    dmGameObject::PropertyVar var1(dmVMath::Vector4(1,2,3,4));
    dmGameSystem::SetRenderConstant(constants, material->m_Material, name_hash1, 0, 0, var1); // stores the previous value

    result = dmGameSystem::GetRenderConstant(constants, name_hash1, &constant);
    ASSERT_TRUE(result);
    ASSERT_NE((void*)0, constant);
    ASSERT_EQ(name_hash1, constant->m_NameHash);

    // Issue in 1.2.183: We reallocated the array, thus invalidating the previous pointer
    dmGameObject::PropertyVar var2(dmVMath::Vector4(5,6,7,8));
    dmGameSystem::SetRenderConstant(constants, material->m_Material, name_hash2, 0, 0, var2);
    // Make sure it's still valid and doesn't trigger an ASAN issue
    ASSERT_EQ(name_hash1, constant->m_NameHash);

    ASSERT_NE(0, dmGameSystem::ClearRenderConstant(constants, name_hash1)); // removed
    ASSERT_EQ(0, dmGameSystem::ClearRenderConstant(constants, name_hash1)); // not removed
    ASSERT_NE(0, dmGameSystem::ClearRenderConstant(constants, name_hash2));
    ASSERT_EQ(0, dmGameSystem::ClearRenderConstant(constants, name_hash2));

    // Setting raw value
    dmVMath::Vector4 value(1,2,3,4);
    dmGameSystem::SetRenderConstant(constants, name_hash1, &value, 1);

    result = dmGameSystem::GetRenderConstant(constants, name_hash1, &constant);
    ASSERT_TRUE(result);

    uint32_t num_values;
    dmVMath::Vector4* values = dmRender::GetConstantValues(constant, &num_values);
    ASSERT_EQ(1U, num_values);
    ASSERT_TRUE(values != 0);
    ASSERT_ARRAY_EQ_LEN(&value, values, num_values);

    dmGameSystem::DestroyRenderConstants(constants);

    dmResource::Release(m_Factory, material);
}


TEST_F(RenderConstantsTest, SetGetManyConstants)
{
    dmGameSystem::HComponentRenderConstants constants = dmGameSystem::CreateRenderConstants();

    for (int i = 0; i < 64; ++i)
    {
        char name[64];
        dmSnPrintf(name, sizeof(name), "var%03d", i);
        dmhash_t name_hash = dmHashString64(name);

        dmVMath::Vector4 v(i, i*3+1,0,0);
        dmGameSystem::SetRenderConstant(constants, name_hash, &v, 1);

    }

    for (int i = 0; i < 64; ++i)
    {
        char name[64];
        dmSnPrintf(name, sizeof(name), "var%03d", i);
        dmhash_t name_hash = dmHashString64(name);

        dmVMath::Vector4 v(i, i*3+1,0,0);

        dmRender::HConstant constant = 0;
        bool result = dmGameSystem::GetRenderConstant(constants, name_hash, &constant);
        ASSERT_TRUE(result);
        ASSERT_NE((dmRender::HConstant)0, constant);

        uint32_t num_values;
        dmVMath::Vector4* values = dmRender::GetConstantValues(constant, &num_values);
        ASSERT_EQ(1U, num_values);
        ASSERT_TRUE(values != 0);
        ASSERT_EQ((float)i, values[0].getX());
        ASSERT_EQ((float)(i*3+1), values[0].getY());
    }

    dmGameSystem::DestroyRenderConstants(constants);
}


TEST_F(RenderConstantsTest, HashRenderConstants)
{
    dmGameSystem::HComponentRenderConstants constants = dmGameSystem::CreateRenderConstants();
    bool result;

    result = dmGameSystem::AreRenderConstantsUpdated(constants);
    ASSERT_FALSE(result);

    dmhash_t name_hash1 = dmHashString64("user_var1");
    dmVMath::Vector4 value(1,2,3,4);
    dmGameSystem::SetRenderConstant(constants, name_hash1, &value, 1);

    result = dmGameSystem::AreRenderConstantsUpdated(constants);
    ASSERT_TRUE(result);

    ////////////////////////////////////////////////////////////////////////
    // Update frame
    HashState32 state;
    dmHashInit32(&state, false);
    dmGameSystem::HashRenderConstants(constants, &state);
    // No need to finalize, since we're not actually looking at the outcome

    result = dmGameSystem::AreRenderConstantsUpdated(constants);
    ASSERT_FALSE(result);

    ////////////////////////////////////////////////////////////////////////
    // Set the same value again, and the "updated" flag should still be set to false
    dmGameSystem::SetRenderConstant(constants, name_hash1, &value, 1);

    result = dmGameSystem::AreRenderConstantsUpdated(constants);
    ASSERT_FALSE(result);

    dmGameSystem::DestroyRenderConstants(constants);
}

TEST_F(MaterialTest, CustomInstanceAttributes)
{
    dmGameSystem::MaterialResource* material_res;
    dmResource::Result res = dmResource::Get(m_Factory, "/material/attributes_instancing_valid.materialc", (void**)&material_res);

    ASSERT_EQ(dmResource::RESULT_OK, res);
    ASSERT_NE((void*)0, material_res);

    dmRender::HMaterial material = material_res->m_Material;
    ASSERT_NE((void*)0, material);

    const dmGraphics::VertexAttribute* attributes;
    uint32_t attribute_count;
    dmRender::GetMaterialProgramAttributes(material, &attributes, &attribute_count);
    ASSERT_EQ(5, attribute_count);
    ASSERT_EQ(dmHashString64("position"),   attributes[0].m_NameHash);
    ASSERT_EQ(dmHashString64("normal"),     attributes[1].m_NameHash);
    ASSERT_EQ(dmHashString64("texcoord0"),  attributes[2].m_NameHash);
    ASSERT_EQ(dmHashString64("mtx_normal"), attributes[3].m_NameHash);
    ASSERT_EQ(dmHashString64("mtx_world"),  attributes[4].m_NameHash);

    ASSERT_EQ(2,  attributes[0].m_ElementCount); // Position has been overridden!
    ASSERT_EQ(3,  attributes[1].m_ElementCount);
    ASSERT_EQ(2,  attributes[2].m_ElementCount);
    ASSERT_EQ(9,  attributes[3].m_ElementCount);
    ASSERT_EQ(16, attributes[4].m_ElementCount);

    ASSERT_EQ(dmGraphics::VertexAttribute::SEMANTIC_TYPE_POSITION, attributes[0].m_SemanticType);
    ASSERT_EQ(dmGraphics::VertexAttribute::SEMANTIC_TYPE_NONE,     attributes[1].m_SemanticType); // No normal semantic type (yet)
    ASSERT_EQ(dmGraphics::VertexAttribute::SEMANTIC_TYPE_TEXCOORD, attributes[2].m_SemanticType);

    ASSERT_EQ(dmGraphics::VertexAttribute::SEMANTIC_TYPE_NORMAL_MATRIX, attributes[3].m_SemanticType);
    ASSERT_EQ(dmGraphics::VertexAttribute::SEMANTIC_TYPE_WORLD_MATRIX,  attributes[4].m_SemanticType);

    ASSERT_EQ(dmGraphics::VertexAttribute::TYPE_FLOAT, attributes[0].m_DataType);
    ASSERT_EQ(dmGraphics::VertexAttribute::TYPE_BYTE,  attributes[1].m_DataType);
    ASSERT_EQ(dmGraphics::VertexAttribute::TYPE_SHORT, attributes[2].m_DataType);
    ASSERT_EQ(dmGraphics::VertexAttribute::TYPE_FLOAT, attributes[3].m_DataType);
    ASSERT_EQ(dmGraphics::VertexAttribute::TYPE_FLOAT, attributes[4].m_DataType);

    ASSERT_EQ(dmGraphics::VERTEX_STEP_FUNCTION_INSTANCE, attributes[0].m_StepFunction);
    ASSERT_EQ(dmGraphics::VERTEX_STEP_FUNCTION_VERTEX,   attributes[1].m_StepFunction);
    ASSERT_EQ(dmGraphics::VERTEX_STEP_FUNCTION_INSTANCE, attributes[2].m_StepFunction);
    ASSERT_EQ(dmGraphics::VERTEX_STEP_FUNCTION_INSTANCE, attributes[3].m_StepFunction);
    ASSERT_EQ(dmGraphics::VERTEX_STEP_FUNCTION_INSTANCE, attributes[4].m_StepFunction);

    dmResource::Release(m_Factory, material_res);
}

TEST_F(MaterialTest, CustomVertexAttributes)
{
    dmGameSystem::MaterialResource* material_res;
    dmResource::Result res = dmResource::Get(m_Factory, "/material/attributes_valid.materialc", (void**)&material_res);

    ASSERT_EQ(dmResource::RESULT_OK, res);
    ASSERT_NE((void*)0, material_res);

    dmRender::HMaterial material = material_res->m_Material;
    ASSERT_NE((void*)0, material);

    const dmGraphics::VertexAttribute* attributes;
    uint32_t attribute_count;

    // Attributes specified in the shader:
    //      attribute vec4 position;
    //      attribute vec3 normal;
    //      attribute vec2 texcoord0;

    dmRender::GetMaterialProgramAttributes(material, &attributes, &attribute_count);
    ASSERT_EQ(3, attribute_count);
    ASSERT_EQ(dmHashString64("position"),  attributes[0].m_NameHash);
    ASSERT_EQ(dmHashString64("normal"),    attributes[1].m_NameHash);
    ASSERT_EQ(dmHashString64("texcoord0"), attributes[2].m_NameHash);

    ASSERT_EQ(2, attributes[0].m_ElementCount); // Position has been overridden!
    ASSERT_EQ(3, attributes[1].m_ElementCount);
    ASSERT_EQ(2, attributes[2].m_ElementCount);

    ASSERT_EQ(dmGraphics::VertexAttribute::SEMANTIC_TYPE_POSITION, attributes[0].m_SemanticType);
    ASSERT_EQ(dmGraphics::VertexAttribute::SEMANTIC_TYPE_NONE,     attributes[1].m_SemanticType); // No normal semantic type (yet)
    ASSERT_EQ(dmGraphics::VertexAttribute::SEMANTIC_TYPE_TEXCOORD, attributes[2].m_SemanticType);

    ASSERT_EQ(dmGraphics::VertexAttribute::TYPE_FLOAT, attributes[0].m_DataType);
    ASSERT_EQ(dmGraphics::VertexAttribute::TYPE_BYTE,  attributes[1].m_DataType);
    ASSERT_EQ(dmGraphics::VertexAttribute::TYPE_SHORT, attributes[2].m_DataType);

    const uint8_t* value_ptr;
    uint32_t num_values;

    // Test position values
    {
        dmRender::GetMaterialProgramAttributeValues(material, 0, &value_ptr, &num_values);
        ASSERT_NE((void*) 0x0, value_ptr);
        ASSERT_EQ(2 * sizeof(float), num_values);

        // Note: The attribute specifies more values in the attribute, but in the engine we clamp the values to the element count
        float position_expected[] = { 1.0f, 2.0f };
        for (int i = 0; i < 2; ++i)
        {
            float* f_ptr = (float*) value_ptr;
            ASSERT_NEAR(position_expected[i], f_ptr[i], EPSILON);
        }
    }

    // Test normal values
    {
        dmRender::GetMaterialProgramAttributeValues(material, 1, &value_ptr, &num_values);
        ASSERT_NE((void*) 0x0, value_ptr);
        ASSERT_EQ(3, num_values);

        int8_t normal_expected[] = { 64, 32, 16 };
        for (int i = 0; i < 3; ++i)
        {
            ASSERT_EQ(normal_expected[i], value_ptr[i]);
        }
    }

    // Test texcoord values
    {
        dmRender::GetMaterialProgramAttributeValues(material, 2, &value_ptr, &num_values);
        ASSERT_NE((void*) 0x0, value_ptr);
        ASSERT_EQ(2 * sizeof(int16_t), num_values);

        int16_t texcoord0_expected[] = { -16000, 16000 };
        for (int i = 0; i < 2; ++i)
        {
            int16_t* short_values = (int16_t*) value_ptr;
            ASSERT_EQ(texcoord0_expected[i], short_values[i]);
        }
    }

    dmResource::Release(m_Factory, material_res);
}

struct DynamicVertexAttributesContext
{
    dmArray<dmGraphics::VertexAttribute> m_Attributes;
    bool m_Result;
};

bool Test_GetMaterialAttributeCallback(void* user_data, dmhash_t name_hash, const dmGraphics::VertexAttribute** attribute)
{
    DynamicVertexAttributesContext* ctx = (DynamicVertexAttributesContext*) user_data;

    bool found = false;

    for (int i = 0; i < ctx->m_Attributes.Size(); ++i)
    {
        if (ctx->m_Attributes[i].m_NameHash == name_hash)
        {
            *attribute = &ctx->m_Attributes[i];
            found = true;
            break;
        }
    }

    ctx->m_Result = found;
    return found;
}

template<typename T>
static uint32_t CountOccurences(dmArray<T>& lst, T entry)
{
    uint32_t count = 0;
    for (int i = 0; i < lst.Size(); ++i)
    {
        if (lst[i] == entry)
        {
            count++;
        }
    }
    return count;
}

template<typename T>
static void ValidateVertexAttributeTypeConversion(dmGameSystem::DynamicAttributeInfo& info, uint16_t info_index, dmGraphics::VertexAttribute::DataType data_type, T* expected_values, uint32_t num_values)
{
    uint8_t value_buffer[sizeof(float) * 4];
    T* values = (T*) value_buffer;

    dmGraphics::VertexAttribute attr = {};
    attr.m_ElementCount = num_values;
    attr.m_DataType = data_type;

    dmGameSystem::ConvertMaterialAttributeValuesToDataType(info, info_index, &attr, value_buffer);

    for (int i = 0; i < num_values; ++i)
    {
        ASSERT_EQ(expected_values[i], values[i]);
    }
}

TEST_F(MaterialTest, DynamicVertexAttributes)
{
    dmGameSystem::MaterialResource* material_res;
    dmResource::Result res = dmResource::Get(m_Factory, "/material/attributes_valid.materialc", (void**)&material_res);

    ASSERT_EQ(dmResource::RESULT_OK, res);
    ASSERT_NE((void*)0, material_res);

    dmRender::HMaterial material = material_res->m_Material;
    ASSERT_NE((void*)0, material);

    const uint32_t INITIAL_SIZE = 4;

    DynamicVertexAttributesContext ctx;
    ctx.m_Attributes.SetCapacity(INITIAL_SIZE);

    dmGameSystem::DynamicAttributePool dynamic_attribute_pool;
    InitializeMaterialAttributeInfos(dynamic_attribute_pool, INITIAL_SIZE);

    // Attribute not found
    {
        uint32_t index = dmGameSystem::INVALID_DYNAMIC_ATTRIBUTE_INDEX;
        dmGameObject::PropertyDesc desc = {};
        ASSERT_EQ(dmGameObject::PROPERTY_RESULT_NOT_FOUND, GetMaterialAttribute(dynamic_attribute_pool, index, material, dmHashString64("attribute_does_not_exist"), desc, Test_GetMaterialAttributeCallback, &ctx));
    }

    // Attribute(s) found
    {
        uint32_t index = dmGameSystem::INVALID_DYNAMIC_ATTRIBUTE_INDEX;
        dmGameObject::PropertyDesc desc = {};
        ASSERT_EQ(dmGameObject::PROPERTY_RESULT_OK, GetMaterialAttribute(dynamic_attribute_pool, index, material, dmHashString64("position"), desc, Test_GetMaterialAttributeCallback, &ctx));
        ASSERT_EQ(dmGameObject::PROPERTY_RESULT_OK, GetMaterialAttribute(dynamic_attribute_pool, index, material, dmHashString64("normal"), desc, Test_GetMaterialAttributeCallback, &ctx));
        ASSERT_EQ(dmGameObject::PROPERTY_RESULT_OK, GetMaterialAttribute(dynamic_attribute_pool, index, material, dmHashString64("texcoord0"), desc, Test_GetMaterialAttributeCallback, &ctx));

        // No slots has been taken
        ASSERT_EQ(0, dynamic_attribute_pool.Size());
    }

    // Callback
    {
        uint32_t index = dmGameSystem::INVALID_DYNAMIC_ATTRIBUTE_INDEX;
        dmGameObject::PropertyDesc desc = {};

        float data_buffer[4] = { 13.0f, 14.0f, 15.0f, 16.0f };

        // Create override data
        dmGraphics::VertexAttribute attr;
        attr.m_NameHash                      = dmHashString64("position");
        attr.m_Values.m_BinaryValues.m_Count = sizeof(data_buffer);
        attr.m_Values.m_BinaryValues.m_Data  = (uint8_t*) data_buffer;

        ctx.m_Attributes.Push(attr);

        ASSERT_EQ(dmGameObject::PROPERTY_RESULT_OK, GetMaterialAttribute(dynamic_attribute_pool, index, material, dmHashString64("position"), desc, Test_GetMaterialAttributeCallback, (void*) &ctx));
        ASSERT_TRUE(ctx.m_Result);

        // note: the material position attribute is only two elements, so we put in a vector3 instead since there are no v2 property values
        ASSERT_EQ(dmGameObject::PROPERTY_TYPE_VECTOR3, desc.m_Variant.m_Type);

        ASSERT_NEAR(data_buffer[0], desc.m_Variant.m_V4[0], EPSILON);
        ASSERT_NEAR(data_buffer[1], desc.m_Variant.m_V4[1], EPSILON);
        ASSERT_NEAR(0.0f,           desc.m_Variant.m_V4[2], EPSILON);

        ctx.m_Attributes.SetSize(0);
    }

    // Set a dynamic attribute by vector
    {
        uint32_t index = dmGameSystem::INVALID_DYNAMIC_ATTRIBUTE_INDEX;
        dmhash_t attr_name_hash = dmHashString64("position");

        dmGameObject::PropertyVar var = {};
        dmGameObject::PropertyDesc desc = {};

        var.m_Type  = dmGameObject::PROPERTY_TYPE_VECTOR4;
        var.m_V4[0] = 99.0f;
        var.m_V4[1] = 98.0f;
        var.m_V4[2] = 97.0f;
        var.m_V4[3] = 96.0f;

        ASSERT_EQ(0, dynamic_attribute_pool.Size());

        ASSERT_EQ(dmGameObject::PROPERTY_RESULT_OK, SetMaterialAttribute(dynamic_attribute_pool, &index, material, attr_name_hash, var, Test_GetMaterialAttributeCallback, (void*) &ctx));
        ASSERT_EQ(dmGameObject::PROPERTY_RESULT_OK, GetMaterialAttribute(dynamic_attribute_pool, index, material, attr_name_hash, desc, Test_GetMaterialAttributeCallback, (void*) &ctx));
        ASSERT_EQ(dmGameObject::PROPERTY_TYPE_VECTOR3, desc.m_Variant.m_Type);

        ASSERT_EQ(1,           dynamic_attribute_pool.Get(0).m_NumInfos);
        ASSERT_NE((void*) 0x0, dynamic_attribute_pool.Get(0).m_Infos);

        // Again, "position" only has two elements, which in turn ends up as a vector three, so we know we will only care about these three values
        ASSERT_NEAR(var.m_V4[0], desc.m_Variant.m_V4[0], EPSILON);
        ASSERT_NEAR(var.m_V4[1], desc.m_Variant.m_V4[1], EPSILON);
        ASSERT_NEAR(0.0f,        desc.m_Variant.m_V4[2], EPSILON);

        // Clear the dynamic proeprty
        ASSERT_EQ(dmGameObject::PROPERTY_RESULT_OK, ClearMaterialAttribute(dynamic_attribute_pool, index, attr_name_hash));
        ASSERT_EQ(0, dynamic_attribute_pool.Size());
    }

    // Set a dynamic attribute by value(s)
    {
        uint32_t index = dmGameSystem::INVALID_DYNAMIC_ATTRIBUTE_INDEX;
        dmhash_t attr_name_hash_x    = dmHashString64("position.x");
        dmhash_t attr_name_hash_y    = dmHashString64("position.y");
        dmhash_t attr_name_hash_full = dmHashString64("position");

        dmGameObject::PropertyVar var_x = {};
        dmGameObject::PropertyVar var_y = {};
        dmGameObject::PropertyDesc desc = {};

        var_x.m_Type   = dmGameObject::PROPERTY_TYPE_NUMBER;
        var_x.m_Number = 1337.0f;

        var_y.m_Type   = dmGameObject::PROPERTY_TYPE_NUMBER;
        var_y.m_Number = 666.0f;

        ASSERT_EQ(0, dynamic_attribute_pool.Size());

        ASSERT_EQ(dmGameObject::PROPERTY_RESULT_OK, SetMaterialAttribute(dynamic_attribute_pool, &index, material, attr_name_hash_y, var_y, Test_GetMaterialAttributeCallback, (void*) &ctx));
        ASSERT_EQ(dmGameObject::PROPERTY_RESULT_OK, GetMaterialAttribute(dynamic_attribute_pool, index, material, attr_name_hash_full, desc, Test_GetMaterialAttributeCallback, (void*) &ctx));
        ASSERT_EQ(dmGameObject::PROPERTY_TYPE_VECTOR3, desc.m_Variant.m_Type);

        ASSERT_EQ(1,           dynamic_attribute_pool.Get(0).m_NumInfos);
        ASSERT_NE((void*) 0x0, dynamic_attribute_pool.Get(0).m_Infos);

        // Should be 1.0f, 666.0f, 0.0f
        ASSERT_NEAR(1.0f,           desc.m_Variant.m_V4[0], EPSILON);
        ASSERT_NEAR(var_y.m_Number, desc.m_Variant.m_V4[1], EPSILON);
        ASSERT_NEAR(0.0f,           desc.m_Variant.m_V4[2], EPSILON);

        ASSERT_EQ(dmGameObject::PROPERTY_RESULT_OK, SetMaterialAttribute(dynamic_attribute_pool, &index, material, attr_name_hash_x, var_x, Test_GetMaterialAttributeCallback, (void*) &ctx));
        ASSERT_EQ(dmGameObject::PROPERTY_RESULT_OK, GetMaterialAttribute(dynamic_attribute_pool, index, material, attr_name_hash_full, desc, Test_GetMaterialAttributeCallback, (void*) &ctx));
        ASSERT_EQ(dmGameObject::PROPERTY_TYPE_VECTOR3, desc.m_Variant.m_Type);

        // Should be 1337.0f, 666.0f, 0.0f
        ASSERT_NEAR(var_x.m_Number, desc.m_Variant.m_V4[0], EPSILON);
        ASSERT_NEAR(var_y.m_Number, desc.m_Variant.m_V4[1], EPSILON);
        ASSERT_NEAR(0.0f,           desc.m_Variant.m_V4[2], EPSILON);

        // Clear the dynamic proeprty
        ASSERT_EQ(dmGameObject::PROPERTY_RESULT_OK, ClearMaterialAttribute(dynamic_attribute_pool, index, attr_name_hash_full));
        ASSERT_EQ(0, dynamic_attribute_pool.Size());
    }

    // Set multiple dynamic attributes (more than original capacity)
    {
        dmArray<uint32_t> allocated_indices;
        allocated_indices.SetCapacity( dmGameSystem::DYNAMIC_ATTRIBUTE_INCREASE_COUNT * 2 + INITIAL_SIZE + 1); // Should equate to three resizes

        dmhash_t attr_name_hash = dmHashString64("position");
        dmGameObject::PropertyVar var = {};
        dmGameObject::PropertyDesc desc = {};

        for (int i = 0; i < allocated_indices.Capacity(); ++i)
        {
            var.m_Number = (float) i;

            uint32_t new_index = dmGameSystem::INVALID_DYNAMIC_ATTRIBUTE_INDEX;
            ASSERT_EQ(dmGameObject::PROPERTY_RESULT_OK, SetMaterialAttribute(dynamic_attribute_pool, &new_index, material, attr_name_hash, var, Test_GetMaterialAttributeCallback, (void*) &ctx));
            ASSERT_EQ(dmGameObject::PROPERTY_RESULT_OK, GetMaterialAttribute(dynamic_attribute_pool, new_index, material, attr_name_hash, desc, Test_GetMaterialAttributeCallback, (void*) &ctx));

            ASSERT_NEAR(var.m_Number, desc.m_Variant.m_V4[0], EPSILON);
            ASSERT_NEAR(2.0f,         desc.m_Variant.m_V4[1], EPSILON);

            allocated_indices.Push(new_index);
        }

        ASSERT_EQ(INITIAL_SIZE + dmGameSystem::DYNAMIC_ATTRIBUTE_INCREASE_COUNT * 3, dynamic_attribute_pool.Capacity());
        ASSERT_EQ(allocated_indices.Size(), dynamic_attribute_pool.Size());

        for (int i = 0; i < allocated_indices.Capacity(); ++i)
        {
            ASSERT_EQ(dmGameObject::PROPERTY_RESULT_OK, GetMaterialAttribute(dynamic_attribute_pool, allocated_indices[i], material, attr_name_hash, desc, Test_GetMaterialAttributeCallback, (void*) &ctx));
            ASSERT_NEAR((float) i, desc.m_Variant.m_V4[0], EPSILON);

            ASSERT_EQ(dmGameObject::PROPERTY_RESULT_OK, ClearMaterialAttribute(dynamic_attribute_pool, allocated_indices[i], attr_name_hash));
        }

        ASSERT_EQ(0, dynamic_attribute_pool.Size());
    }

    {
        dmGameSystem::DynamicAttributePool tmp_pool;
        tmp_pool.SetCapacity(dmGameSystem::INVALID_DYNAMIC_ATTRIBUTE_INDEX - 1);

        for (int i = 0; i < tmp_pool.Capacity(); ++i)
        {
            tmp_pool.Alloc();
        }

        dmhash_t attr_name_hash = dmHashString64("position");
        dmGameObject::PropertyVar var = {};
        dmGameObject::PropertyDesc desc = {};

        uint32_t new_index = dmGameSystem::INVALID_DYNAMIC_ATTRIBUTE_INDEX;
        ASSERT_EQ(dmGameObject::PROPERTY_RESULT_UNSUPPORTED_VALUE, SetMaterialAttribute(tmp_pool, &new_index, material, attr_name_hash, var, Test_GetMaterialAttributeCallback, (void*) &ctx));
    }

    // Data conversion for attribute values
    {
        dmGameSystem::DynamicAttributeInfo::Info info_members[3];

        info_members[0].m_NameHash  = dmHashString64("dynamic_attribute_pos");
        info_members[0].m_Values[0] = 128.0f;
        info_members[0].m_Values[1] = 256.0f;
        info_members[0].m_Values[2] = 32768.0f;
        info_members[0].m_Values[3] = 65536.0f;

        info_members[1].m_NameHash  = dmHashString64("dynamic_attribute_neg");
        info_members[1].m_Values[0] = -128.0f;
        info_members[1].m_Values[1] = -256.0f;
        info_members[1].m_Values[2] = -32768.0f;
        info_members[1].m_Values[3] = -65536.0f;

        dmGameSystem::DynamicAttributeInfo info;
        info.m_Infos    = info_members;
        info.m_NumInfos = DM_ARRAY_SIZE(info_members);

        // TYPE_BYTE
        {
            int8_t expected_values_pos[] = { 127, 127, 127, 127 };
            ValidateVertexAttributeTypeConversion(info, 0, dmGraphics::VertexAttribute::TYPE_BYTE, expected_values_pos, 4);

            int8_t expected_values_neg[] = { -128, -128, -128, -128 };
            ValidateVertexAttributeTypeConversion(info, 1, dmGraphics::VertexAttribute::TYPE_BYTE, expected_values_neg, 4);
        }

        // TYPE_UNSIGNED_BYTE
        {
            uint8_t expected_values_pos[] = { 128, 255, 255, 255 };
            ValidateVertexAttributeTypeConversion(info, 0, dmGraphics::VertexAttribute::TYPE_UNSIGNED_BYTE, expected_values_pos, 4);

            uint8_t expected_values_neg[] = { 0, 0, 0, 0 };
            ValidateVertexAttributeTypeConversion(info, 1, dmGraphics::VertexAttribute::TYPE_UNSIGNED_BYTE, expected_values_neg, 4);
        }

        // TYPE_SHORT
        {
            int16_t expected_values_pos[] = { 128, 256, 32767, 32767 };
            ValidateVertexAttributeTypeConversion(info, 0, dmGraphics::VertexAttribute::TYPE_SHORT, expected_values_pos, 4);

            int16_t expected_values_neg[] = { -128, -256, -32768, -32768 };
            ValidateVertexAttributeTypeConversion(info, 1, dmGraphics::VertexAttribute::TYPE_SHORT, expected_values_neg, 4);
        }

        // TYPE_UNSIGNED_SHORT
        {
            uint16_t expected_values_pos[] = { 128, 256, 32768, 65535};
            ValidateVertexAttributeTypeConversion(info, 0, dmGraphics::VertexAttribute::TYPE_UNSIGNED_SHORT, expected_values_pos, 4);

            uint16_t expected_values_neg[] = { 0, 0, 0, 0 };
            ValidateVertexAttributeTypeConversion(info, 1, dmGraphics::VertexAttribute::TYPE_UNSIGNED_SHORT, expected_values_neg, 4);
        }

        // TYPE_INT
        {
            int32_t expected_values_pos[] = { 128, 256, 32768, 65536 };
            ValidateVertexAttributeTypeConversion(info, 0, dmGraphics::VertexAttribute::TYPE_INT, expected_values_pos, 4);

            int32_t expected_values_neg[] = { -128, -256, -32768, -65536 };
            ValidateVertexAttributeTypeConversion(info, 1, dmGraphics::VertexAttribute::TYPE_INT, expected_values_neg, 4);
        }

        // TYPE_UNSIGNED_INT
        {
            uint32_t expected_values_pos[] = { 128, 256, 32768, 65536 };
            ValidateVertexAttributeTypeConversion(info, 0, dmGraphics::VertexAttribute::TYPE_UNSIGNED_INT, expected_values_pos, 4);

            uint32_t expected_values_neg[] = { 0, 0, 0, 0 };
            ValidateVertexAttributeTypeConversion(info, 1, dmGraphics::VertexAttribute::TYPE_UNSIGNED_INT, expected_values_neg, 4);
        }

        // TYPE_FLOAT
        {
            float expected_values_pos[] = { 128.0f, 256.0f, 32768.0f, 65536.0f };
            ValidateVertexAttributeTypeConversion(info, 0, dmGraphics::VertexAttribute::TYPE_FLOAT, expected_values_pos, 4);

            float expected_values_neg[] = { -128.0f, -256.0f, -32768.0f, -65536.0f };
            ValidateVertexAttributeTypeConversion(info, 1, dmGraphics::VertexAttribute::TYPE_FLOAT, expected_values_neg, 4);
        }
    }

    // Data conversion for dynamic attributes
    {
        uint32_t index = dmGameSystem::INVALID_DYNAMIC_ATTRIBUTE_INDEX;
        dmhash_t attr_name_hash = dmHashString64("normal");

        dmGameObject::PropertyVar var = {};
        dmGameObject::PropertyDesc desc = {};

        ASSERT_EQ(dmGameObject::PROPERTY_RESULT_OK, GetMaterialAttribute(dynamic_attribute_pool, index, material, attr_name_hash, desc, Test_GetMaterialAttributeCallback, (void*) &ctx));
        ASSERT_EQ(dmGameObject::PROPERTY_TYPE_VECTOR3, desc.m_Variant.m_Type);

        // Values are from the material
        ASSERT_NEAR(64.0f, desc.m_Variant.m_V4[0], EPSILON);
        ASSERT_NEAR(32.0f, desc.m_Variant.m_V4[1], EPSILON);
        ASSERT_NEAR(16.0f, desc.m_Variant.m_V4[2], EPSILON);

        // Dynamic attribute not set, so can't clear it!
        ASSERT_EQ(dmGameObject::PROPERTY_RESULT_NOT_FOUND, ClearMaterialAttribute(dynamic_attribute_pool, index, attr_name_hash));
    }

    dmGameSystem::DestroyMaterialAttributeInfos(dynamic_attribute_pool);

    dmResource::Release(m_Factory, material_res);
}

TEST_F(MaterialTest, DynamicVertexAttributesWithGoAnimate)
{
    ASSERT_TRUE(dmGameObject::Init(m_Collection));

    dmGameObject::HInstance go = Spawn(m_Factory, m_Collection, "/material/attributes_dynamic_go_animate.goc", dmHashString64("/attributes_go_animate"), 0, Point3(0, 0, 0), Quat(0, 0, 0, 1), Vector3(1, 1, 1));
    ASSERT_NE((void*)0, go);

    for (int i = 0; i < 10; ++i)
    {
        ASSERT_TRUE(dmGameObject::Update(m_Collection, &m_UpdateContext));
    }

    ASSERT_TRUE(dmGameObject::Final(m_Collection));
}

TEST_F(MaterialTest, DynamicVertexAttributesGoSetGetSparse)
{
    ASSERT_TRUE(dmGameObject::Init(m_Collection));

    dmGameObject::HInstance go = Spawn(m_Factory, m_Collection, "/material/attributes_dynamic_go_set_get_sparse.goc", dmHashString64("/attributes_dynamic_go_set_get_sparse"), 0, Point3(0, 0, 0), Quat(0, 0, 0, 1), Vector3(1, 1, 1));
    ASSERT_NE((void*)0, go);

    ASSERT_TRUE(dmGameObject::Final(m_Collection));
}

TEST_F(MaterialTest, GoGetSetConstants)
{
    ASSERT_TRUE(dmGameObject::Init(m_Collection));

    dmGameObject::HInstance go = Spawn(m_Factory, m_Collection, "/material/material.goc", dmHashString64("/material"), 0, Point3(0, 0, 0), Quat(0, 0, 0, 1), Vector3(1, 1, 1));
    ASSERT_NE((void*)0, go);

    ASSERT_TRUE(dmGameObject::Final(m_Collection));
}

TEST_F(ComponentTest, GetSetCollisionShape)
{
    dmHashEnableReverseHash(true);

    dmGameObject::HInstance go_base = Spawn(m_Factory, m_Collection, "/collision_object/get_set_shape.goc", dmHashString64("/get_set_shape_go"), 0, Point3(0, 0, 0), Quat(0, 0, 0, 1), Vector3(1, 1, 1));
    ASSERT_NE((void*)0, go_base);

    ASSERT_TRUE(dmGameObject::Final(m_Collection));
}

TEST_F(ComponentTest, GetSetErrorCollisionShape)
{
    dmHashEnableReverseHash(true);

    dmGameObject::HInstance go_base = Spawn(m_Factory, m_Collection, "/collision_object/get_set_error_shape.goc", dmHashString64("/get_set_error_shape_go"), 0, Point3(0, 0, 0), Quat(0, 0, 0, 1), Vector3(1, 1, 1));
    ASSERT_NE((void*)0, go_base);

    ASSERT_FALSE(dmGameObject::Final(m_Collection));
}

TEST_F(SysTest, LoadBufferSync)
{
    ASSERT_TRUE(dmGameObject::Init(m_Collection));

    dmGameObject::HInstance go = Spawn(m_Factory, m_Collection, "/sys/load_buffer_sync.goc", dmHashString64("/load_buffer_sync"), 0, Point3(0, 0, 0), Quat(0, 0, 0, 1), Vector3(1, 1, 1));
    ASSERT_NE((void*)0, go);

    ASSERT_TRUE(dmGameObject::Final(m_Collection));
}

static bool RunTestLoadBufferASync(int test_n,
    dmGameSystem::ScriptLibContext& scriptlibcontext,
    dmGameObject::HCollection collection,
    const dmGameObject::UpdateContext* update_context,
    bool ignore_script_update_fail)
{
    char buffer[256];
    dmSnPrintf(buffer, sizeof(buffer), "test_n = %d", test_n);

    if (!RunString(scriptlibcontext.m_LuaState, buffer))
        return false;

    return UpdateAndWaitUntilDone(scriptlibcontext, collection, update_context, ignore_script_update_fail, "tests_done", 3);
}

TEST_F(SysTest, LoadBufferASync)
{
    ASSERT_TRUE(dmGameObject::Init(m_Collection));

    dmGameObject::HInstance go = Spawn(m_Factory, m_Collection, "/sys/load_buffer_async.goc", dmHashString64("/load_buffer_async"), 0, Point3(0, 0, 0), Quat(0, 0, 0, 1), Vector3(1, 1, 1));
    ASSERT_NE((void*)0, go);

    // Test 1
    ASSERT_TRUE(RunTestLoadBufferASync(1, m_Scriptlibcontext, m_Collection, &m_UpdateContext, false));

    // Test 2
    uint32_t large_buffer_size = 16 * 1024 * 1024;
    uint8_t* large_buffer = new uint8_t[large_buffer_size];
    memset(large_buffer, 0, large_buffer_size);

    large_buffer[0]                   = 127;
    large_buffer[large_buffer_size-1] = 255;

    dmResource::AddFile(m_Factory, "/sys/non_disk_content/large_file.raw", large_buffer_size, large_buffer);
    ASSERT_TRUE(RunTestLoadBufferASync(2, m_Scriptlibcontext, m_Collection, &m_UpdateContext, false));
    dmResource::RemoveFile(m_Factory, "/sys/non_disk_content/large_file.raw");
    free(large_buffer);

    // Test 3
    ASSERT_TRUE(RunTestLoadBufferASync(3, m_Scriptlibcontext, m_Collection, &m_UpdateContext, true));

    // Test 4
    ASSERT_TRUE(RunTestLoadBufferASync(4, m_Scriptlibcontext, m_Collection, &m_UpdateContext, true));

    // Test 5
    ASSERT_TRUE(RunTestLoadBufferASync(5, m_Scriptlibcontext, m_Collection, &m_UpdateContext, true));

    ASSERT_TRUE(dmGameObject::Final(m_Collection));
}

#ifdef DM_HAVE_PLATFORM_COMPUTE_SUPPORT

TEST_F(ShaderTest, Compute)
{
    dmGraphics::ShaderDesc* ddf;
    ASSERT_EQ(dmDDF::RESULT_OK, dmDDF::LoadMessageFromFile("build/src/gamesys/test/shader/valid.cpc", dmGraphics::ShaderDesc::m_DDFDescriptor, (void**) &ddf));
    ASSERT_EQ(dmGraphics::ShaderDesc::SHADER_CLASS_COMPUTE, ddf->m_ShaderClass);
    ASSERT_NE(0, ddf->m_Shaders.m_Count);

    dmGraphics::ShaderDesc::Shader* compute_shader = 0;

    for (int i = 0; i < ddf->m_Shaders.m_Count; ++i)
    {
        if (ddf->m_Shaders[i].m_Language == dmGraphics::ShaderDesc::LANGUAGE_SPIRV ||
            ddf->m_Shaders[i].m_Language == dmGraphics::ShaderDesc::LANGUAGE_GLSL_SM430)
        {
            compute_shader = &ddf->m_Shaders[i];
        }
    }
    ASSERT_NE((void*)0, compute_shader);

    // Note: We cannot get this informtion from our shader pipeline for other languages than SPIR-V at the momemnt.
    //       When we can create actual dmGraphics::HProgram from compute we can verify this via the GFX context.
    if (compute_shader->m_Language == dmGraphics::ShaderDesc::LANGUAGE_SPIRV)
    {
        dmGraphics::ShaderDesc::ResourceTypeInfo color_type_info = compute_shader->m_Types[compute_shader->m_UniformBuffers[0].m_Type.m_Type.m_TypeIndex];

        // Slot 1
        ASSERT_EQ(1,                                        compute_shader->m_UniformBuffers.m_Count);
        ASSERT_EQ(dmHashString64("color"),                  color_type_info.m_Members[0].m_NameHash);
        ASSERT_EQ(dmGraphics::ShaderDesc::SHADER_TYPE_VEC4, color_type_info.m_Members[0].m_Type.m_Type.m_ShaderType);
        // Slot 2,
        ASSERT_EQ(1,                                           compute_shader->m_Textures.m_Count);
        ASSERT_EQ(dmHashString64("texture_out"),               compute_shader->m_Textures[0].m_NameHash);
        ASSERT_EQ(dmGraphics::ShaderDesc::SHADER_TYPE_IMAGE2D, compute_shader->m_Textures[0].m_Type.m_Type.m_ShaderType);
    }
}

TEST_F(ShaderTest, ComputeResource)
{
    dmGraphics::SetOverrideShaderLanguage(m_GraphicsContext, dmGraphics::ShaderDesc::SHADER_CLASS_COMPUTE, dmGraphics::ShaderDesc::LANGUAGE_SPIRV);

    dmGameSystem::ComputeResource* compute_program_res;
    dmResource::Result res = dmResource::Get(m_Factory, "/shader/inputs.computec", (void**) &compute_program_res);

    ASSERT_EQ(dmResource::RESULT_OK, res);
    ASSERT_NE((dmGameSystem::ComputeResource*) 0, compute_program_res);

    dmRender::HComputeProgram compute_program = compute_program_res->m_Program;

    dmGraphics::HComputeProgram graphics_compute_shader = dmRender::GetComputeProgramShader(compute_program);
    ASSERT_NE((dmGraphics::HComputeProgram) 0, graphics_compute_shader);

    dmGraphics::HProgram graphics_compute_program  = dmRender::GetComputeProgram(compute_program);
    ASSERT_EQ(7, dmGraphics::GetUniformCount(graphics_compute_program));

    char buffer[128] = {};
    dmGraphics::Type type;
    int32_t size;

    dmRender::HConstant ca, cb, cc, cd;
    ASSERT_TRUE(dmRender::GetComputeProgramConstant(compute_program, dmHashString64("buffer_a"), ca));
    ASSERT_TRUE(dmRender::GetComputeProgramConstant(compute_program, dmHashString64("buffer_b"), cb));
    ASSERT_TRUE(dmRender::GetComputeProgramConstant(compute_program, dmHashString64("buffer_c"), cc));
    ASSERT_TRUE(dmRender::GetComputeProgramConstant(compute_program, dmHashString64("buffer_d"), cd));

    uint32_t vca,vcb,vcc,vcd;
    dmVMath::Vector4* va = dmRender::GetConstantValues(ca, &vca);

    dmVMath::Vector4 exp_a(1,2,3,4);
    ASSERT_VEC4(exp_a, (*va));

    dmVMath::Vector4* vb = dmRender::GetConstantValues(cb, &vcb);
    dmVMath::Vector4 exp_b(11,21,31,41);
    ASSERT_VEC4(exp_b, (*vb));

    dmVMath::Vector4* vc = dmRender::GetConstantValues(cc, &vcc);
    dmVMath::Vector4 exp_m_c[] = {
        dmVMath::Vector4(1, 2,  3, 4),
        dmVMath::Vector4(5, 6,  7, 8),
        dmVMath::Vector4(9, 10,11,12),
        dmVMath::Vector4(13,14,15,16),
    };
    ASSERT_VEC4(exp_m_c[0], vc[0]);
    ASSERT_VEC4(exp_m_c[1], vc[1]);
    ASSERT_VEC4(exp_m_c[2], vc[2]);
    ASSERT_VEC4(exp_m_c[3], vc[3]);

    dmVMath::Vector4* vd = dmRender::GetConstantValues(cd, &vcd);
    dmVMath::Vector4 exp_m_d[] = {
        dmVMath::Vector4(11,  12,  13, 14),
        dmVMath::Vector4(15,  16,  17, 18),
        dmVMath::Vector4(19, 110, 111,112),
        dmVMath::Vector4(113,114, 115,116),
    };
    ASSERT_VEC4(exp_m_d[0], vd[0]);
    ASSERT_VEC4(exp_m_d[1], vd[1]);
    ASSERT_VEC4(exp_m_d[2], vd[2]);
    ASSERT_VEC4(exp_m_d[3], vd[3]);

    dmGraphics::HUniformLocation la = dmRender::GetComputeProgramSamplerUnit(compute_program, dmHashString64("texture_a"));
    dmGraphics::HUniformLocation lb = dmRender::GetComputeProgramSamplerUnit(compute_program, dmHashString64("texture_b"));
    dmGraphics::HUniformLocation lc = dmRender::GetComputeProgramSamplerUnit(compute_program, dmHashString64("texture_c"));

    ASSERT_NE(dmGraphics::INVALID_UNIFORM_LOCATION, la);
    ASSERT_NE(dmGraphics::INVALID_UNIFORM_LOCATION, lb);
    ASSERT_NE(dmGraphics::INVALID_UNIFORM_LOCATION, lc);

    dmResource::Release(m_Factory, (void*) compute_program_res);
}

TEST_F(ShaderTest, ComputeProgram)
{
    dmGraphics::SetOverrideShaderLanguage(m_GraphicsContext, dmGraphics::ShaderDesc::SHADER_CLASS_COMPUTE, dmGraphics::ShaderDesc::LANGUAGE_SPIRV);
}
#endif

extern "C" void dmExportedSymbols();

int main(int argc, char **argv)
{
    dmExportedSymbols();
    TestMainPlatformInit();

    dmLog::LogParams params;
    dmLog::LogInitialize(&params);

    dmHashEnableReverseHash(true);
    // Enable message descriptor translation when sending messages
    dmDDF::RegisterAllTypes();

    jc_test_init(&argc, argv);
    return jc_test_run_all();
}<|MERGE_RESOLUTION|>--- conflicted
+++ resolved
@@ -1308,11 +1308,6 @@
 TEST_F(GuiTest, TextureResources)
 {
     dmhash_t go_id = dmHashString64("/go");
-<<<<<<< HEAD
-    dmhash_t gui_comp_id = dmHashString64("gui");
-=======
-    dmGameSystem::InitializeScriptLibs(m_Scriptlibcontext);
->>>>>>> 1b174ead
 
     dmGameSystem::TextureSetResource* valid_atlas = 0;
     dmGameSystem::TextureResource* valid_texture = 0;
@@ -2686,10 +2681,6 @@
     const uint32_t vertex_stride_a = sizeof(vs_format_a);
     const uint32_t vertex_stride_b = sizeof(vs_format_b);
 
-<<<<<<< HEAD
-
-=======
->>>>>>> 1b174ead
     #define SET_VTX_A(vtx, x,y,z, pi) \
         vtx.position[0] = x; \
         vtx.position[1] = y; \
