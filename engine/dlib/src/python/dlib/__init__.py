--- conflicted
+++ resolved
@@ -22,13 +22,8 @@
 machine = platform.machine() # x86_64 or arm64
 if sys.platform == "darwin":
     libname = "libdlib_shared.dylib"
-<<<<<<< HEAD
     libdir = "lib/%s-macos" % machine
-elif sys.platform == "linux2":
-=======
-    libdir = "lib/x86_64-darwin"
 elif sys.platform in ("linux", "linux2"): # support both python3 and python2
->>>>>>> 70ec9e38
     libname = "libdlib_shared.so"
     libdir = "lib/x86_64-linux"
 elif sys.platform == "win32":
