--- conflicted
+++ resolved
@@ -246,19 +246,16 @@
 {
     enum Language
     {
-        LANGUAGE_GLSL_SM120 = 1; // OpenGL 2 compatible
-        LANGUAGE_GLSL_SM140 = 2; // OpenGL 3 compatible
-        LANGUAGE_GLES_SM100 = 3; // OpenGLES 2 / WebGL 1
-        LANGUAGE_GLES_SM300 = 4; // OpenGLES 3 / WebGL 2
-        LANGUAGE_SPIRV      = 5; // Vulkan / MoltenVK
-        LANGUAGE_PSSL       = 6; // Playstation
-        LANGUAGE_GLSL_SM430 = 7; // OpenGL 4.3+ compatible
-<<<<<<< HEAD
-        LANGUAGE_HLSL       = 8; // Windows / XBox compatible
-=======
-        LANGUAGE_GLSL_SM330 = 8; // OpenGL 3.3 (used for macos)
-        LANGUAGE_WGSL       = 9; // WebGPU
->>>>>>> 3c5e8440
+        LANGUAGE_GLSL_SM120 = 1;  // OpenGL 2 compatible
+        LANGUAGE_GLSL_SM140 = 2;  // OpenGL 3 compatible
+        LANGUAGE_GLES_SM100 = 3;  // OpenGLES 2 / WebGL 1
+        LANGUAGE_GLES_SM300 = 4;  // OpenGLES 3 / WebGL 2
+        LANGUAGE_SPIRV      = 5;  // Vulkan / MoltenVK
+        LANGUAGE_PSSL       = 6;  // Playstation
+        LANGUAGE_GLSL_SM430 = 7;  // OpenGL 4.3+ compatible
+        LANGUAGE_GLSL_SM330 = 8;  // OpenGL 3.3 (used for macos)
+        LANGUAGE_WGSL       = 9;  // WebGPU
+        LANGUAGE_HLSL       = 10; // Windows / XBox compatible
     }
 
     enum ShaderType
