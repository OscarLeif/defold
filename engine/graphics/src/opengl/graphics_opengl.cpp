// Copyright 2020-2024 The Defold Foundation
// Copyright 2014-2020 King
// Copyright 2009-2014 Ragnar Svensson, Christian Murray
// Licensed under the Defold License version 1.0 (the "License"); you may not use
// this file except in compliance with the License.
//
// You may obtain a copy of the License, together with FAQs at
// https://www.defold.com/license
//
// Unless required by applicable law or agreed to in writing, software distributed
// under the License is distributed on an "AS IS" BASIS, WITHOUT WARRANTIES OR
// CONDITIONS OF ANY KIND, either express or implied. See the License for the
// specific language governing permissions and limitations under the License.

#include <string.h>
#include <stdio.h>
#include <assert.h>
#include <dlib/dlib.h>
#include <dlib/log.h>
#include <dlib/profile.h>
#include <dlib/hash.h>
#include <dlib/align.h>
#include <dlib/array.h>
#include <dlib/thread.h>
#include <dlib/time.h>
#include <dmsdk/dlib/vmath.h>
#include <dmsdk/dlib/dstrings.h>

#ifdef __EMSCRIPTEN__
    #include <emscripten/emscripten.h>
    #include <emscripten/html5.h>
#endif

#include <platform/platform_window_opengl.h>

#include "graphics_opengl_defines.h"
#include "../graphics_private.h"
#include "../graphics_native.h"
#include "../graphics_adapter.h"
#include "graphics_opengl_private.h"

#if defined(DM_PLATFORM_MACOS)
    // Potential name clash with ddf. If included before ddf/ddf.h (TYPE_BOOL)
    #include <Carbon/Carbon.h>
#endif

/* Include standard OpenGL headers: GLFW uses GL_FALSE/GL_TRUE, and it is
 * convenient for the user to only have to include <GL/glfw.h>. This also
 * solves the problem with Windows <GL/gl.h> and <GL/glu.h> needing some
 * special defines which normally requires the user to include <windows.h>
 * (which is not a nice solution for portable programs).
 */
#if defined(__APPLE_CC__)
    #if defined(DM_PLATFORM_IOS)
        #include <platform/platform_window_ios.h>
        #include <OpenGLES/ES3/gl.h>
    #else
        #include <OpenGL/gl3.h>
        #ifndef GLFW_NO_GLU
            #include <OpenGL/glu.h>
        #endif
    #endif
#elif defined(ANDROID)
    #include <platform/platform_window_android.h>
    #include <EGL/egl.h>
    #include <GLES/gl.h>
#else
    #include <GL/gl.h>
    #ifndef GLFW_NO_GLU
        #include <GL/glu.h>
    #endif
#endif

#if defined(__linux__) && !defined(ANDROID)
    #include <GL/glext.h>
#elif defined (ANDROID)
    #define GL_GLEXT_PROTOTYPES
    #include <GLES2/gl2ext.h>

    #define glDrawArraysInstanced PFN_glDrawArraysInstanced
    #define glDrawElementsInstanced PFN_glDrawElementsInstanced
    #define glVertexAttribDivisor PFN_glVertexAttribDivisor

#elif defined (__MACH__)
    // NOP
#elif defined (_WIN32)
    #ifdef GL_GLEXT_PROTOTYPES
        #undef GL_GLEXT_PROTOTYPES
        #include "win32/glext.h"
        #define GL_GLEXT_PROTOTYPES
    #else
        #include "win32/glext.h"
    #endif

    // VBO Extension for OGL 1.4.1
    typedef void (APIENTRY * PFNGLGENPROGRAMARBPROC) (GLenum, GLuint *);
    typedef void (APIENTRY * PFNGLBINDPROGRAMARBPROC) (GLenum, GLuint);
    typedef void (APIENTRY * PFNGLDELETEPROGRAMSARBPROC) (GLsizei, const GLuint*);
    typedef void (APIENTRY * PFNGLPROGRAMSTRINGARBPROC) (GLenum, GLenum, GLsizei, const GLvoid *);
    typedef void (APIENTRY * PFNGLVERTEXPARAMFLOAT4ARBPROC) (GLenum, GLuint, GLfloat, GLfloat, GLfloat, GLfloat);
    typedef void (APIENTRY * PFNGLVERTEXATTRIBSETPROC) (GLuint);
    typedef void (APIENTRY * PFNGLVERTEXATTRIBPTRPROC) (GLuint, GLint, GLenum, GLboolean, GLsizei, const GLvoid *);
    typedef void (APIENTRY * PFNGLTEXPARAM2DPROC) (GLenum, GLint, GLenum, GLsizei, GLsizei, GLint, GLsizei, const GLvoid *);
    typedef void (APIENTRY * PFNGLCOMPRTEXSUB2DPROC) (GLenum, GLint, GLint, GLint, GLsizei, GLsizei, GLenum, GLsizei, const GLvoid *);
    typedef void (APIENTRY * PFNGLBINDBUFFERPROC) (GLenum, GLuint);
    typedef void (APIENTRY * PFNGLBUFFERDATAPROC) (GLenum, GLsizeiptr, const GLvoid*, GLenum);
    typedef void (APIENTRY * PFNGLBINDRENDERBUFFERPROC) (GLenum, GLuint);
    typedef void (APIENTRY * PFNGLRENDERBUFFERSTORAGEPROC) (GLenum, GLenum, GLsizei, GLsizei);
    typedef void (APIENTRY * PFNGLRENDERBUFFERTEXTURE2DPROC) (GLenum, GLenum, GLenum, GLuint, GLint);
    typedef void (APIENTRY * PFNGLFRAMEBUFFERRENDERBUFFERPROC) (GLenum, GLenum, GLenum, GLuint);
    typedef void (APIENTRY * PFNGLBINDFRAMEBUFFERPROC) (GLenum, GLuint);
    typedef void (APIENTRY * PFNGLBUFFERSUBDATAPROC) (GLenum, GLintptr, GLsizeiptr, const GLvoid*);
    typedef void* (APIENTRY * PFNGLMAPBUFFERPROC) (GLenum, GLenum);
    typedef GLboolean (APIENTRY * PFNGLUNMAPBUFFERPROC) (GLenum);
    typedef void (APIENTRY * PFNGLACTIVETEXTUREPROC) (GLenum);
    typedef void (APIENTRY * PFNGLSTENCILFUNCSEPARATEPROC) (GLenum, GLenum, GLint, GLuint);
    typedef void (APIENTRY * PFNGLSTENCILOPSEPARATEPROC) (GLenum, GLenum, GLenum, GLenum);
    typedef void (APIENTRY * PFNGLDRAWBUFFERSPROC) (GLsizei, const GLenum*);
    typedef GLint (APIENTRY * PFNGLGETFRAGDATALOCATIONPROC) (GLuint, const char*);
    typedef void (APIENTRY * PFNGLBINDFRAGDATALOCATIONPROC) (GLuint, GLuint, const char*);

    PFNGLGENPROGRAMARBPROC glGenProgramsARB = NULL;
    PFNGLBINDPROGRAMARBPROC glBindProgramARB = NULL;
    PFNGLDELETEPROGRAMSARBPROC glDeleteProgramsARB = NULL;
    PFNGLPROGRAMSTRINGARBPROC glProgramStringARB = NULL;
    PFNGLVERTEXPARAMFLOAT4ARBPROC glProgramLocalParameter4fARB = NULL;
    PFNGLVERTEXATTRIBSETPROC glEnableVertexAttribArray = NULL;
    PFNGLVERTEXATTRIBSETPROC glDisableVertexAttribArray = NULL;
    PFNGLVERTEXATTRIBPTRPROC glVertexAttribPointer = NULL;
    PFNGLTEXPARAM2DPROC glCompressedTexImage2D = NULL;
    PFNGLCOMPRTEXSUB2DPROC glCompressedTexSubImage2D = NULL;
    PFNGLGENBUFFERSPROC glGenBuffersARB = NULL;
    PFNGLDELETEBUFFERSPROC glDeleteBuffersARB = NULL;
    PFNGLBINDBUFFERPROC glBindBufferARB = NULL;
    PFNGLBUFFERDATAPROC glBufferDataARB = NULL;
    PFNGLGENRENDERBUFFERSPROC glGenRenderbuffers = NULL;
    PFNGLBINDRENDERBUFFERPROC glBindRenderbuffer = NULL;
    PFNGLRENDERBUFFERSTORAGEPROC glRenderbufferStorage = NULL;
    PFNGLRENDERBUFFERTEXTURE2DPROC glFramebufferTexture2D = NULL;
    PFNGLFRAMEBUFFERRENDERBUFFERPROC glFramebufferRenderbuffer = NULL;
    PFNGLGENFRAMEBUFFERSPROC glGenFramebuffers = NULL;
    PFNGLBINDFRAMEBUFFERPROC glBindFramebuffer = NULL;
    PFNGLDELETEFRAMEBUFFERSPROC glDeleteFramebuffers = NULL;
    PFNGLDELETERENDERBUFFERSPROC glDeleteRenderbuffers = NULL;
    PFNGLBUFFERSUBDATAPROC glBufferSubDataARB = NULL;
    PFNGLMAPBUFFERPROC glMapBufferARB = NULL;
    PFNGLUNMAPBUFFERPROC glUnmapBufferARB = NULL;
    PFNGLACTIVETEXTUREPROC glActiveTexture = NULL;
    PFNGLCHECKFRAMEBUFFERSTATUSPROC glCheckFramebufferStatus = NULL;
    PFNGLSTENCILFUNCSEPARATEPROC glStencilFuncSeparate = NULL;
    PFNGLSTENCILOPSEPARATEPROC glStencilOpSeparate = NULL;

    PFNGLGETACTIVEATTRIBPROC glGetActiveAttrib = NULL;
    PFNGLGETATTRIBLOCATIONPROC glGetAttribLocation = NULL;
    PFNGLCREATESHADERPROC glCreateShader = NULL;
    PFNGLSHADERSOURCEPROC glShaderSource = NULL;
    PFNGLCOMPILESHADERPROC glCompileShader = NULL;
    PFNGLGETSHADERIVPROC glGetShaderiv = NULL;
    PFNGLGETSHADERINFOLOGPROC glGetShaderInfoLog = NULL;
    PFNGLGETPROGRAMINFOLOGPROC glGetProgramInfoLog = NULL;
    PFNGLDELETESHADERPROC glDeleteShader = NULL;
    PFNGLCREATEPROGRAMPROC glCreateProgram = NULL;
    PFNGLATTACHSHADERPROC glAttachShader = NULL;
    PFNGLLINKPROGRAMPROC glLinkProgram = NULL;
    PFNGLDELETEPROGRAMPROC glDeleteProgram = NULL;
    PFNGLUSEPROGRAMPROC glUseProgram = NULL;
    PFNGLGETPROGRAMIVPROC glGetProgramiv = NULL;
    PFNGLGETACTIVEUNIFORMPROC glGetActiveUniform = NULL;
    PFNGLGETUNIFORMLOCATIONPROC glGetUniformLocation = NULL;
    PFNGLUNIFORM4FVPROC glUniform4fv = NULL;
    PFNGLUNIFORMMATRIX4FVPROC glUniformMatrix4fv = NULL;
    PFNGLUNIFORM1IPROC glUniform1i = NULL;

    PFNGLTEXSUBIMAGE3DPROC           glTexSubImage3D = NULL;
    PFNGLTEXIMAGE3DPROC              glTexImage3D = NULL;
    PFNGLCOMPRESSEDTEXIMAGE3DPROC    glCompressedTexImage3D = NULL;
    PFNGLCOMPRESSEDTEXSUBIMAGE3DPROC glCompressedTexSubImage3D = NULL;

    // Compute
    PFNGLDISPATCHCOMPUTEPROC  glDispatchCompute  = NULL;
    PFNGLMEMORYBARRIERPROC    glMemoryBarrier    = NULL;
    PFNGLBINDIMAGETEXTUREPROC glBindImageTexture = NULL;

    // Uniform buffer objects
    PFNGLBINDBUFFERBASEPROC          glBindBufferBase          = NULL;
    PFNGLBUFFERDATAPROC              glBufferData              = NULL;
    PFNGLGETUNIFORMBLOCKINDEXPROC    glGetUniformBlockIndex    = NULL;
    PFNGLGETACTIVEUNIFORMBLOCKIVPROC glGetActiveUniformBlockiv = NULL;
    PFNGLGETACTIVEUNIFORMSIVPROC     glGetActiveUniformsiv     = NULL;
    PFNGLGENBUFFERSPROC              glGenBuffers              = NULL;
    PFNGLBINDBUFFERPROC              glBindBuffer              = NULL;
    PFNGLUNIFORMBLOCKBINDINGPROC     glUniformBlockBinding     = NULL;

    #if !defined(GL_ES_VERSION_2_0)
        PFNGLGETSTRINGIPROC glGetStringi = NULL;
        PFNGLGENVERTEXARRAYSPROC glGenVertexArrays = NULL;
        PFNGLBINDVERTEXARRAYPROC glBindVertexArray = NULL;
        PFNGLDRAWBUFFERSPROC glDrawBuffers = NULL;
        PFNGLGETFRAGDATALOCATIONPROC glGetFragDataLocation = NULL;
        PFNGLBINDFRAGDATALOCATIONPROC glBindFragDataLocation = NULL;
        PFNGLDRAWARRAYSINSTANCEDPROC glDrawArraysInstanced = NULL;
        PFNGLDRAWELEMENTSINSTANCEDPROC glDrawElementsInstanced = NULL;
        PFNGLVERTEXATTRIBDIVISORPROC glVertexAttribDivisor = NULL;
    #endif
#elif defined(__EMSCRIPTEN__)
    #include <GL/glext.h>
    #if defined GL_ES_VERSION_2_0
        #undef GL_ARRAY_BUFFER_ARB
        #undef GL_ELEMENT_ARRAY_BUFFER_ARB
    #endif
#else
    #error "Platform not supported."
#endif

// OpenGLES compatibility
#if defined(GL_ES_VERSION_2_0)
    #define glClearDepth glClearDepthf
    #define glGenBuffersARB glGenBuffers
    #define glDeleteBuffersARB glDeleteBuffers
    #define glBindBufferARB glBindBuffer
    #define glBufferDataARB glBufferData
    #define glBufferSubDataARB glBufferSubData
    #define glMapBufferARB glMapBufferOES
    #define glUnmapBufferARB glUnmapBufferOES
    #define GL_ARRAY_BUFFER_ARB GL_ARRAY_BUFFER
    #define GL_ELEMENT_ARRAY_BUFFER_ARB GL_ELEMENT_ARRAY_BUFFER
    #define GL_TEXTURE_CUBE_MAP_SEAMLESS 0x884F
#endif

DM_PROPERTY_EXTERN(rmtp_DrawCalls);
DM_PROPERTY_EXTERN(rmtp_DispatchCalls);

namespace dmGraphics
{
    using namespace dmVMath;

    #define TO_STR_CASE(x) case x: return #x;
    static const char* GetGLErrorLiteral(GLint err)
    {
        switch(err)
        {
            TO_STR_CASE(GL_NO_ERROR);
            TO_STR_CASE(GL_INVALID_ENUM);
            TO_STR_CASE(GL_INVALID_VALUE);
            TO_STR_CASE(GL_INVALID_OPERATION);
            TO_STR_CASE(GL_INVALID_FRAMEBUFFER_OPERATION);
            TO_STR_CASE(GL_OUT_OF_MEMORY);
            // These are not available by the gl headers we are using currently
            // but left for posterity
            // TO_STR_CASE(GL_STACK_UNDERFLOW);
            // TO_STR_CASE(GL_STACK_OVERFLOW);
        }
        return "<unknown-gl-error>";
    }
    #undef TO_STR_CASE

    static inline void LogGLError(GLint err, const char* fnname, int line)
    {
        dmLogError("%s(%d): gl error %d: %s\n", fnname, line, err, GetGLErrorLiteral(err));
    }

// We use defines here so that we get a callstack from the correct function

#if !defined(ANDROID)

#define CHECK_GL_ERROR \
    { \
        if(g_Context->m_VerifyGraphicsCalls) { \
            GLint err = glGetError(); \
            if (err != 0) \
            { \
                LogGLError(err, __FUNCTION__, __LINE__); \
                assert(0); \
            } \
        } \
    }

#else

// GL_OUT_OF_MEMORY==1285
// Due to the fact that Android can start destroying the surface while we have a frame render in flight,
// we need to not assert on this and instead wait for the proper APP_CMD_* event
#define CHECK_GL_ERROR \
    { \
        if(g_Context->m_VerifyGraphicsCalls) { \
            GLint err = glGetError(); \
            if (err != 0) \
            { \
                LogGLError(err, __FUNCTION__, __LINE__); \
                if (err == GL_OUT_OF_MEMORY) { \
                    dmLogWarning("Signs of surface being destroyed. skipping assert.");\
                    if (dmPlatform::AndroidVerifySurface(g_Context->m_Window)) { \
                        assert(0); \
                    } \
                } else { \
                    assert(0); \
                } \
            } \
        } \
    }

#endif

static bool OpenGLIsTextureFormatSupported(HContext context, TextureFormat format);

static void OpenGLClearGLError()
{
    GLint err = glGetError();
    while (err != 0)
    {
        err = glGetError();
    }
}

#define CLEAR_GL_ERROR { if(g_Context->m_VerifyGraphicsCalls) OpenGLClearGLError(); }


static void LogFrameBufferError(GLenum status)
{
    switch (status)
    {
#ifdef GL_FRAMEBUFFER_UNDEFINED
        case GL_FRAMEBUFFER_UNDEFINED:
            dmLogError("gl error %d: %s", GL_FRAMEBUFFER_UNDEFINED, "GL_FRAMEBUFFER_UNDEFINED");
            break;
#endif
        case GL_FRAMEBUFFER_INCOMPLETE_ATTACHMENT:
            dmLogError("gl error %d: %s", GL_FRAMEBUFFER_INCOMPLETE_ATTACHMENT, "GL_FRAMEBUFFER_INCOMPLETE_ATTACHMENT");
            break;
        case GL_FRAMEBUFFER_INCOMPLETE_MISSING_ATTACHMENT:
            dmLogError("gl error %d: %s", GL_FRAMEBUFFER_INCOMPLETE_MISSING_ATTACHMENT, "GL_FRAMEBUFFER_INCOMPLETE_MISSING_ATTACHMENT");
            break;
// glDrawBuffer() not available in ES 2.0
#ifdef GL_FRAMEBUFFER_INCOMPLETE_DRAW_BUFFER
        case GL_FRAMEBUFFER_INCOMPLETE_DRAW_BUFFER:
            dmLogError("gl error %d: %s", GL_FRAMEBUFFER_INCOMPLETE_DRAW_BUFFER, "GL_FRAMEBUFFER_INCOMPLETE_DRAW_BUFFER");
            break;
#endif

// glReadBuffer() not available in ES 2.0
#ifdef GL_FRAMEBUFFER_INCOMPLETE_READ_BUFFER
        case GL_FRAMEBUFFER_INCOMPLETE_READ_BUFFER:
            dmLogError("gl error %d: %s", GL_FRAMEBUFFER_INCOMPLETE_READ_BUFFER, "GL_FRAMEBUFFER_INCOMPLETE_READ_BUFFER");
            break;
#endif

        case GL_FRAMEBUFFER_UNSUPPORTED:
            dmLogError("gl error %d: %s", GL_FRAMEBUFFER_UNSUPPORTED, "GL_FRAMEBUFFER_UNSUPPORTED");
            break;

#ifdef GL_FRAMEBUFFER_INCOMPLETE_MULTISAMPLE
        case GL_FRAMEBUFFER_INCOMPLETE_MULTISAMPLE:
            dmLogError("gl error %d: %s", GL_FRAMEBUFFER_INCOMPLETE_MULTISAMPLE, "GL_FRAMEBUFFER_INCOMPLETE_MULTISAMPLE");
            break;
#endif

#if defined(GL_FRAMEBUFFER_INCOMPLETE_MULTISAMPLE_APPLE) && !defined(GL_ES_VERSION_3_0)
        case GL_FRAMEBUFFER_INCOMPLETE_MULTISAMPLE_APPLE:
            dmLogError("gl error %d: %s", GL_FRAMEBUFFER_INCOMPLETE_MULTISAMPLE_APPLE, "GL_FRAMEBUFFER_INCOMPLETE_MULTISAMPLE_APPLE");
            break;
#endif


#ifdef GL_FRAMEBUFFER_INCOMPLETE_LAYER_TARGETS_EXT
        case GL_FRAMEBUFFER_INCOMPLETE_LAYER_TARGETS_EXT:
            dmLogError("gl error %d: %s", GL_FRAMEBUFFER_INCOMPLETE_LAYER_TARGETS_EXT, "GL_FRAMEBUFFER_INCOMPLETE_LAYER_TARGETS_EXT");
            break;
#endif


#ifdef GL_FRAMEBUFFER_INCOMPLETE_DIMENSIONS
        case GL_FRAMEBUFFER_INCOMPLETE_DIMENSIONS:
            dmLogError("gl error %d: %s", GL_FRAMEBUFFER_INCOMPLETE_DIMENSIONS, "GL_FRAMEBUFFER_INCOMPLETE_DIMENSIONS");
            break;
#endif

        default:
            dmLogError("gl error 0x%08x: <unknown>", status);
            break;
    }
}

#define CHECK_GL_FRAMEBUFFER_ERROR \
    { \
        GLenum status = glCheckFramebufferStatus(GL_FRAMEBUFFER); \
        if (status != GL_FRAMEBUFFER_COMPLETE) \
        { \
            LogFrameBufferError(status);\
            assert(false);\
        } \
    } \


    #if defined(DM_PLATFORM_IOS)
    struct ChooseEAGLView
    {
        ChooseEAGLView() {
            // Let's us choose the CAEAGLLayer
            // Note: We don't need a valid window here (and we don't have access to one)
            dmPlatform::SetiOSViewTypeOpenGL((dmPlatform::HWindow) 0);
        }
    } g_ChooseEAGLView;
    #endif

    static GraphicsAdapterFunctionTable OpenGLRegisterFunctionTable();
    static bool                         OpenGLIsSupported();
    static HContext                     OpenGLGetContext();
    static int8_t          g_null_adapter_priority = 1;
    static GraphicsAdapter g_opengl_adapter(ADAPTER_FAMILY_OPENGL);

    DM_REGISTER_GRAPHICS_ADAPTER(GraphicsAdapterOpenGL, &g_opengl_adapter, OpenGLIsSupported, OpenGLRegisterFunctionTable, OpenGLGetContext, g_null_adapter_priority);

    static void PostDeleteTextures(OpenGLContext*, bool);
    static bool OpenGLInitialize(HContext context);

    extern GLenum TEXTURE_UNIT_NAMES[32];

    // Cross-platform OpenGL/ES extension points. We define our own function pointer typedefs to handle the combination of statically or dynamically linked or core functionality.
    // The alternative is a matrix of conditional typedefs, linked statically/dynamically or core. OpenGL function prototypes does not change, so this is safe.
    typedef void (* DM_PFNGLINVALIDATEFRAMEBUFFERPROC) (GLenum target, GLsizei numAttachments, const GLenum *attachments);
    DM_PFNGLINVALIDATEFRAMEBUFFERPROC PFN_glInvalidateFramebuffer = NULL;

    typedef void (* DM_PFNGLDRAWBUFFERSPROC) (GLsizei n, const GLenum *bufs);
    DM_PFNGLDRAWBUFFERSPROC PFN_glDrawBuffers = NULL;

    // Note: This is necessary for webgl and android to work since we don't load core functions with emsc,
    //       however we might want to do this the other way around perhaps? i.e special case for webgl
    //       and load functions like this for all other platforms.
#ifdef ANDROID
    typedef void (* DM_PFNGLTEXSUBIMAGE3DPROC) (GLenum target, GLint level, GLint xoffset, GLint yoffset, GLint zoffset, GLsizei width, GLsizei height, GLsizei depth, GLenum format, GLenum type, const void *pixels);
    DM_PFNGLTEXSUBIMAGE3DPROC PFN_glTexSubImage3D = NULL;

    typedef void (* DM_PFNGLTEXIMAGE3DPROC) (GLenum target, GLint level, GLint internalformat, GLsizei width, GLsizei height, GLsizei depth, GLint border, GLenum format, GLenum type, const void *pixels);
    DM_PFNGLTEXIMAGE3DPROC PFN_glTexImage3D = NULL;

    typedef void (* DM_PFNGLCOMPRESSEDTEXIMAGE3DPROC) (GLenum target, GLint level, GLenum internalformat, GLsizei width, GLsizei height, GLsizei depth, GLint border, GLsizei imageSize, const void *data);
    DM_PFNGLCOMPRESSEDTEXIMAGE3DPROC PFN_glCompressedTexImage3D = NULL;

    typedef void (* DM_PFNGLCOMPRESSEDTEXSUBIMAGE3DPROC) (GLenum target, GLint level, GLint xoffset, GLint yoffset, GLint zoffset, GLsizei width, GLsizei height, GLsizei depth, GLenum format, GLsizei imageSize, const void *data);
    DM_PFNGLCOMPRESSEDTEXSUBIMAGE3DPROC PFN_glCompressedTexSubImage3D = NULL;

    typedef void (* DM_PFNGLDRAWARRAYSINSTANCEDPROC) (GLenum mode, GLint first, GLsizei count, GLsizei primcount);
    DM_PFNGLDRAWARRAYSINSTANCEDPROC PFN_glDrawArraysInstanced = NULL;

    typedef void (* DM_PFNGLDRAWELEMENTSINSTANCEDPROC) (GLenum mode, GLsizei count, GLenum type, const GLvoid *indices, GLsizei primcount);
    DM_PFNGLDRAWELEMENTSINSTANCEDPROC PFN_glDrawElementsInstanced = NULL;

    typedef void (* DM_PFNGLVERTEXATTRIBDIVISORPROC) (GLuint index, GLuint divisor);
    DM_PFNGLVERTEXATTRIBDIVISORPROC PFN_glVertexAttribDivisor = NULL;

    typedef void (* DM_PFNGLMEMORYBARRIERPROC) (GLbitfield barriers);
    DM_PFNGLMEMORYBARRIERPROC glMemoryBarrier = NULL;

    typedef void (* DM_PFNGLDISPATCHCOMPUTEPROC) (GLuint num_groups_x, GLuint num_groups_y, GLuint num_groups_z);
    DM_PFNGLDISPATCHCOMPUTEPROC glDispatchCompute = NULL;

    typedef void (* DM_PFNGLBINDIMAGETEXTUREPROC) (GLuint unit, GLuint texture, GLint level, GLboolean layered, GLint layer, GLenum access, GLenum format);
    DM_PFNGLBINDIMAGETEXTUREPROC glBindImageTexture = NULL;

    typedef void (* DM_PFNGLBINDBUFFERBASEPROC) (GLenum target, GLuint index, GLuint buffer);
    DM_PFNGLBINDBUFFERBASEPROC glBindBufferBase = NULL;

    typedef GLuint (* DM_PFNGLGETUNIFORMBLOCKINDEXPROC) (GLuint program, const GLchar *uniformBlockName);
    DM_PFNGLGETUNIFORMBLOCKINDEXPROC glGetUniformBlockIndex = NULL;

    typedef void (* DM_PFNGLGETACTIVEUNIFORMBLOCKIVPROC) (GLuint program, GLuint uniformBlockIndex, GLenum pname, GLint *params);
    DM_PFNGLGETACTIVEUNIFORMBLOCKIVPROC glGetActiveUniformBlockiv = NULL;

    typedef void (* DM_PFNGLGETACTIVEUNIFORMSIVPROC) (GLuint program, GLsizei uniformCount, const GLuint *uniformIndices, GLenum pname, GLint *params);
    DM_PFNGLGETACTIVEUNIFORMSIVPROC glGetActiveUniformsiv = NULL;

    typedef void (* DM_PFNGLUNIFORMBLOCKBINDINGPROC) (GLuint program, GLuint uniformBlockIndex, GLuint uniformBlockBinding);
    DM_PFNGLUNIFORMBLOCKBINDINGPROC glUniformBlockBinding = NULL;
#endif

    OpenGLContext* g_Context = 0x0;

    OpenGLContext::OpenGLContext(const ContextParams& params)
    {
        memset(this, 0, sizeof(*this));
        m_ModificationVersion     = 1;
        m_VerifyGraphicsCalls     = params.m_VerifyGraphicsCalls;
        m_RenderDocSupport        = params.m_RenderDocSupport;
        m_PrintDeviceInfo         = params.m_PrintDeviceInfo;
        m_DefaultTextureMinFilter = params.m_DefaultTextureMinFilter;
        m_DefaultTextureMagFilter = params.m_DefaultTextureMagFilter;
        m_Width                   = params.m_Width;
        m_Height                  = params.m_Height;
        m_Window                  = params.m_Window;
        m_JobThread               = params.m_JobThread;

        // We need to have some sort of valid default filtering
        if (m_DefaultTextureMinFilter == TEXTURE_FILTER_DEFAULT)
            m_DefaultTextureMinFilter = TEXTURE_FILTER_LINEAR;
        if (m_DefaultTextureMagFilter == TEXTURE_FILTER_DEFAULT)
            m_DefaultTextureMagFilter = TEXTURE_FILTER_LINEAR;

        assert(dmPlatform::GetWindowStateParam(m_Window, dmPlatform::WINDOW_STATE_OPENED));

        // Formats supported on all platforms
        m_TextureFormatSupport |= 1 << TEXTURE_FORMAT_LUMINANCE;
        m_TextureFormatSupport |= 1 << TEXTURE_FORMAT_LUMINANCE_ALPHA;
        m_TextureFormatSupport |= 1 << TEXTURE_FORMAT_RGB;
        m_TextureFormatSupport |= 1 << TEXTURE_FORMAT_RGBA;
        m_TextureFormatSupport |= 1 << TEXTURE_FORMAT_RGB_16BPP;
        m_TextureFormatSupport |= 1 << TEXTURE_FORMAT_RGBA_16BPP;
        m_IndexBufferFormatSupport |= 1 << INDEXBUFFER_FORMAT_16;

        DM_STATIC_ASSERT(sizeof(m_TextureFormatSupport) * 8 >= TEXTURE_FORMAT_COUNT, Invalid_Struct_Size );
    }

    static GLenum GetOpenGLPrimitiveType(PrimitiveType prim_type)
    {
        const GLenum primitive_type_lut[] = {
            GL_LINES,
            GL_TRIANGLES,
            GL_TRIANGLE_STRIP
        };
        return primitive_type_lut[prim_type];
    }

    static GLenum GetOpenGLState(State state)
    {
        GLenum state_lut[] = {
            GL_DEPTH_TEST,
            GL_SCISSOR_TEST,
            GL_STENCIL_TEST,
        #if !defined(GL_ES_VERSION_2_0)
            GL_ALPHA_TEST,
        #else
            0x0BC0,
        #endif
            GL_BLEND,
            GL_CULL_FACE,
            GL_POLYGON_OFFSET_FILL,
            // Alpha test enabled
        #if !defined(GL_ES_VERSION_2_0)
            1,
        #else
            0,
        #endif
        };

        return state_lut[state];
    }

    static GLenum GetOpenGLType(Type type)
    {
        const GLenum type_lut[] = {
            GL_BYTE,
            GL_UNSIGNED_BYTE,
            GL_SHORT,
            GL_UNSIGNED_SHORT,
            GL_INT,
            GL_UNSIGNED_INT,
            GL_FLOAT,
            GL_FLOAT_VEC4,
            GL_FLOAT_MAT4,
            GL_SAMPLER_2D,
            GL_SAMPLER_CUBE,
            DMGRAPHICS_SAMPLER_2D_ARRAY,
            DMGRAPHICS_IMAGE_2D,
        };
        return type_lut[type];
    }

    static Type GetGraphicsType(GLenum type)
    {
        switch(type)
        {
            case GL_BYTE:                     return TYPE_BYTE;
            case GL_UNSIGNED_BYTE:            return TYPE_UNSIGNED_BYTE;
            case GL_SHORT:                    return TYPE_SHORT;
            case GL_UNSIGNED_SHORT:           return TYPE_UNSIGNED_SHORT;
            case GL_INT:                      return TYPE_INT;
            case GL_UNSIGNED_INT:             return TYPE_UNSIGNED_INT;
            case GL_FLOAT:                    return TYPE_FLOAT;
            case GL_FLOAT_VEC2:               return TYPE_FLOAT_VEC2;
            case GL_FLOAT_VEC3:               return TYPE_FLOAT_VEC3;
            case GL_FLOAT_VEC4:               return TYPE_FLOAT_VEC4;
            case GL_FLOAT_MAT2:               return TYPE_FLOAT_MAT2;
            case GL_FLOAT_MAT3:               return TYPE_FLOAT_MAT3;
            case GL_FLOAT_MAT4:               return TYPE_FLOAT_MAT4;
            case GL_SAMPLER_2D:               return TYPE_SAMPLER_2D;
            case DMGRAPHICS_SAMPLER_2D_ARRAY: return TYPE_SAMPLER_2D_ARRAY;
            case GL_SAMPLER_CUBE:             return TYPE_SAMPLER_CUBE;
            case DMGRAPHICS_IMAGE_2D:         return TYPE_IMAGE_2D;
            default:break;
        }

        return (Type) -1;
    }

    static GLenum GetOpenGLTextureType(TextureType type)
    {
        switch(type)
        {
            case TEXTURE_TYPE_2D:       return GL_TEXTURE_2D;
            case TEXTURE_TYPE_2D_ARRAY: return GL_TEXTURE_2D_ARRAY;
            case TEXTURE_TYPE_CUBE_MAP: return GL_TEXTURE_CUBE_MAP;
            case TEXTURE_TYPE_IMAGE_2D: return GL_TEXTURE_2D;
            default:break;
        }
        return GL_FALSE;
    }

    static int WorkerAcquireContextRunner(void* _context, void* _acquire_flag)
    {
        OpenGLContext* context = (OpenGLContext*) _context;
        bool acquire_flag = (uintptr_t) _acquire_flag;
        assert(dmAtomicGet32(&context->m_AuxContextJobPending));

        if (acquire_flag)
        {
            context->m_AuxContext = dmPlatform::AcquireAuxContext(context->m_Window);
        }
        else
        {
            dmPlatform::UnacquireAuxContext(context->m_Window, context->m_AuxContext);
        }

        dmAtomicStore32(&context->m_AuxContextJobPending, 0);
        return 0;
    }

    static void AcquireAuxContextOnThread(OpenGLContext* context, bool acquire_flag)
    {
        if (!context->m_AsyncProcessingSupport)
            return;
        if (!context->m_JobThread)
            return;

        // TODO: If we have multiple workers, we need to either tag one of them as a graphics-only worker,
        //       or create multiple aux contexts and do an acquire for each of them.
        //       But since we only have one worker thread right now, we can leave that for when we have more.
        assert(dmJobThread::GetWorkerCount(context->m_JobThread) == 1);

        dmAtomicStore32(&context->m_AuxContextJobPending, 1);

        dmJobThread::PushJob(context->m_JobThread, WorkerAcquireContextRunner, 0, (void*) context, (void*) (uintptr_t) acquire_flag);

        // Block until the job is done
        while(dmAtomicGet32(&context->m_AuxContextJobPending))
        {
            dmTime::Sleep(100);
        }
    }

    static HContext OpenGLNewContext(const ContextParams& params)
    {
        if (g_Context == 0x0)
        {
            g_Context = new OpenGLContext(params);

            if (OpenGLInitialize(g_Context))
            {
                return (HContext) g_Context;
            }

            DeleteContext(g_Context);
        }
        return 0x0;
    }

    static void OpenGLDeleteContext(HContext _context)
    {
        OpenGLContext* context = (OpenGLContext*) _context;
        if (context != 0x0)
        {
            dmAtomicStore32(&context->m_DeleteContextRequested, 1);
            AcquireAuxContextOnThread(context, false);
            ResetSetTextureAsyncState(context->m_SetTextureAsyncState);
            delete context;
            g_Context = 0x0;
        }
    }

    static HContext OpenGLGetContext()
    {
        return (HContext) g_Context;
    }

    static bool OpenGLIsSupported()
    {
        return true;
    }

    static void OpenGLFinalize()
    {
    }

    static void StoreExtensions(HContext _context, const GLubyte* _extensions)
    {
        OpenGLContext* context = (OpenGLContext*) _context;
        context->m_ExtensionsString = strdup((const char*)_extensions);

        char* iter = 0;
        const char* next = dmStrTok(context->m_ExtensionsString, " ", &iter);
        while (next)
        {
            if (context->m_Extensions.Full())
                context->m_Extensions.OffsetCapacity(4);
            context->m_Extensions.Push(next);
            next = dmStrTok(0, " ", &iter);
        }
    }

    static bool OpenGLIsExtensionSupported(HContext _context, const char* extension)
    {
        /* Extension names should not have spaces. */
        const char* where = strchr(extension, ' ');
        if (where || *extension == '\0')
            return false;

        OpenGLContext* context = (OpenGLContext*) _context;

        uint32_t count = context->m_Extensions.Size();
        for (uint32_t i = 0; i < count; ++i)
        {
            if (strcmp(extension, context->m_Extensions[i]) == 0)
                return true;
        }
        return false;
    }

    static uint32_t OpenGLGetNumSupportedExtensions(HContext context)
    {
        return ((OpenGLContext*) context)->m_Extensions.Size();
    }

    static const char* OpenGLGetSupportedExtension(HContext context, uint32_t index)
    {
        return ((OpenGLContext*) context)->m_Extensions[index];
    }

    static bool OpenGLIsContextFeatureSupported(HContext _context, ContextFeature feature)
    {
        OpenGLContext* context = (OpenGLContext*) _context;
        switch (feature)
        {
            case CONTEXT_FEATURE_MULTI_TARGET_RENDERING: return context->m_MultiTargetRenderingSupport;
            case CONTEXT_FEATURE_TEXTURE_ARRAY:          return context->m_TextureArraySupport;
            case CONTEXT_FEATURE_COMPUTE_SHADER:         return context->m_ComputeSupport;
            case CONTEXT_FEATURE_STORAGE_BUFFER:         return context->m_StorageBufferSupport;
            case CONTEXT_FEATURE_INSTANCING:             return context->m_InstancingSupport;
        }
        return false;
    }

    static uintptr_t GetExtProcAddress(const char* name, const char* extension_name, const char* core_name, HContext context)
    {
        dmPlatform::HWindow window = GetWindow(context);

        /*
            Check in order
            1) ARB - Extensions officially approved by the OpenGL Architecture Review Board
            2) EXT - Extensions agreed upon by multiple OpenGL vendors
            3) OES - Vendor specific code for the OpenGL ES working group
            4) Optionally check as core function (if not GLES and core_name is set)
        */
        uintptr_t func = 0x0;

        if (extension_name)
        {
            static const char* ext_name_prefix_str[] = {"GL_ARB_", "GL_EXT_", "GL_OES_"};
            static const char* proc_name_postfix_str[] = {"ARB", "EXT", "OES"};
            char proc_str[256];
            for(uint32_t i = 0; i < sizeof(ext_name_prefix_str)/sizeof(*ext_name_prefix_str); ++i)
            {
                // Check for extension name string AND process function pointer. Either may be disabled (by vendor) so both must be valid!
                size_t l = dmStrlCpy(proc_str, ext_name_prefix_str[i], 8);
                dmStrlCpy(proc_str + l, extension_name, 256-l);

                if(!OpenGLIsExtensionSupported(context, proc_str))
                {
                    continue;
                }

                l = dmStrlCpy(proc_str, name, 255);
                dmStrlCpy(proc_str + l, proc_name_postfix_str[i], 256-l);
                func = dmPlatform::GetProcAddress(window, proc_str);

                if(func != 0x0)
                {
                    break;
                }
            }
        }
    #if !defined(__EMSCRIPTEN__)
        if(func == 0 && core_name)
        {
            // On OpenGL, optionally check for core driver support if extension wasn't found (i.e extension has become part of core OpenGL)
            func = dmPlatform::GetProcAddress(window, core_name);
        }
    #endif

        return func;
    }

    static bool ValidateAsyncJobProcessing(HContext _context)
    {
        OpenGLContext* context = (OpenGLContext*) _context;

        // Test async texture access
        {
            TextureCreationParams tcp;
            tcp.m_Width = tcp.m_OriginalWidth = tcp.m_Height = tcp.m_OriginalHeight = 2;
            tcp.m_Type = TEXTURE_TYPE_2D;
            HTexture texture_handle = dmGraphics::NewTexture(context, tcp);

            assert(ASSET_TYPE_TEXTURE == GetAssetType(texture_handle));
            OpenGLTexture* tex = (OpenGLTexture*) context->m_AssetHandleContainer.Get(texture_handle);

            DM_ALIGNED(16) const uint32_t data[] = { 0xff000000, 0x00ff0000, 0x0000ff00, 0x000000ff };
            TextureParams params;
            params.m_Format = TEXTURE_FORMAT_RGBA;
            params.m_Width = tcp.m_Width;
            params.m_Height = tcp.m_Height;
            params.m_Data = data;
            params.m_DataSize = sizeof(data);
            params.m_MipMap = 0;
            SetTextureAsync(texture_handle, params, 0, 0);

            while(GetTextureStatusFlags(texture_handle) & dmGraphics::TEXTURE_STATUS_DATA_PENDING)
            {
                dmTime::Sleep(100);
            }

            DM_ALIGNED(16) uint8_t gpu_data[sizeof(data)];
            memset(gpu_data, 0x0, sizeof(gpu_data));
            glBindTexture(GL_TEXTURE_2D, tex->m_TextureIds[0]);
            CHECK_GL_ERROR;

            GLuint osfb;
            glGenFramebuffers(1, &osfb);
            CHECK_GL_ERROR;
            glBindFramebuffer(GL_FRAMEBUFFER, osfb);
            CHECK_GL_ERROR;

            glFramebufferTexture2D(GL_FRAMEBUFFER, GL_COLOR_ATTACHMENT0, GL_TEXTURE_2D, tex->m_TextureIds[0], 0);
            if (glCheckFramebufferStatus(GL_FRAMEBUFFER) == GL_FRAMEBUFFER_COMPLETE)
            {
                GLint vp[4];
                glGetIntegerv( GL_VIEWPORT, vp );
                glViewport(0, 0, tcp.m_Width, tcp.m_Height);
                CHECK_GL_ERROR;
                glReadPixels(0, 0, tcp.m_Width, tcp.m_Height, GL_RGBA, GL_UNSIGNED_BYTE, gpu_data);
                glViewport(vp[0], vp[1], vp[2], vp[3]);
                CHECK_GL_ERROR;
            }
            else
            {
                dmLogDebug("ValidateAsyncJobProcessing glCheckFramebufferStatus failed (%d)", glCheckFramebufferStatus(GL_FRAMEBUFFER));
            }

            glBindTexture(GL_TEXTURE_2D, 0);
            CHECK_GL_ERROR;
            glBindFramebuffer(GL_FRAMEBUFFER, dmPlatform::OpenGLGetDefaultFramebufferId());
            CHECK_GL_ERROR;
            glDeleteFramebuffers(1, &osfb);
            DeleteTexture(texture_handle);

            if(memcmp(data, gpu_data, sizeof(data))!=0)
            {
                dmLogDebug("ValidateAsyncJobProcessing cpu<->gpu data check failed. Unable to verify async texture access integrity.");
                return false;
            }
        }

        return true;
    }

    static void OpenGLPrintDeviceInfo(HContext context)
    {
        dmLogInfo("Device: OpenGL");
        dmLogInfo("Renderer: %s", (char *) glGetString(GL_RENDERER));
        dmLogInfo("Version: %s", (char *) glGetString(GL_VERSION));
        dmLogInfo("Vendor: %s", (char *) glGetString(GL_VENDOR));

        dmLogInfo("Extensions:");
        for (uint32_t i = 0; i < OpenGLGetNumSupportedExtensions(context); ++i)
        {
            dmLogInfo("  %s", OpenGLGetSupportedExtension(context, i));
        }

        dmLogInfo("Context features:");
    #define PRINT_FEATURE_IF_SUPPORTED(feature) \
        if (IsContextFeatureSupported(context, feature)) \
            dmLogInfo("  %s", #feature);
        PRINT_FEATURE_IF_SUPPORTED(CONTEXT_FEATURE_MULTI_TARGET_RENDERING);
        PRINT_FEATURE_IF_SUPPORTED(CONTEXT_FEATURE_TEXTURE_ARRAY);
        PRINT_FEATURE_IF_SUPPORTED(CONTEXT_FEATURE_COMPUTE_SHADER);
    #undef PRINT_FEATURE_IF_SUPPORTED
    }

    static bool OpenGLInitialize(HContext _context)
    {
        assert(_context);
        OpenGLContext* context = (OpenGLContext*) _context;

#if defined (_WIN32)
    #define GET_PROC_ADDRESS(function, name, type)\
        function = (type)wglGetProcAddress(name);\
        if (function == 0x0)\
        {\
            function = (type)wglGetProcAddress(name "ARB");\
        }\
        if (function == 0x0)\
        {\
            function = (type)wglGetProcAddress(name "EXT");\
        }\
        if (function == 0x0)\
        {\
            dmLogError("Could not find gl function '%s'.", name);\
            return false;\
        }

        GET_PROC_ADDRESS(glGenProgramsARB, "glGenPrograms", PFNGLGENPROGRAMARBPROC);
        GET_PROC_ADDRESS(glBindProgramARB, "glBindProgram", PFNGLBINDPROGRAMARBPROC);
        GET_PROC_ADDRESS(glDeleteProgramsARB, "glDeletePrograms", PFNGLDELETEPROGRAMSARBPROC);
        GET_PROC_ADDRESS(glProgramStringARB, "glProgramString", PFNGLPROGRAMSTRINGARBPROC);
        GET_PROC_ADDRESS(glProgramLocalParameter4fARB, "glProgramLocalParameter4f", PFNGLVERTEXPARAMFLOAT4ARBPROC);
        GET_PROC_ADDRESS(glEnableVertexAttribArray, "glEnableVertexAttribArray", PFNGLVERTEXATTRIBSETPROC);
        GET_PROC_ADDRESS(glDisableVertexAttribArray, "glDisableVertexAttribArray", PFNGLVERTEXATTRIBSETPROC);
        GET_PROC_ADDRESS(glVertexAttribPointer, "glVertexAttribPointer", PFNGLVERTEXATTRIBPTRPROC);
        GET_PROC_ADDRESS(glCompressedTexImage2D, "glCompressedTexImage2D", PFNGLTEXPARAM2DPROC);
        GET_PROC_ADDRESS(glCompressedTexSubImage2D, "glCompressedTexSubImage2D", PFNGLCOMPRTEXSUB2DPROC);
        GET_PROC_ADDRESS(glGenBuffersARB, "glGenBuffers", PFNGLGENBUFFERSPROC);
        GET_PROC_ADDRESS(glDeleteBuffersARB, "glDeleteBuffers", PFNGLDELETEBUFFERSPROC);
        GET_PROC_ADDRESS(glBindBufferARB, "glBindBuffer", PFNGLBINDBUFFERPROC);
        GET_PROC_ADDRESS(glBufferDataARB, "glBufferData", PFNGLBUFFERDATAPROC);
        GET_PROC_ADDRESS(glGenRenderbuffers, "glGenRenderbuffers", PFNGLGENRENDERBUFFERSPROC);
        GET_PROC_ADDRESS(glBindRenderbuffer, "glBindRenderbuffer", PFNGLBINDRENDERBUFFERPROC);
        GET_PROC_ADDRESS(glRenderbufferStorage, "glRenderbufferStorage", PFNGLRENDERBUFFERSTORAGEPROC);
        GET_PROC_ADDRESS(glFramebufferTexture2D, "glFramebufferTexture2D", PFNGLRENDERBUFFERTEXTURE2DPROC);
        GET_PROC_ADDRESS(glFramebufferRenderbuffer, "glFramebufferRenderbuffer", PFNGLFRAMEBUFFERRENDERBUFFERPROC);
        GET_PROC_ADDRESS(glGenFramebuffers, "glGenFramebuffers", PFNGLGENFRAMEBUFFERSPROC);
        GET_PROC_ADDRESS(glBindFramebuffer, "glBindFramebuffer", PFNGLBINDFRAMEBUFFERPROC);
        GET_PROC_ADDRESS(glDeleteFramebuffers, "glDeleteFramebuffers", PFNGLDELETEFRAMEBUFFERSPROC);
        GET_PROC_ADDRESS(glDeleteRenderbuffers, "glDeleteRenderbuffers", PFNGLDELETERENDERBUFFERSPROC);
        GET_PROC_ADDRESS(glBufferSubDataARB, "glBufferSubData", PFNGLBUFFERSUBDATAPROC);
        GET_PROC_ADDRESS(glMapBufferARB, "glMapBuffer", PFNGLMAPBUFFERPROC);
        GET_PROC_ADDRESS(glUnmapBufferARB, "glUnmapBuffer", PFNGLUNMAPBUFFERPROC);
        GET_PROC_ADDRESS(glActiveTexture, "glActiveTexture", PFNGLACTIVETEXTUREPROC);
        GET_PROC_ADDRESS(glCheckFramebufferStatus, "glCheckFramebufferStatus", PFNGLCHECKFRAMEBUFFERSTATUSPROC);
        GET_PROC_ADDRESS(glGetAttribLocation, "glGetAttribLocation", PFNGLGETATTRIBLOCATIONPROC);
        GET_PROC_ADDRESS(glGetActiveAttrib, "glGetActiveAttrib", PFNGLGETACTIVEATTRIBPROC);
        GET_PROC_ADDRESS(glCreateShader, "glCreateShader", PFNGLCREATESHADERPROC);
        GET_PROC_ADDRESS(glShaderSource, "glShaderSource", PFNGLSHADERSOURCEPROC);
        GET_PROC_ADDRESS(glCompileShader, "glCompileShader", PFNGLCOMPILESHADERPROC);
        GET_PROC_ADDRESS(glGetShaderiv, "glGetShaderiv", PFNGLGETSHADERIVPROC);
        GET_PROC_ADDRESS(glGetShaderInfoLog, "glGetShaderInfoLog", PFNGLGETSHADERINFOLOGPROC);
        GET_PROC_ADDRESS(glGetProgramInfoLog, "glGetProgramInfoLog", PFNGLGETPROGRAMINFOLOGPROC);
        GET_PROC_ADDRESS(glDeleteShader, "glDeleteShader", PFNGLDELETESHADERPROC);
        GET_PROC_ADDRESS(glCreateProgram, "glCreateProgram", PFNGLCREATEPROGRAMPROC);
        GET_PROC_ADDRESS(glAttachShader, "glAttachShader", PFNGLATTACHSHADERPROC);
        GET_PROC_ADDRESS(glLinkProgram, "glLinkProgram", PFNGLLINKPROGRAMPROC);
        GET_PROC_ADDRESS(glDeleteProgram, "glDeleteProgram", PFNGLDELETEPROGRAMPROC);
        GET_PROC_ADDRESS(glUseProgram, "glUseProgram", PFNGLUSEPROGRAMPROC);
        GET_PROC_ADDRESS(glGetProgramiv, "glGetProgramiv", PFNGLGETPROGRAMIVPROC);
        GET_PROC_ADDRESS(glGetActiveUniform, "glGetActiveUniform", PFNGLGETACTIVEUNIFORMPROC);
        GET_PROC_ADDRESS(glGetUniformLocation, "glGetUniformLocation", PFNGLGETUNIFORMLOCATIONPROC);
        GET_PROC_ADDRESS(glUniform4fv, "glUniform4fv", PFNGLUNIFORM4FVPROC);
        GET_PROC_ADDRESS(glUniformMatrix4fv, "glUniformMatrix4fv", PFNGLUNIFORMMATRIX4FVPROC);
        GET_PROC_ADDRESS(glUniform1i, "glUniform1i", PFNGLUNIFORM1IPROC);
        GET_PROC_ADDRESS(glStencilOpSeparate, "glStencilOpSeparate", PFNGLSTENCILOPSEPARATEPROC);
        GET_PROC_ADDRESS(glStencilFuncSeparate, "glStencilFuncSeparate", PFNGLSTENCILFUNCSEPARATEPROC);
        GET_PROC_ADDRESS(glTexSubImage3D, "glTexSubImage3D", PFNGLTEXSUBIMAGE3DPROC);
        GET_PROC_ADDRESS(glTexImage3D, "glTexImage3D", PFNGLTEXIMAGE3DPROC);
        GET_PROC_ADDRESS(glCompressedTexImage3D, "glCompressedTexImage3D", PFNGLCOMPRESSEDTEXIMAGE3DPROC);
        GET_PROC_ADDRESS(glCompressedTexSubImage3D, "glCompressedTexSubImage3D", PFNGLCOMPRESSEDTEXSUBIMAGE3DPROC);
        GET_PROC_ADDRESS(glDispatchCompute, "glDispatchCompute", PFNGLDISPATCHCOMPUTEPROC);
        GET_PROC_ADDRESS(glMemoryBarrier, "glMemoryBarrier", PFNGLMEMORYBARRIERPROC);
        GET_PROC_ADDRESS(glBindImageTexture, "glBindImageTexture", PFNGLBINDIMAGETEXTUREPROC);
        GET_PROC_ADDRESS(glBindBufferBase, "glBindBufferBase", PFNGLBINDBUFFERBASEPROC);
        GET_PROC_ADDRESS(glBufferData, "glBufferData", PFNGLBUFFERDATAPROC);
        GET_PROC_ADDRESS(glGetUniformBlockIndex, "glGetUniformBlockIndex", PFNGLGETUNIFORMBLOCKINDEXPROC);
        GET_PROC_ADDRESS(glGetActiveUniformBlockiv, "glGetActiveUniformBlockiv", PFNGLGETACTIVEUNIFORMBLOCKIVPROC);
        GET_PROC_ADDRESS(glGetActiveUniformsiv, "glGetActiveUniformsiv", PFNGLGETACTIVEUNIFORMSIVPROC);
        GET_PROC_ADDRESS(glGenBuffers, "glGenBuffers", PFNGLGENBUFFERSPROC);
        GET_PROC_ADDRESS(glBindBuffer, "glBindBuffer", PFNGLBINDBUFFERPROC);
        GET_PROC_ADDRESS(glUniformBlockBinding, "glUniformBlockBinding", PFNGLUNIFORMBLOCKBINDINGPROC);

    #if !defined(GL_ES_VERSION_2_0)
        GET_PROC_ADDRESS(glGetStringi,"glGetStringi",PFNGLGETSTRINGIPROC);
        GET_PROC_ADDRESS(glGenVertexArrays, "glGenVertexArrays", PFNGLGENVERTEXARRAYSPROC);
        GET_PROC_ADDRESS(glBindVertexArray, "glBindVertexArray", PFNGLBINDVERTEXARRAYPROC);
        GET_PROC_ADDRESS(glDrawBuffers, "glDrawBuffers", PFNGLDRAWBUFFERSPROC);
        GET_PROC_ADDRESS(glGetFragDataLocation, "glGetFragDataLocation", PFNGLGETFRAGDATALOCATIONPROC);
        GET_PROC_ADDRESS(glBindFragDataLocation, "glBindFragDataLocation", PFNGLBINDFRAGDATALOCATIONPROC);
        GET_PROC_ADDRESS(glDrawArraysInstanced, "glDrawArraysInstanced", PFNGLDRAWARRAYSINSTANCEDPROC);
        GET_PROC_ADDRESS(glDrawElementsInstanced, "glDrawElementsInstanced", PFNGLDRAWELEMENTSINSTANCEDPROC);
        GET_PROC_ADDRESS(glVertexAttribDivisor, "glVertexAttribDivisor", PFNGLVERTEXATTRIBDIVISORPROC);
    #endif

    #undef GET_PROC_ADDRESS
#endif

        context->m_IsGles3Version = 1; // 0 == gles 2, 1 == gles 3
        context->m_PipelineState  = GetDefaultPipelineState();

#if defined(__EMSCRIPTEN__) || defined(__ANDROID__)
        context->m_IsShaderLanguageGles = 1;

        const char* version = (char *) glGetString(GL_VERSION);
        if (strstr(version, "OpenGL ES 2.") != 0) {
            context->m_IsGles3Version = 0;
        } else {
            context->m_IsGles3Version = 1;
        }
#else
    #if defined(DM_PLATFORM_IOS)
        // iOS
        context->m_IsGles3Version = 1;
        context->m_IsShaderLanguageGles = 1;
    #else
        context->m_IsGles3Version = 1;
        context->m_IsShaderLanguageGles = 0;
    #endif
#endif

#if defined(__EMSCRIPTEN__)
        EMSCRIPTEN_WEBGL_CONTEXT_HANDLE emscripten_ctx = emscripten_webgl_get_current_context();
        assert(emscripten_ctx != 0 && "Unable to get GL context from emscripten.");

        // These are all the available official webgl extensions, taken from this list:
        // https://developer.mozilla.org/en-US/docs/Web/API/WebGL_API/Using_Extensions
        emscripten_webgl_enable_extension(emscripten_ctx, "ANGLE_instanced_arrays");
        emscripten_webgl_enable_extension(emscripten_ctx, "EXT_blend_minmax");
        emscripten_webgl_enable_extension(emscripten_ctx, "EXT_color_buffer_float");
        emscripten_webgl_enable_extension(emscripten_ctx, "EXT_color_buffer_half_float");
        emscripten_webgl_enable_extension(emscripten_ctx, "EXT_disjoint_timer_query");
        emscripten_webgl_enable_extension(emscripten_ctx, "EXT_float_blend");
        emscripten_webgl_enable_extension(emscripten_ctx, "EXT_frag_depth");
        emscripten_webgl_enable_extension(emscripten_ctx, "EXT_shader_texture_lod");
        emscripten_webgl_enable_extension(emscripten_ctx, "EXT_sRGB");
        emscripten_webgl_enable_extension(emscripten_ctx, "EXT_texture_compression_bptc");
        emscripten_webgl_enable_extension(emscripten_ctx, "EXT_texture_compression_rgtc");
        emscripten_webgl_enable_extension(emscripten_ctx, "EXT_texture_filter_anisotropic");
        emscripten_webgl_enable_extension(emscripten_ctx, "EXT_texture_norm16");
        emscripten_webgl_enable_extension(emscripten_ctx, "KHR_parallel_shader_compile");
        emscripten_webgl_enable_extension(emscripten_ctx, "OES_element_index_uint");
        emscripten_webgl_enable_extension(emscripten_ctx, "OES_fbo_render_mipmap");
        emscripten_webgl_enable_extension(emscripten_ctx, "OES_standard_derivatives");
        emscripten_webgl_enable_extension(emscripten_ctx, "OES_texture_float");
        emscripten_webgl_enable_extension(emscripten_ctx, "OES_texture_float_linear");
        emscripten_webgl_enable_extension(emscripten_ctx, "OES_texture_half_float");
        emscripten_webgl_enable_extension(emscripten_ctx, "OES_texture_half_float_linear");
        emscripten_webgl_enable_extension(emscripten_ctx, "OES_vertex_array_object");
        emscripten_webgl_enable_extension(emscripten_ctx, "OVR_multiview2");
        emscripten_webgl_enable_extension(emscripten_ctx, "WEBGL_color_buffer_float");
        emscripten_webgl_enable_extension(emscripten_ctx, "WEBGL_compressed_texture_astc");
        emscripten_webgl_enable_extension(emscripten_ctx, "WEBGL_compressed_texture_etc");
        emscripten_webgl_enable_extension(emscripten_ctx, "WEBGL_compressed_texture_etc1");
        emscripten_webgl_enable_extension(emscripten_ctx, "WEBGL_compressed_texture_pvrtc");
        emscripten_webgl_enable_extension(emscripten_ctx, "WEBGL_compressed_texture_s3tc");
        emscripten_webgl_enable_extension(emscripten_ctx, "WEBGL_compressed_texture_s3tc_srgb");
        emscripten_webgl_enable_extension(emscripten_ctx, "WEBGL_debug_renderer_info");
        emscripten_webgl_enable_extension(emscripten_ctx, "WEBGL_debug_shaders");
        emscripten_webgl_enable_extension(emscripten_ctx, "WEBGL_depth_texture");
        emscripten_webgl_enable_extension(emscripten_ctx, "WEBGL_draw_buffers");
        emscripten_webgl_enable_extension(emscripten_ctx, "WEBGL_lose_context");
        emscripten_webgl_enable_extension(emscripten_ctx, "WEBGL_multi_draw");
#endif

#if defined(DM_PLATFORM_MACOS)
        ProcessSerialNumber psn;
        OSErr err;

        // Move window to front. Required if running without application bundle.
        err = GetCurrentProcess( &psn );
        if (err == noErr)
            (void) SetFrontProcess( &psn );
#endif


    #if !(defined(__EMSCRIPTEN__) || defined(GL_ES_VERSION_2_0))
        GLint n;
        glGetIntegerv(GL_NUM_EXTENSIONS, &n);
        CHECK_GL_ERROR;

        if (n > 0)
        {
            int max_len = 0;
            int cursor = 0;

            for (GLint i = 0; i < n; i++)
            {
                char* ext = (char*) glGetStringi(GL_EXTENSIONS,i);
                max_len += (int) strlen((const char*)ext) + 1; // name + space
            }

            char* extensions_ptr = (char*) malloc(max_len);

            for (GLint i = 0; i < n; i++)
            {
                char* ext = (char*) glGetStringi(GL_EXTENSIONS,i);
                int str_len = (int) strlen((const char*)ext);

                strcpy(extensions_ptr + cursor, ext);

                cursor += str_len;
                extensions_ptr[cursor] = ' ';

                cursor += 1;
            }

            extensions_ptr[max_len-1] = 0;

            const GLubyte* extensions = (const GLubyte*) extensions_ptr;
            StoreExtensions(context, extensions);
            free(extensions_ptr);
        }
    #else
        const GLubyte* extensions = glGetString(GL_EXTENSIONS);
        assert(extensions);
        StoreExtensions(context, extensions);
    #endif

    #define DMGRAPHICS_GET_PROC_ADDRESS_EXT(function, name, extension_name, core_name, type, context)\
        if (function == 0x0)\
            function = (type) GetExtProcAddress(name, extension_name, core_name, context);

        DMGRAPHICS_GET_PROC_ADDRESS_EXT(PFN_glInvalidateFramebuffer,   "glDiscardFramebuffer", "discard_framebuffer", "glInvalidateFramebuffer", DM_PFNGLINVALIDATEFRAMEBUFFERPROC, context);
        DMGRAPHICS_GET_PROC_ADDRESS_EXT(PFN_glDrawBuffers,             "glDrawBuffers",        "draw_buffers",        "glDrawBuffers",           DM_PFNGLDRAWBUFFERSPROC, context);
    #ifdef ANDROID
<<<<<<< HEAD
        DMGRAPHICS_GET_PROC_ADDRESS_EXT(PFN_glTexSubImage3D,           "glTexSubImage3D",           "texture_array",           "glTexSubImage3D",           DM_PFNGLTEXSUBIMAGE3DPROC,           context);
        DMGRAPHICS_GET_PROC_ADDRESS_EXT(PFN_glTexImage3D,              "glTexImage3D",              "texture_array",           "glTexImage3D",              DM_PFNGLTEXIMAGE3DPROC,              context);
        DMGRAPHICS_GET_PROC_ADDRESS_EXT(PFN_glCompressedTexSubImage3D, "glCompressedTexSubImage3D", "texture_array",           "glCompressedTexSubImage3D", DM_PFNGLCOMPRESSEDTEXSUBIMAGE3DPROC, context);
        DMGRAPHICS_GET_PROC_ADDRESS_EXT(PFN_glCompressedTexImage3D,    "glCompressedTexImage3D",    "texture_array",           "glCompressedTexImage3D",    DM_PFNGLCOMPRESSEDTEXIMAGE3DPROC,    context);
        DMGRAPHICS_GET_PROC_ADDRESS_EXT(PFN_glDrawArraysInstanced,     "glDrawArraysInstanced",     NULL,                      "glDrawArraysInstanced",     DM_PFNGLDRAWARRAYSINSTANCEDPROC,     context);
        DMGRAPHICS_GET_PROC_ADDRESS_EXT(PFN_glDrawElementsInstanced,   "glDrawElementsInstanced",   NULL,                      "glDrawElementsInstanced",   DM_PFNGLDRAWELEMENTSINSTANCEDPROC,   context);
        DMGRAPHICS_GET_PROC_ADDRESS_EXT(PFN_glVertexAttribDivisor,     "glVertexAttribDivisor",     NULL,                      "glVertexAttribDivisor",     DM_PFNGLVERTEXATTRIBDIVISORPROC,     context);
        DMGRAPHICS_GET_PROC_ADDRESS_EXT(glMemoryBarrier,               "glMemoryBarrier",           "shader_image_load_store", "glMemoryBarrier",           DM_PFNGLMEMORYBARRIERPROC,           context);
        DMGRAPHICS_GET_PROC_ADDRESS_EXT(glBindImageTexture,            "glBindImageTexture",        "shader_image_load_store", "glBindImageTexture",        DM_PFNGLBINDIMAGETEXTUREPROC,        context);
        DMGRAPHICS_GET_PROC_ADDRESS_EXT(glDispatchCompute,             "glDispatchCompute",         "compute_shader",          "glDispatchCompute",         DM_PFNGLDISPATCHCOMPUTEPROC,         context);
=======
        DMGRAPHICS_GET_PROC_ADDRESS_EXT(PFN_glTexSubImage3D,           "glTexSubImage3D",           "texture_array", "glTexSubImage3D",           DM_PFNGLTEXSUBIMAGE3DPROC, context);
        DMGRAPHICS_GET_PROC_ADDRESS_EXT(PFN_glTexImage3D,              "glTexImage3D",              "texture_array", "glTexImage3D",              DM_PFNGLTEXIMAGE3DPROC, context);
        DMGRAPHICS_GET_PROC_ADDRESS_EXT(PFN_glCompressedTexSubImage3D, "glCompressedTexSubImage3D", "texture_array", "glCompressedTexSubImage3D", DM_PFNGLCOMPRESSEDTEXSUBIMAGE3DPROC, context);
        DMGRAPHICS_GET_PROC_ADDRESS_EXT(PFN_glCompressedTexImage3D,    "glCompressedTexImage3D",    "texture_array", "glCompressedTexImage3D",    DM_PFNGLCOMPRESSEDTEXIMAGE3DPROC, context);

        DMGRAPHICS_GET_PROC_ADDRESS_EXT(glMemoryBarrier,    "glMemoryBarrier",    "shader_image_load_store", "glMemoryBarrier",    DM_PFNGLMEMORYBARRIERPROC,    context);
        DMGRAPHICS_GET_PROC_ADDRESS_EXT(glBindImageTexture, "glBindImageTexture", "shader_image_load_store", "glBindImageTexture", DM_PFNGLBINDIMAGETEXTUREPROC, context);
        DMGRAPHICS_GET_PROC_ADDRESS_EXT(glDispatchCompute,  "glDispatchCompute",  "compute_shader",          "glDispatchCompute",  DM_PFNGLDISPATCHCOMPUTEPROC,  context);

        DMGRAPHICS_GET_PROC_ADDRESS_EXT(glBindBufferBase,           "glBindBufferBase",           "", "glBindBufferBase",           DM_PFNGLBINDBUFFERBASEPROC,   context);
        DMGRAPHICS_GET_PROC_ADDRESS_EXT(glGetUniformBlockIndex,     "glGetUniformBlockIndex",     "", "glGetUniformBlockIndex",     DM_PFNGLGETUNIFORMBLOCKINDEXPROC,  context);
        DMGRAPHICS_GET_PROC_ADDRESS_EXT(glGetActiveUniformBlockiv,  "glGetActiveUniformBlockiv",  "", "glGetActiveUniformBlockiv",  DM_PFNGLGETACTIVEUNIFORMBLOCKIVPROC,  context);
        DMGRAPHICS_GET_PROC_ADDRESS_EXT(glGetActiveUniformsiv,      "glGetActiveUniformsiv",      "", "glGetActiveUniformsiv",      DM_PFNGLGETACTIVEUNIFORMSIVPROC,  context);
        DMGRAPHICS_GET_PROC_ADDRESS_EXT(glUniformBlockBinding,      "glUniformBlockBinding",      "", "glUniformBlockBinding",      DM_PFNGLUNIFORMBLOCKBINDINGPROC,  context);

>>>>>>> dd0e9980
    #endif
    #undef DMGRAPHICS_GET_PROC_ADDRESS_EXT

        if (OpenGLIsExtensionSupported(context, "GL_IMG_texture_compression_pvrtc") ||
            OpenGLIsExtensionSupported(context, "WEBGL_compressed_texture_pvrtc"))
        {
            context->m_TextureFormatSupport |= 1 << TEXTURE_FORMAT_RGB_PVRTC_2BPPV1;
            context->m_TextureFormatSupport |= 1 << TEXTURE_FORMAT_RGB_PVRTC_4BPPV1;
            context->m_TextureFormatSupport |= 1 << TEXTURE_FORMAT_RGBA_PVRTC_2BPPV1;
            context->m_TextureFormatSupport |= 1 << TEXTURE_FORMAT_RGBA_PVRTC_4BPPV1;
        }

        if (OpenGLIsExtensionSupported(context, "GL_OES_compressed_ETC1_RGB8_texture") ||
            OpenGLIsExtensionSupported(context, "WEBGL_compressed_texture_etc") ||
            OpenGLIsExtensionSupported(context, "WEBGL_compressed_texture_etc1"))
        {
            context->m_TextureFormatSupport |= 1 << TEXTURE_FORMAT_RGB_ETC1;
        }

        // https://www.khronos.org/registry/OpenGL/extensions/EXT/EXT_texture_compression_s3tc.txt
        if (OpenGLIsExtensionSupported(context, "GL_EXT_texture_compression_s3tc") ||
            OpenGLIsExtensionSupported(context, "WEBGL_compressed_texture_s3tc"))
        {
            context->m_TextureFormatSupport |= 1 << TEXTURE_FORMAT_RGB_BC1; // DXT1
            // We'll use BC3 for this
            //context->m_TextureFormatSupport |= 1 << TEXTURE_FORMAT_RGBA_BC2; // DXT3
            context->m_TextureFormatSupport |= 1 << TEXTURE_FORMAT_RGBA_BC3; // DXT5
        }

        // https://www.khronos.org/registry/OpenGL/extensions/ARB/ARB_texture_compression_rgtc.txt
        if (OpenGLIsExtensionSupported(context, "GL_ARB_texture_compression_rgtc") ||
            OpenGLIsExtensionSupported(context, "GL_EXT_texture_compression_rgtc") ||
            OpenGLIsExtensionSupported(context, "EXT_texture_compression_rgtc"))
        {
            context->m_TextureFormatSupport |= 1 << TEXTURE_FORMAT_R_BC4;
            context->m_TextureFormatSupport |= 1 << TEXTURE_FORMAT_RG_BC5;
        }

        // https://www.khronos.org/registry/OpenGL/extensions/ARB/ARB_texture_compression_bptc.txt
        if (OpenGLIsExtensionSupported(context, "GL_ARB_texture_compression_bptc") ||
            OpenGLIsExtensionSupported(context, "GL_EXT_texture_compression_bptc") ||
            OpenGLIsExtensionSupported(context, "EXT_texture_compression_bptc") )
        {
            context->m_TextureFormatSupport |= 1 << TEXTURE_FORMAT_RGBA_BC7;
        }

        // https://www.khronos.org/registry/OpenGL/extensions/ARB/ARB_ES3_compatibility.txt
        if (OpenGLIsExtensionSupported(context, "GL_ARB_ES3_compatibility"))
        {
            context->m_TextureFormatSupport |= 1 << TEXTURE_FORMAT_RGBA_ETC2;
        }

        // https://www.khronos.org/registry/OpenGL/extensions/ARB/ARB_ES3_compatibility.txt
        if (OpenGLIsExtensionSupported(context, "GL_KHR_texture_compression_astc_ldr") ||
            OpenGLIsExtensionSupported(context, "GL_OES_texture_compression_astc") ||
            OpenGLIsExtensionSupported(context, "OES_texture_compression_astc") ||
            OpenGLIsExtensionSupported(context, "WEBGL_compressed_texture_astc"))
        {
            context->m_TextureFormatSupport |= 1 << TEXTURE_FORMAT_RGBA_ASTC_4x4;
        }

        // Check if we're using a recent enough OpenGL version
        if (context->m_IsGles3Version)
        {
            context->m_TextureFormatSupport |= 1 << TEXTURE_FORMAT_RGB16F;
            context->m_TextureFormatSupport |= 1 << TEXTURE_FORMAT_RGB32F;
            context->m_TextureFormatSupport |= 1 << TEXTURE_FORMAT_RGBA16F;
            context->m_TextureFormatSupport |= 1 << TEXTURE_FORMAT_RGBA32F;
            context->m_TextureFormatSupport |= 1 << TEXTURE_FORMAT_R16F;
            context->m_TextureFormatSupport |= 1 << TEXTURE_FORMAT_RG16F;
            context->m_TextureFormatSupport |= 1 << TEXTURE_FORMAT_R32F;
            context->m_TextureFormatSupport |= 1 << TEXTURE_FORMAT_RG32F;

            context->m_InstancingSupport = 1;

        #ifdef ANDROID
            context->m_InstancingSupport &= PFN_glDrawArraysInstanced   != 0;
            context->m_InstancingSupport &= PFN_glDrawElementsInstanced != 0;
            context->m_InstancingSupport &= PFN_glVertexAttribDivisor   != 0;
        #endif
        }
        else
        {
            // https://registry.khronos.org/OpenGL/extensions/EXT/EXT_color_buffer_half_float.txt
            if (OpenGLIsExtensionSupported(context, "EXT_color_buffer_half_float"))
            {
                context->m_TextureFormatSupport |= 1 << TEXTURE_FORMAT_RGB16F;
                context->m_TextureFormatSupport |= 1 << TEXTURE_FORMAT_RGBA16F;
            }

            // https://registry.khronos.org/webgl/extensions/WEBGL_color_buffer_float/
            if (OpenGLIsExtensionSupported(context, "WEBGL_color_buffer_float"))
            {
                context->m_TextureFormatSupport |= 1 << TEXTURE_FORMAT_RGB32F;
                context->m_TextureFormatSupport |= 1 << TEXTURE_FORMAT_RGBA32F;
            }
        }

        // GL_NUM_COMPRESSED_TEXTURE_FORMATS is deprecated in newer OpenGL Versions
        GLint iNumCompressedFormats = 0;
        glGetIntegerv(GL_NUM_COMPRESSED_TEXTURE_FORMATS, &iNumCompressedFormats);
        if (iNumCompressedFormats > 0)
        {
            GLint *pCompressedFormats = new GLint[iNumCompressedFormats];
            glGetIntegerv(GL_COMPRESSED_TEXTURE_FORMATS, pCompressedFormats);
            for (int i = 0; i < iNumCompressedFormats; i++)
            {
                switch (pCompressedFormats[i])
                {
                    #define CASE(_NAME1,_NAME2) case _NAME1 : context->m_TextureFormatSupport |= 1 << _NAME2; break;
                    CASE(DMGRAPHICS_TEXTURE_FORMAT_RGBA8_ETC2_EAC, TEXTURE_FORMAT_RGBA_ETC2);
                    CASE(DMGRAPHICS_TEXTURE_FORMAT_R11_EAC, TEXTURE_FORMAT_R_ETC2);
                    CASE(DMGRAPHICS_TEXTURE_FORMAT_RG11_EAC, TEXTURE_FORMAT_RG_ETC2);
                    CASE(DMGRAPHICS_TEXTURE_FORMAT_RGBA_ASTC_4x4_KHR, TEXTURE_FORMAT_RGBA_ASTC_4x4);
                    #undef CASE
                default: break;
                }
            }
            delete[] pCompressedFormats;
        }


#if defined (__EMSCRIPTEN__)
        // Workaround for some old phones which don't work with ASTC in glCompressedTexImage3D
        // see https://github.com/defold/defold/issues/8030
        if (context->m_IsGles3Version && OpenGLIsTextureFormatSupported(context, TEXTURE_FORMAT_RGBA_ASTC_4x4)) {
            unsigned char fakeZeroBuffer[] = {
                0x63, 0xae, 0x88, 0xc8, 0xa6, 0x0b, 0x45, 0x35, 0x8d, 0x27, 0x7c, 0xb5,0x63,
                0x2a, 0xcc, 0x90, 0x01, 0x04, 0x04, 0x01, 0x04, 0x04, 0x01, 0x04, 0x04, 0x01,
                0x63, 0xae, 0x88, 0xc8, 0xa6, 0x0b, 0x45, 0x35, 0x8d, 0x27, 0x7c, 0xb5,0x63,
                0x2a, 0xcc, 0x90, 0x01, 0x04, 0x04, 0x01, 0x04, 0x04, 0x01, 0x04, 0x04, 0x01
            };
            GLuint texture;
            glGenTextures(1, &texture);
            glBindTexture(GL_TEXTURE_2D_ARRAY, texture);
            DMGRAPHICS_COMPRESSED_TEX_IMAGE_3D(GL_TEXTURE_2D_ARRAY, 0, DMGRAPHICS_TEXTURE_FORMAT_RGBA_ASTC_4x4_KHR, 4, 4, 2, 0, 32, &fakeZeroBuffer);
            GLint err = glGetError();
            if (err != 0)
            {
                context->m_TextureFormatSupport &= ~(1 << TEXTURE_FORMAT_RGBA_ASTC_4x4);
            }
            glDeleteTextures(1, &texture);
        }

        // webgl GL_DEPTH_STENCIL_ATTACHMENT for stenciling and GL_DEPTH_COMPONENT16 for depth only by specifications, even though it reports 24-bit depth and no packed depth stencil extensions.
        context->m_PackedDepthStencilSupport = 1;
        context->m_DepthBufferBits = 16;
#else

    #if defined(__MACH__)
        context->m_PackedDepthStencilSupport = 1;
    #endif

        if ((OpenGLIsExtensionSupported(context, "GL_OES_packed_depth_stencil")) || (OpenGLIsExtensionSupported(context, "GL_EXT_packed_depth_stencil")))
        {
            context->m_PackedDepthStencilSupport = 1;
        }
        GLint depth_buffer_bits;
        glGetIntegerv( GL_DEPTH_BITS, &depth_buffer_bits );
        if (GL_INVALID_ENUM == glGetError())
        {
            depth_buffer_bits = 24;
        }

        context->m_DepthBufferBits = (uint32_t) depth_buffer_bits;
#endif

        GLint gl_max_texture_size = 1024;
        glGetIntegerv(GL_MAX_TEXTURE_SIZE, &gl_max_texture_size);
        context->m_MaxTextureSize = gl_max_texture_size;
        CLEAR_GL_ERROR;

#if defined(DM_PLATFORM_IOS) || defined(ANDROID)
        // Hardcoded values for iOS and Android for now. The value is a hint, max number of vertices will still work with performance penalty
        // The below seems to be the reported sweet spot for modern or semi-modern hardware
        context->m_MaxElementVertices = 1024*1024;
#else
        // We don't accept values lower than 65k. It's a trade-off on drawcalls vs bufferdata upload
        GLint gl_max_elem_verts = 65536;
        bool legacy = context->m_IsGles3Version == 0;
        if (!legacy) {
            glGetIntegerv(GL_MAX_ELEMENTS_VERTICES, &gl_max_elem_verts);
        }
        context->m_MaxElementVertices = dmMath::Max(65536, gl_max_elem_verts);
        CLEAR_GL_ERROR;

        GLint gl_max_elem_indices = 65536;
        if (!legacy) {
            glGetIntegerv(GL_MAX_ELEMENTS_INDICES, &gl_max_elem_indices);
        }
        CLEAR_GL_ERROR;
#endif

        if (OpenGLIsExtensionSupported(context, "GL_OES_compressed_ETC1_RGB8_texture"))
        {
            context->m_TextureFormatSupport |= 1 << TEXTURE_FORMAT_RGB_ETC1;
        }

        if (OpenGLIsExtensionSupported(context, "GL_EXT_texture_filter_anisotropic"))
        {
            context->m_AnisotropySupport = 1;
            glGetFloatv(GL_MAX_TEXTURE_MAX_ANISOTROPY_EXT, &context->m_MaxAnisotropy);
        }

        if (context->m_IsGles3Version || OpenGLIsExtensionSupported(context, "GL_EXT_texture_array"))
        {
            context->m_TextureArraySupport         = 1;
            context->m_MultiTargetRenderingSupport = 1;
        #ifdef ANDROID
            context->m_TextureArraySupport &= PFN_glTexSubImage3D           != 0;
            context->m_TextureArraySupport &= PFN_glTexImage3D              != 0;
            context->m_TextureArraySupport &= PFN_glCompressedTexSubImage3D != 0;
            context->m_TextureArraySupport &= PFN_glCompressedTexImage3D    != 0;
        #endif
        }

#if defined(__ANDROID__) || defined(__arm__) || defined(__arm64__) || defined(__EMSCRIPTEN__)
        if (OpenGLIsExtensionSupported(context, "GL_OES_element_index_uint") ||
            OpenGLIsExtensionSupported(context, "OES_element_index_uint"))
        {
            context->m_IndexBufferFormatSupport |= 1 << INDEXBUFFER_FORMAT_32;
        }

    #if !defined(__EMSCRIPTEN__)
        // Note: This is enabled automatically for WebGL2, and the defined value is not available **at all** on WebGL1,
        //       so if we don't want to do crazy workarounds for WebGL let's just ignore it and move on.
        if (!context->m_IsGles3Version && OpenGLIsExtensionSupported(context, "GL_ARB_seamless_cube_map"))
        {
            glEnable(GL_TEXTURE_CUBE_MAP_SEAMLESS);
            CLEAR_GL_ERROR;
        }
    #endif
#else
        context->m_IndexBufferFormatSupport |= 1 << INDEXBUFFER_FORMAT_32;

        glEnable(GL_TEXTURE_CUBE_MAP_SEAMLESS);
        CLEAR_GL_ERROR;
#endif

    #ifdef DM_HAVE_PLATFORM_COMPUTE_SUPPORT
        int32_t version_major = 0, version_minor = 0;
        glGetIntegerv(DMGRAPHICS_MAJOR_VERSION, &version_major);
        glGetIntegerv(DMGRAPHICS_MINOR_VERSION, &version_minor);

        #define COMPUTE_VERSION_NEEDED(MAJOR, MINOR) (MAJOR > version_major || (version_major ==  MAJOR && version_minor >= MINOR))

        #if defined(GL_ES_VERSION_3_0) || defined(GL_ES_VERSION_2_0)
            context->m_ComputeSupport = COMPUTE_VERSION_NEEDED(3,1);
        #else
            context->m_ComputeSupport = COMPUTE_VERSION_NEEDED(4,3);
        #endif

        #undef COMPUTE_VERSION_NEEDED
    #endif

        if (context->m_PrintDeviceInfo)
        {
            OpenGLPrintDeviceInfo(context);
        }

        context->m_AsyncProcessingSupport = dmThread::PlatformHasThreadSupport() && dmPlatform::GetWindowStateParam(context->m_Window, dmPlatform::WINDOW_STATE_AUX_CONTEXT);
        if (context->m_AsyncProcessingSupport)
        {
            AcquireAuxContextOnThread(context, true);

            InitializeSetTextureAsyncState(context->m_SetTextureAsyncState);

            if (context->m_JobThread == 0x0)
            {
                dmLogError("AsyncInitialize: Platform has async support but no job thread. Fallback to single thread processing.");
                context->m_AsyncProcessingSupport = 0;
            }
            else if(!ValidateAsyncJobProcessing(context))
            {
                dmLogDebug("AsyncInitialize: Failed to verify async job processing. Fallback to single thread processing.");
                context->m_AsyncProcessingSupport = 0;
            }
        }

#if !defined(GL_ES_VERSION_2_0)
        {
            GLuint vao;
            glGenVertexArrays(1, &vao);
            glBindVertexArray(vao);
        }
#endif

        return true;
    }

    static dmPlatform::HWindow OpenGLGetWindow(HContext _context)
    {
        assert(_context);
        OpenGLContext* context = (OpenGLContext*) _context;
        return context->m_Window;
    }

    static void OpenGLCloseWindow(HContext _context)
    {
        assert(_context);
        OpenGLContext* context = (OpenGLContext*) _context;
        if (dmPlatform::GetWindowStateParam(context->m_Window, dmPlatform::WINDOW_STATE_OPENED))
        {
            PostDeleteTextures(context, true);

            context->m_Width = 0;
            context->m_Height = 0;
            context->m_Extensions.SetSize(0);
            free(context->m_ExtensionsString);
            context->m_ExtensionsString = 0;
        }
    }

    static void OpenGLRunApplicationLoop(void* user_data, WindowStepMethod step_method, WindowIsRunning is_running)
    {
        #ifdef __EMSCRIPTEN__
        while (0 != is_running(user_data))
        {
            // N.B. Beyond the first test, the above statement is essentially formal since set_main_loop will throw an exception.
            emscripten_set_main_loop_arg(step_method, user_data, 0, 1);
        }
        #else
        while (0 != is_running(user_data))
        {
            step_method(user_data);
        }
        #endif
    }

    static PipelineState OpenGLGetPipelineState(HContext context)
    {
        return ((OpenGLContext*) context)->m_PipelineState;
    }

    static uint32_t OpenGLGetDisplayDpi(HContext context)
    {
        assert(context);
        return 0;
    }

    static uint32_t OpenGLGetWidth(HContext context)
    {
        assert(context);
        return ((OpenGLContext*) context)->m_Width;
    }

    static uint32_t OpenGLGetHeight(HContext context)
    {
        assert(context);
        return ((OpenGLContext*) context)->m_Height;
    }

    static void OpenGLSetWindowSize(HContext _context, uint32_t width, uint32_t height)
    {
        assert(_context);
        OpenGLContext* context = (OpenGLContext*) _context;
        if (dmPlatform::GetWindowStateParam(context->m_Window, dmPlatform::WINDOW_STATE_OPENED))
        {
            context->m_Width  = width;
            context->m_Height = height;
            dmPlatform::SetWindowSize(context->m_Window, width, height);
        }
    }

    static void OpenGLResizeWindow(HContext _context, uint32_t width, uint32_t height)
    {
        assert(_context);
        OpenGLContext* context = (OpenGLContext*) _context;
        if (dmPlatform::GetWindowStateParam(context->m_Window, dmPlatform::WINDOW_STATE_OPENED))
        {
            dmPlatform::SetWindowSize(context->m_Window, width, height);
        }
    }

    static void OpenGLGetDefaultTextureFilters(HContext _context, TextureFilter& out_min_filter, TextureFilter& out_mag_filter)
    {
        OpenGLContext* context = (OpenGLContext*) _context;
        out_min_filter = context->m_DefaultTextureMinFilter;
        out_mag_filter = context->m_DefaultTextureMagFilter;
    }

    static void OpenGLClear(HContext context, uint32_t flags, uint8_t red, uint8_t green, uint8_t blue, uint8_t alpha, float depth, uint32_t stencil)
    {
        assert(context);
        DM_PROFILE(__FUNCTION__);

        float r = ((float)red)/255.0f;
        float g = ((float)green)/255.0f;
        float b = ((float)blue)/255.0f;
        float a = ((float)alpha)/255.0f;
        glClearColor(r, g, b, a);
        CHECK_GL_ERROR;

        glClearDepth(depth);
        CHECK_GL_ERROR;

        glClearStencil(stencil);
        CHECK_GL_ERROR;

        GLbitfield gl_flags = (flags & BUFFER_TYPE_COLOR0_BIT)  ? GL_COLOR_BUFFER_BIT   : 0;
        gl_flags           |= (flags & BUFFER_TYPE_DEPTH_BIT)   ? GL_DEPTH_BUFFER_BIT   : 0;
        gl_flags           |= (flags & BUFFER_TYPE_STENCIL_BIT) ? GL_STENCIL_BUFFER_BIT : 0;

        glClear(gl_flags);
        CHECK_GL_ERROR
    }

    static void OpenGLBeginFrame(HContext context)
    {
#if defined(ANDROID)
        dmPlatform::AndroidBeginFrame(((OpenGLContext*) context)->m_Window);
#endif
    }

    static void OpenGLFlip(HContext context)
    {
        DM_PROFILE(__FUNCTION__);
        PostDeleteTextures((OpenGLContext*) context, false);
        dmPlatform::SwapBuffers(((OpenGLContext*) context)->m_Window);
        CHECK_GL_ERROR;
    }

    static GLenum GetOpenGLBufferUsage(BufferUsage buffer_usage)
    {
        const GLenum buffer_usage_lut[] = {
        #if !defined (GL_ARB_vertex_buffer_object)
            0x88E0,
            0x88E4,
            0x88E8,
        #else
            GL_STREAM_DRAW,
            GL_STATIC_DRAW,
            GL_DYNAMIC_DRAW,
        #endif
        };

        return buffer_usage_lut[buffer_usage];
    }

    static HVertexBuffer OpenGLNewVertexBuffer(HContext context, uint32_t size, const void* data, BufferUsage buffer_usage)
    {
        uint32_t buffer = 0;
        glGenBuffersARB(1, &buffer);
        CHECK_GL_ERROR;
        SetVertexBufferData(buffer, size, data, buffer_usage);
        return buffer;
    }

    static void OpenGLDeleteVertexBuffer(HVertexBuffer buffer)
    {
        if (!buffer)
            return;
        GLuint b = (GLuint) buffer;
        glDeleteBuffersARB(1, &b);
        CHECK_GL_ERROR;
    }

    static void OpenGLSetVertexBufferData(HVertexBuffer buffer, uint32_t size, const void* data, BufferUsage buffer_usage)
    {
        DM_PROFILE(__FUNCTION__);
        // NOTE: Android doesn't seem to like zero-sized vertex buffers
        if (size == 0) {
            return;
        }
        glBindBufferARB(GL_ARRAY_BUFFER_ARB, buffer);
        CHECK_GL_ERROR
        glBufferDataARB(GL_ARRAY_BUFFER_ARB, size, data, GetOpenGLBufferUsage(buffer_usage));
        CHECK_GL_ERROR
        glBindBufferARB(GL_ARRAY_BUFFER_ARB, 0);
        CHECK_GL_ERROR;
    }

    static void OpenGLSetVertexBufferSubData(HVertexBuffer buffer, uint32_t offset, uint32_t size, const void* data)
    {
        DM_PROFILE(__FUNCTION__);
        glBindBufferARB(GL_ARRAY_BUFFER_ARB, buffer);
        CHECK_GL_ERROR;
        glBufferSubDataARB(GL_ARRAY_BUFFER_ARB, offset, size, data);
        CHECK_GL_ERROR;
        glBindBufferARB(GL_ARRAY_BUFFER_ARB, 0);
        CHECK_GL_ERROR;
    }

    static uint32_t OpenGLGetMaxElementsVertices(HContext context)
    {
        return ((OpenGLContext*) context)->m_MaxElementVertices;
    }

    static void OpenGLSetIndexBufferData(HIndexBuffer buffer, uint32_t size, const void* data, BufferUsage buffer_usage)
    {
        DM_PROFILE(__FUNCTION__);
        // NOTE: WebGl doesn't seem to like zero-sized vertex buffers (very poor performance)
        if (size == 0) {
            return;
        }
        glBindBufferARB(GL_ELEMENT_ARRAY_BUFFER_ARB, buffer);
        CHECK_GL_ERROR
        glBufferDataARB(GL_ELEMENT_ARRAY_BUFFER_ARB, size, data, GetOpenGLBufferUsage(buffer_usage));
        CHECK_GL_ERROR
        glBindBufferARB(GL_ELEMENT_ARRAY_BUFFER_ARB, 0);
        CHECK_GL_ERROR
    }

    static HIndexBuffer OpenGLNewIndexBuffer(HContext context, uint32_t size, const void* data, BufferUsage buffer_usage)
    {
        uint32_t buffer = 0;
        glGenBuffersARB(1, &buffer);
        CHECK_GL_ERROR
        OpenGLSetIndexBufferData(buffer, size, data, buffer_usage);
        return buffer;
    }

    static void OpenGLDeleteIndexBuffer(HIndexBuffer buffer)
    {
        if (!buffer)
            return;
        GLuint b = (GLuint) buffer;
        glDeleteBuffersARB(1, &b);
        CHECK_GL_ERROR;
    }

    static void OpenGLSetIndexBufferSubData(HIndexBuffer buffer, uint32_t offset, uint32_t size, const void* data)
    {
        DM_PROFILE(__FUNCTION__);
        glBindBufferARB(GL_ELEMENT_ARRAY_BUFFER_ARB, buffer);
        CHECK_GL_ERROR;
        glBufferSubDataARB(GL_ELEMENT_ARRAY_BUFFER_ARB, offset, size, data);
        CHECK_GL_ERROR;
        glBindBufferARB(GL_ELEMENT_ARRAY_BUFFER_ARB, 0);
        CHECK_GL_ERROR;
    }

    static bool OpenGLIsIndexBufferFormatSupported(HContext context, IndexBufferFormat format)
    {
        return (((OpenGLContext*) context)->m_IndexBufferFormatSupport & (1 << format)) != 0;
    }

    // NOTE: This function doesn't seem to be used anywhere?
    static uint32_t OpenGLGetMaxElementsIndices(HContext context)
    {
        return 0;
    }

    static HVertexDeclaration OpenGLNewVertexDeclarationStride(HContext context, HVertexStreamDeclaration stream_declaration, uint32_t stride)
    {
        HVertexDeclaration vd = NewVertexDeclaration(context, stream_declaration);
        vd->m_Stride = stride;
        return vd;
    }

    static HVertexDeclaration OpenGLNewVertexDeclaration(HContext context, HVertexStreamDeclaration stream_declaration)
    {
        VertexDeclaration* vd = new VertexDeclaration;
        memset(vd, 0, sizeof(VertexDeclaration));

        vd->m_Stride = 0;
        for (uint32_t i=0; i<stream_declaration->m_StreamCount; i++)
        {
            vd->m_Streams[i].m_NameHash  = stream_declaration->m_Streams[i].m_NameHash;
            vd->m_Streams[i].m_Location  = -1;
            vd->m_Streams[i].m_Size      = stream_declaration->m_Streams[i].m_Size;
            vd->m_Streams[i].m_Type      = stream_declaration->m_Streams[i].m_Type;
            vd->m_Streams[i].m_Normalize = stream_declaration->m_Streams[i].m_Normalize;
            vd->m_Streams[i].m_Offset    = vd->m_Stride;

            vd->m_Stride += stream_declaration->m_Streams[i].m_Size * GetTypeSize(stream_declaration->m_Streams[i].m_Type);
        }
        vd->m_StreamCount = stream_declaration->m_StreamCount;
        vd->m_StepFunction = stream_declaration->m_StepFunction;
        return vd;
    }

    static void BindVertexDeclarationProgram(HContext context, HVertexDeclaration vertex_declaration, HProgram program)
    {
        OpenGLProgram* program_ptr = (OpenGLProgram*) program;
        uint32_t n = vertex_declaration->m_StreamCount;
        VertexDeclaration::Stream* streams = &vertex_declaration->m_Streams[0];
        for (uint32_t i=0; i < n; i++)
        {
            int32_t location = -1;
            for (int j = 0; j < program_ptr->m_Attributes.Size(); ++j)
            {
                if (program_ptr->m_Attributes[j].m_NameHash == streams[i].m_NameHash)
                {
                    location = program_ptr->m_Attributes[j].m_Location;
                    break;
                }
            }

            if (location != -1)
            {
                streams[i].m_Location = location;
            }
            else
            {
                CLEAR_GL_ERROR
                // TODO: Disabled irritating warning? Should we care about not used streams?
                //dmLogWarning("Vertex attribute %s is not active or defined", streams[i].m_Name);
                streams[i].m_Location = -1;
            }
        }

        vertex_declaration->m_BoundForProgram     = program;
        vertex_declaration->m_ModificationVersion = ((OpenGLContext*) context)->m_ModificationVersion;
    }

    static void OpenGLEnableVertexBuffer(HContext context, HVertexBuffer vertex_buffer, uint32_t binding_index)
    {
        glBindBufferARB(GL_ARRAY_BUFFER, vertex_buffer);
        CHECK_GL_ERROR;
    }

    static void OpenGLDisableVertexBuffer(HContext context, HVertexBuffer vertex_buffer)
    {
        // NOP
    }

    static inline uint32_t GetSubVectorBindCount(uint32_t size)
    {
        // Not sure if this supports mat2?
        if (size == 9)       return 3;
        else if (size == 16) return 4;
        return 1;
    }

    static inline void SetVertexAttribute(OpenGLContext* context, int32_t loc, uint32_t component_count, GLenum opengl_type, bool normalize, uint32_t stride, uint32_t offset, VertexStepFunction step_function)
    {
    #if 0
        dmLogInfo("Attribute: %d, %d, %d, %d, %d, %d", loc, component_count, opengl_type, normalize, stride, offset);
    #endif

        // TODO: We should cache these bindings and skip applying them if they haven't changed
        glEnableVertexAttribArray(loc);
        CHECK_GL_ERROR;

        glVertexAttribPointer(
            loc,
            component_count,
            opengl_type,
            normalize,
            stride,
            (GLvoid*) (size_t) offset); // The starting point of the VBO, for the vertices
        CHECK_GL_ERROR;

        if (context->m_InstancingSupport)
        {
            glVertexAttribDivisor(loc, step_function);
            CHECK_GL_ERROR;
        }
    }

    static void OpenGLEnableVertexDeclaration(HContext _context, HVertexDeclaration vertex_declaration, uint32_t binding_index, uint32_t base_offset, HProgram program)
    {
        assert(_context);
        assert(vertex_declaration);

        OpenGLContext* context = (OpenGLContext*) _context;

        if (!(context->m_ModificationVersion == vertex_declaration->m_ModificationVersion && vertex_declaration->m_BoundForProgram == ((OpenGLProgram*) program)->m_Id))
        {
            BindVertexDeclarationProgram(context, vertex_declaration, program);
        }

        for (uint32_t i=0; i<vertex_declaration->m_StreamCount; i++)
        {
            if (vertex_declaration->m_Streams[i].m_Location != -1)
            {
                uint32_t sub_vector_bind_count = GetSubVectorBindCount(vertex_declaration->m_Streams[i].m_Size);
                uint32_t base_location = vertex_declaration->m_Streams[i].m_Location;
                uint32_t stream_offset = base_offset + vertex_declaration->m_Streams[i].m_Offset;
                uint32_t sub_vector_component_count = sub_vector_bind_count > 1 ? sub_vector_bind_count : vertex_declaration->m_Streams[i].m_Size;

                for (int j = 0; j < sub_vector_bind_count; ++j)
                {
                    SetVertexAttribute(
                        context,
                        base_location + j,
                        sub_vector_component_count,
                        GetOpenGLType(vertex_declaration->m_Streams[i].m_Type),
                        vertex_declaration->m_Streams[i].m_Normalize,
                        vertex_declaration->m_Stride,
                        stream_offset + j * GetTypeSize(vertex_declaration->m_Streams[i].m_Type) * sub_vector_component_count,
                        vertex_declaration->m_StepFunction);
                }
            }
        }
    }

    static void OpenGLDisableVertexDeclaration(HContext context, HVertexDeclaration vertex_declaration)
    {
        assert(context);
        assert(vertex_declaration);

        for (uint32_t i=0; i<vertex_declaration->m_StreamCount; i++)
        {
            if (vertex_declaration->m_Streams[i].m_Location != -1)
            {
                uint32_t sub_vector_count = GetSubVectorBindCount(vertex_declaration->m_Streams[i].m_Size);
                int32_t base_location = vertex_declaration->m_Streams[i].m_Location;

                for (int j = 0; j < sub_vector_count; ++j)
                {
                    glDisableVertexAttribArray(base_location + j);
                    CHECK_GL_ERROR;
                }
            }
        }

        glBindBufferARB(GL_ARRAY_BUFFER_ARB, 0);
        CHECK_GL_ERROR;

        glBindBufferARB(GL_ELEMENT_ARRAY_BUFFER_ARB, 0);
        CHECK_GL_ERROR;
    }

<<<<<<< HEAD
    static void OpenGLDrawElements(HContext context, PrimitiveType prim_type, uint32_t first, uint32_t count, Type type, HIndexBuffer index_buffer, uint32_t instance_count)
=======
    static void DrawSetup(OpenGLContext* context)
    {
        OpenGLProgram* program = context->m_CurrentProgram;

        if (context->m_IsGles3Version)
        {
            for (int i = 0; i < program->m_UniformBuffers.Size(); ++i)
            {
                OpenGLUniformBuffer& ubo = program->m_UniformBuffers[i];

                if (ubo.m_ActiveUniforms > 0)
                {
                    glBindBufferBase(GL_UNIFORM_BUFFER, ubo.m_Binding, ubo.m_Id);
                    CHECK_GL_ERROR;

                    if (ubo.m_Dirty > 0)
                    {
                        glBindBuffer(GL_UNIFORM_BUFFER, ubo.m_Id);
                        CHECK_GL_ERROR;
                        glBufferData(GL_UNIFORM_BUFFER, ubo.m_BlockSize, ubo.m_BlockMemory, GL_STATIC_DRAW);
                        CHECK_GL_ERROR;
                        ubo.m_Dirty = false;
                    }
                }
            }
        }
    }

    static void OpenGLDrawElements(HContext context, PrimitiveType prim_type, uint32_t first, uint32_t count, Type type, HIndexBuffer index_buffer)
>>>>>>> dd0e9980
    {
        DM_PROFILE(__FUNCTION__);
        DM_PROPERTY_ADD_U32(rmtp_DrawCalls, 1);
        assert(context);
        assert(index_buffer);

        DrawSetup((OpenGLContext*) context);

        glBindBufferARB(GL_ELEMENT_ARRAY_BUFFER, index_buffer);
        CHECK_GL_ERROR;

        OpenGLContext* context_ptr = (OpenGLContext*) context;
        if (context_ptr->m_InstancingSupport)
        {
            glDrawElementsInstanced(GetOpenGLPrimitiveType(prim_type), count, GetOpenGLType(type), (GLvoid*)(uintptr_t) first, dmMath::Max((uint32_t) 1, instance_count));
            CHECK_GL_ERROR;
        }
        else
        {
            glDrawElements(GetOpenGLPrimitiveType(prim_type), count, GetOpenGLType(type), (GLvoid*)(uintptr_t) first);
            CHECK_GL_ERROR
        }
    }

    static void OpenGLDraw(HContext context, PrimitiveType prim_type, uint32_t first, uint32_t count, uint32_t instance_count)
    {
        DM_PROFILE(__FUNCTION__);
        DM_PROPERTY_ADD_U32(rmtp_DrawCalls, 1);
        assert(context);

<<<<<<< HEAD
        OpenGLContext* context_ptr = (OpenGLContext*) context;
        if (context_ptr->m_InstancingSupport)
        {
            glDrawArraysInstanced(GetOpenGLPrimitiveType(prim_type), first, count, dmMath::Max((uint32_t) 1, instance_count));
            CHECK_GL_ERROR;
        }
        else
        {
            glDrawArrays(GetOpenGLPrimitiveType(prim_type), first, count);
            CHECK_GL_ERROR
        }
=======
        DrawSetup((OpenGLContext*) context);
        glDrawArrays(GetOpenGLPrimitiveType(prim_type), first, count);
        CHECK_GL_ERROR
>>>>>>> dd0e9980
    }

    static void OpenGLDispatchCompute(HContext _context, uint32_t group_count_x, uint32_t group_count_y, uint32_t group_count_z)
    {
    #ifdef DM_HAVE_PLATFORM_COMPUTE_SUPPORT
        DM_PROFILE(__FUNCTION__);
        DM_PROPERTY_ADD_U32(rmtp_DispatchCalls, 1);

        DrawSetup((OpenGLContext*) _context);

        glDispatchCompute(group_count_x, group_count_y, group_count_z);
        CHECK_GL_ERROR;

        glMemoryBarrier(DMGRAPHICS_BARRIER_BIT_SHADER_IMAGE_ACCESS);
        CHECK_GL_ERROR;
    #endif
    }

    static GLuint DoCreateShader(GLenum type, const void* program, uint32_t program_size, char* error_buffer, uint32_t error_buffer_size)
    {
        GLuint shader_id = glCreateShader(type);
        CHECK_GL_ERROR;
        GLint size = program_size;
        glShaderSource(shader_id, 1, (const GLchar**) &program, &size);
        CHECK_GL_ERROR;
        glCompileShader(shader_id);
        CHECK_GL_ERROR;

        GLint status;
        glGetShaderiv(shader_id, GL_COMPILE_STATUS, &status);
        if (status == 0)
        {
            const char* type_str = "";
            switch(type)
            {
                case GL_VERTEX_SHADER:
                    type_str = "vertex";
                    break;
                case GL_FRAGMENT_SHADER:
                    type_str = "fragment";
                    break;
                case DMGRAPHICS_TYPE_COMPUTE_SHADER:
                    type_str = "compute";
                    break;
                default:
                    break;
            }

            char* log_str = 0;

#ifndef NDEBUG
            GLint logLength;
            glGetShaderiv(shader_id, GL_INFO_LOG_LENGTH, &logLength);
            if (logLength > 0)
            {
                log_str = (GLchar *)malloc(logLength);
                glGetShaderInfoLog(shader_id, logLength, &logLength, log_str);
            }
#endif
            if (error_buffer)
            {
                dmSnPrintf(error_buffer, error_buffer_size, "Unable to compile %s shader.\nError: %s", type_str, log_str == 0 ? "Unknown" : log_str);
            }
            if (log_str)
            {
                free(log_str);
            }
            glDeleteShader(shader_id);
            return 0;
        }

        return shader_id;
    }

    static OpenGLShader* CreateShader(HContext context, GLenum type, ShaderDesc* ddf, char* error_buffer, uint32_t error_buffer_size)
    {
        ShaderDesc::Shader* ddf_shader = GetShaderProgram(context, ddf);
        if (ddf_shader == 0x0)
        {
            return 0x0;
        }

        GLuint shader_id = DoCreateShader(type, ddf_shader->m_Source.m_Data, ddf_shader->m_Source.m_Count, error_buffer, error_buffer_size);
        if (!shader_id)
        {
            return 0;
        }
        OpenGLShader* shader = new OpenGLShader();
        shader->m_Id         = shader_id;
        shader->m_Language   = ddf_shader->m_Language;

        CreateShaderMeta(&ddf->m_Reflection, &shader->m_ShaderMeta);

        return shader;
    }

    static HVertexProgram OpenGLNewVertexProgram(HContext context, ShaderDesc* ddf, char* error_buffer, uint32_t error_buffer_size)
    {
        return (HVertexProgram) CreateShader(context, GL_VERTEX_SHADER, ddf, error_buffer, error_buffer_size);
    }

    static HFragmentProgram OpenGLNewFragmentProgram(HContext context, ShaderDesc* ddf, char* error_buffer, uint32_t error_buffer_size)
    {
        return (HFragmentProgram) CreateShader(context, GL_FRAGMENT_SHADER, ddf, error_buffer, error_buffer_size);
    }

    static HComputeProgram OpenGLNewComputeProgram(HContext context, ShaderDesc* ddf, char* error_buffer, uint32_t error_buffer_size)
    {
    #ifdef DM_HAVE_PLATFORM_COMPUTE_SUPPORT
        return (HVertexProgram) CreateShader(context, DMGRAPHICS_TYPE_COMPUTE_SHADER, ddf, error_buffer, error_buffer_size);
    #else
        dmSnPrintf(error_buffer, error_buffer_size, "Compute Shaders are not supported for OpenGL on this platform.");
        return 0;
    #endif
    }

    static void BuildAttributes(OpenGLProgram* program_ptr)
    {
        GLint num_attributes;
        glGetProgramiv(program_ptr->m_Id, GL_ACTIVE_ATTRIBUTES, &num_attributes);
        CHECK_GL_ERROR;

        program_ptr->m_Attributes.SetCapacity(num_attributes);
        program_ptr->m_Attributes.SetSize(num_attributes);

        char attribute_name[256];
        for (int i = 0; i < num_attributes; ++i)
        {
            OpenGLVertexAttribute& attr = program_ptr->m_Attributes[i];
            GLsizei attr_len;
            GLint   attr_size;
            GLenum  attr_type;
            glGetActiveAttrib(program_ptr->m_Id, i,
                sizeof(attribute_name),
                &attr_len,
                &attr_size,
                &attr_type,
                attribute_name);
            CHECK_GL_ERROR;

            attr.m_Location = glGetAttribLocation(program_ptr->m_Id, attribute_name);
            attr.m_NameHash = dmHashString64(attribute_name);
            attr.m_Count    = attr_size;
            attr.m_Type     = attr_type;
            CHECK_GL_ERROR;
        }
    }

    static inline char* GetBaseUniformName(char* str, uint32_t len)
    {
        char* ptr = str;
        for (int i = len - 1; i >= 0; i--)
        {
            if (ptr[i] == '.')
            {
                return &ptr[i+1];
            }
        }
        return str;
    }

    static void BuildUniformBuffers(OpenGLProgram* program, OpenGLShader** shaders, uint32_t num_shaders)
    {
        uint32_t num_ubos = 0;
        uint32_t ubo_binding = 0;
        for (uint32_t i = 0; i < num_shaders; ++i)
        {
            OpenGLShader* shader = shaders[i];
            num_ubos += shader->m_ShaderMeta.m_UniformBuffers.Size();
        }

        program->m_UniformBuffers.SetCapacity(num_ubos);
        program->m_UniformBuffers.SetSize(num_ubos);

        memset(program->m_UniformBuffers.Begin(), 0, sizeof(OpenGLUniformBuffer) * num_ubos);

        for (uint32_t i = 0; i < num_shaders; ++i)
        {
            OpenGLShader* shader = shaders[i];

            for (uint32_t j = 0; j < shader->m_ShaderMeta.m_UniformBuffers.Size(); ++j)
            {
                ShaderResourceBinding& res = shader->m_ShaderMeta.m_UniformBuffers[j];

                GLuint blockIndex = glGetUniformBlockIndex(program->m_Id, res.m_Name);
                CHECK_GL_ERROR;

                if (blockIndex == GL_INVALID_INDEX)
                {
                    continue;
                }

                GLint binding;
                glGetActiveUniformBlockiv(program->m_Id, blockIndex, GL_UNIFORM_BLOCK_BINDING, &binding);
                CHECK_GL_ERROR;

                GLint blockSize;
                glGetActiveUniformBlockiv(program->m_Id, blockIndex, GL_UNIFORM_BLOCK_DATA_SIZE, &blockSize);
                CHECK_GL_ERROR;

                GLint activeUniforms;
                glGetActiveUniformBlockiv(program->m_Id, blockIndex, GL_UNIFORM_BLOCK_ACTIVE_UNIFORMS, &activeUniforms);
                CHECK_GL_ERROR;

                OpenGLUniformBuffer& ubo = program->m_UniformBuffers[blockIndex];

                ubo.m_Indices.SetCapacity(activeUniforms);
                ubo.m_Indices.SetSize(activeUniforms);
                ubo.m_Offsets.SetCapacity(activeUniforms);
                ubo.m_Offsets.SetSize(activeUniforms);
                ubo.m_Binding        = ubo_binding++; // binding;
                ubo.m_BlockSize      = blockSize;
                ubo.m_ActiveUniforms = activeUniforms;
                ubo.m_BlockMemory    = new uint8_t[ubo.m_BlockSize];
                memset(ubo.m_BlockMemory, 0, ubo.m_BlockSize);

                glGetActiveUniformBlockiv(program->m_Id, blockIndex, GL_UNIFORM_BLOCK_ACTIVE_UNIFORM_INDICES, ubo.m_Indices.Begin());
                CHECK_GL_ERROR;
                glGetActiveUniformsiv(program->m_Id, activeUniforms, (GLuint*) ubo.m_Indices.Begin(), GL_UNIFORM_OFFSET, ubo.m_Offsets.Begin());
                CHECK_GL_ERROR;

                // Create a handle for the UBO and link it to the program
                glGenBuffers(1, &ubo.m_Id);
                CHECK_GL_ERROR;
                glBindBuffer(GL_UNIFORM_BUFFER, ubo.m_Id);
                CHECK_GL_ERROR;

                glBufferData(GL_UNIFORM_BUFFER, blockSize, ubo.m_BlockMemory, GL_STATIC_DRAW);
                CHECK_GL_ERROR;

                glBindBufferBase(GL_UNIFORM_BUFFER, ubo.m_Binding, ubo.m_Id);
                CHECK_GL_ERROR;
                glUniformBlockBinding(program->m_Id, blockIndex, ubo.m_Binding);
                CHECK_GL_ERROR;
                glBindBuffer(GL_UNIFORM_BUFFER, 0);
                CHECK_GL_ERROR;
            }
        }
    }

    static void BuildUniforms(OpenGLContext* context, OpenGLProgram* program, OpenGLShader** shaders, uint32_t num_shaders)
    {
        if (context->m_IsGles3Version)
        {
            BuildUniformBuffers(program, shaders, num_shaders);
        }

        uint32_t texture_unit = 0;
        char uniform_name_buffer[256];

        GLint num_uniforms;
        glGetProgramiv(program->m_Id, GL_ACTIVE_UNIFORMS, &num_uniforms);
        CHECK_GL_ERROR;

        program->m_Uniforms.SetCapacity(num_uniforms);
        program->m_Uniforms.SetSize(num_uniforms);

        for (int i = 0; i < num_uniforms; ++i)
        {
            GLint uniform_size;
            GLenum uniform_type;
            GLsizei uniform_name_length;
            glGetActiveUniform(program->m_Id, i,
                sizeof(uniform_name_buffer),
                &uniform_name_length,
                &uniform_size,
                &uniform_type,
                uniform_name_buffer);
            CHECK_GL_ERROR;

            GLint uniform_block_index = -1;
            if (context->m_IsGles3Version)
            {
                glGetActiveUniformsiv(program->m_Id, 1, (GLuint*)&i, GL_UNIFORM_BLOCK_INDEX, &uniform_block_index);
            }

            char* uniform_name = GetBaseUniformName(uniform_name_buffer, uniform_name_length);

            HUniformLocation uniform_location = INVALID_UNIFORM_LOCATION;

            if (uniform_block_index != -1)
            {
                OpenGLUniformBuffer& ubo = program->m_UniformBuffers[uniform_block_index];
                uint32_t uniform_member_index = 0;

                for (int j = 0; j < ubo.m_Indices.Size(); ++j)
                {
                    if (ubo.m_Indices[j] == i)
                    {
                        uniform_member_index = j;
                        break;
                    }
                }
                uniform_location = ((uint64_t) 1) << 32 | uniform_member_index << 16 | uniform_block_index;
            }
            else
            {
                uniform_location = (HUniformLocation) glGetUniformLocation(program->m_Id, uniform_name_buffer);
            }

            OpenGLUniform& uniform  = program->m_Uniforms[i];
            uniform.m_Location      = uniform_location;
            uniform.m_Name          = strdup(uniform_name);
            uniform.m_NameHash      = dmHashString64(uniform_name);
            uniform.m_Count         = uniform_size;
            uniform.m_Type          = uniform_type;
            uniform.m_IsTextureType = IsTypeTextureType(GetGraphicsType(uniform_type));

        #if 0
            dmLogInfo("Uniform[%d]: %s, %llu", i, uniform.m_Name, uniform.m_Location);
        #endif

            if (uniform.m_IsTextureType)
            {
                uniform.m_TextureUnit = texture_unit++;
            }

            // JG: Original code did this, but I'm not sure why.
            if (uniform.m_Location == -1)
            {
                // Clear error if uniform isn't found
                CLEAR_GL_ERROR
            }
        }
    }

    static inline void IncreaseModificationVersion(OpenGLContext* context)
    {
        ++context->m_ModificationVersion;
        context->m_ModificationVersion = dmMath::Max(0U, context->m_ModificationVersion);
    }

    static bool LinkProgram(GLuint program)
    {
        glLinkProgram(program);

        GLint status;
        glGetProgramiv(program, GL_LINK_STATUS, &status);

        if (status == 0)
        {
            dmLogError("Unable to link program.");
#ifndef NDEBUG
            GLint logLength;
            glGetProgramiv(program, GL_INFO_LOG_LENGTH, &logLength);
            if (logLength > 0)
            {
                GLchar *log = (GLchar*) malloc(logLength);
                glGetProgramInfoLog(program, logLength, &logLength, log);
                dmLogWarning("%s\n", log);
                free(log);
            }
#endif
            return false;
        }
        return true;
    }

    static HProgram OpenGLNewProgramFromCompute(HContext context, HComputeProgram compute_program)
    {
    #ifdef DM_HAVE_PLATFORM_COMPUTE_SUPPORT
        IncreaseModificationVersion((OpenGLContext*) context);

        OpenGLProgram* program = new OpenGLProgram();

        (void) context;
        GLuint p = glCreateProgram();
        CHECK_GL_ERROR;

        OpenGLShader* compute_shader = (OpenGLShader*) compute_program;
        GLuint compute_shader_id     = compute_shader->m_Id;

        glAttachShader(p, compute_shader_id);
        CHECK_GL_ERROR;

        if (!LinkProgram(p))
        {
            delete program;
            glDeleteProgram(p);
            CHECK_GL_ERROR;
            return 0;
        }

        program->m_Id       = p;
        program->m_Language = compute_shader->m_Language;

        BuildUniforms((OpenGLContext*) context, program, &compute_shader, 1);
        return (HProgram) program;
    #else
        dmLogInfo("Compute Shaders are not supported for OpenGL on this platform.");
        return 0;
    #endif
    }

    // TODO: Rename to graphicsprogram instead of newprogram
    static HProgram OpenGLNewProgram(HContext context, HVertexProgram vertex_program, HFragmentProgram fragment_program)
    {
        IncreaseModificationVersion((OpenGLContext*) context);

        OpenGLProgram* program = new OpenGLProgram();

        (void) context;
        GLuint p = glCreateProgram();
        CHECK_GL_ERROR;

        OpenGLShader* vertex_shader   = (OpenGLShader*) vertex_program;
        OpenGLShader* fragment_shader = (OpenGLShader*) fragment_program;

        GLuint vertex_id   = vertex_shader->m_Id;
        GLuint fragment_id = fragment_shader->m_Id;

        glAttachShader(p, vertex_id);
        CHECK_GL_ERROR;
        glAttachShader(p, fragment_id);
        CHECK_GL_ERROR;

        // For MRT bindings to work correctly on all platforms,
        // we need to specify output locations manually
#ifndef GL_ES_VERSION_2_0
        const char* base_output_name = "_DMENGINE_GENERATED_gl_FragColor";
        char buf[64] = {0};
        for (int i = 0; i < MAX_BUFFER_COLOR_ATTACHMENTS; ++i)
        {
            snprintf(buf, sizeof(buf), "%s_%d", base_output_name, i);
            glBindFragDataLocation(p, i, buf);
        }
#endif

        if (!LinkProgram(p))
        {
            delete program;
            glDeleteProgram(p);
            CHECK_GL_ERROR;
            return 0;
        }

        program->m_Id       = p;
        program->m_Language = vertex_shader->m_Language;

        OpenGLShader* shaders[] = { vertex_shader, fragment_shader };

        BuildUniforms((OpenGLContext*) context, program, shaders, DM_ARRAY_SIZE(shaders));
        BuildAttributes(program);
        return (HProgram) program;
    }

    static void OpenGLDeleteProgram(HContext context, HProgram program)
    {
        (void) context;
        OpenGLProgram* program_ptr = (OpenGLProgram*) program;
        glDeleteProgram(program_ptr->m_Id);

        for (int i = 0; i < program_ptr->m_Uniforms.Size(); ++i)
        {
            free(program_ptr->m_Uniforms[i].m_Name);
        }

        for (int i = 0; i < program_ptr->m_UniformBuffers.Size(); ++i)
        {
            delete program_ptr->m_UniformBuffers[i].m_BlockMemory;
        }

        delete program_ptr;
    }

    // Tries to compile a shader (either a vertex or fragment) program.
    // We use this together with a temporary GLuint program to see if we it's
    // possible to compile a reloaded program.
    //
    // In case the compile fails, it also prints the compile errors with dmLogWarning.
    static bool TryCompileShader(GLuint prog, const void* program, GLint size)
    {
        glShaderSource(prog, 1, (const GLchar**) &program, &size);
        CHECK_GL_ERROR;
        glCompileShader(prog);
        CHECK_GL_ERROR;

        GLint status;
        glGetShaderiv(prog, GL_COMPILE_STATUS, &status);
        if (status == 0)
        {
            dmLogError("Unable to compile shader.");
            GLint logLength;
            glGetShaderiv(prog, GL_INFO_LOG_LENGTH, &logLength);
            if (logLength > 0)
            {
                GLchar *log = (GLchar *)malloc(logLength);
                glGetShaderInfoLog(prog, logLength, &logLength, log);
                dmLogError("%s", log);
                free(log);
            }
            CHECK_GL_ERROR;
            return false;
        }

        return true;
    }

    static bool OpenGLReloadVertexProgram(HVertexProgram prog, ShaderDesc* ddf)
    {
        assert(prog);
        assert(ddf);

        ShaderDesc::Shader* ddf_shader = GetShaderProgram((HContext) g_Context, ddf);
        if (ddf_shader == 0x0)
        {
            return 0x0;
        }

        GLuint tmp_shader = glCreateShader(GL_VERTEX_SHADER);
        bool success = TryCompileShader(tmp_shader, ddf_shader->m_Source.m_Data, ddf_shader->m_Source.m_Count);
        glDeleteShader(tmp_shader);
        CHECK_GL_ERROR;

        if (success)
        {
            GLuint id = ((OpenGLShader*) prog)->m_Id;
            glShaderSource(id, 1, (const GLchar**) &ddf_shader->m_Source.m_Data, (GLint*) &ddf_shader->m_Source.m_Count);
            CHECK_GL_ERROR;
            glCompileShader(id);
            CHECK_GL_ERROR;
        }

        return success;
    }

    static bool OpenGLReloadFragmentProgram(HFragmentProgram prog, ShaderDesc* ddf)
    {
        assert(prog);
        assert(ddf);

        ShaderDesc::Shader* ddf_shader = GetShaderProgram((HContext) g_Context, ddf);
        if (ddf_shader == 0x0)
        {
            return 0x0;
        }

        GLuint tmp_shader = glCreateShader(GL_FRAGMENT_SHADER);
        bool success = TryCompileShader(tmp_shader, ddf_shader->m_Source.m_Data, ddf_shader->m_Source.m_Count);
        glDeleteShader(tmp_shader);
        CHECK_GL_ERROR;

        if (success)
        {
            GLuint id = ((OpenGLShader*) prog)->m_Id;
            glShaderSource(id, 1, (const GLchar**) &ddf_shader->m_Source.m_Data, (GLint*) &ddf_shader->m_Source.m_Count);
            CHECK_GL_ERROR;
            glCompileShader(id);
            CHECK_GL_ERROR;
        }

        return success;
    }

    static void OpenGLDeleteShader(OpenGLShader* shader)
    {
        if (shader)
        {
            glDeleteShader(shader->m_Id);
            CHECK_GL_ERROR;
            delete shader;
        }
    }

    static void OpenGLDeleteVertexProgram(HVertexProgram program)
    {
        OpenGLDeleteShader((OpenGLShader*) program);
    }

    static void OpenGLDeleteFragmentProgram(HFragmentProgram program)
    {
        OpenGLDeleteShader((OpenGLShader*) program);
    }

    static void OpenGLDeleteComputeProgram(HComputeProgram program)
    {
        OpenGLDeleteShader((OpenGLShader*) program);
    }

    static ShaderDesc::Language OpenGLGetProgramLanguage(HProgram program)
    {
        return ((OpenGLProgram*) program)->m_Language;
    }

    static bool OpenGLIsShaderLanguageSupported(HContext _context, ShaderDesc::Language language, ShaderDesc::ShaderType shader_type)
    {
        OpenGLContext* context = (OpenGLContext*) _context;

        if (context->m_IsShaderLanguageGles) // 0 == glsl, 1 == gles
        {
            if (context->m_IsGles3Version)
            {
                return language == ShaderDesc::LANGUAGE_GLES_SM300;
            }
            return language == ShaderDesc::LANGUAGE_GLES_SM100;
        }
        else if (shader_type == ShaderDesc::SHADER_TYPE_COMPUTE)
        {
            return language == ShaderDesc::LANGUAGE_GLSL_SM430;
        }
        return language == ShaderDesc::LANGUAGE_GLSL_SM140 || language == ShaderDesc::LANGUAGE_GLSL_SM330;
    }

    static void OpenGLEnableProgram(HContext _context, HProgram _program)
    {
        OpenGLContext* context = (OpenGLContext*) _context;
        OpenGLProgram* program = (OpenGLProgram*) _program;
        context->m_CurrentProgram = program;
        glUseProgram(program->m_Id);
        CHECK_GL_ERROR;
    }

    static void OpenGLDisableProgram(HContext _context)
    {
        OpenGLContext* context = (OpenGLContext*) _context;
        context->m_CurrentProgram = 0;
        glUseProgram(0);
        CHECK_GL_ERROR;
    }

    static bool TryLinkProgram(GLuint* ids, int num_ids)
    {
        GLuint tmp_program = glCreateProgram();
        CHECK_GL_ERROR;

        for (int i = 0; i < num_ids; ++i)
        {
            glAttachShader(tmp_program, ids[i]);
            CHECK_GL_ERROR;
        }

        glLinkProgram(tmp_program);

        bool success = true;
        GLint status;
        glGetProgramiv(tmp_program, GL_LINK_STATUS, &status);
        if (status == 0)
        {
            dmLogError("Unable to link program.");
            GLint logLength;
            glGetProgramiv(tmp_program, GL_INFO_LOG_LENGTH, &logLength);
            if (logLength > 0)
            {
                GLchar *log = (GLchar *)malloc(logLength);
                glGetProgramInfoLog(tmp_program, logLength, &logLength, log);
                dmLogError("%s", log);
                free(log);
            }
            success = false;
        }
        glDeleteProgram(tmp_program);

        return success;
    }

    static bool OpenGLReloadProgramGraphics(HContext context, HProgram program, HVertexProgram vert_program, HFragmentProgram frag_program)
    {
        GLuint ids[] = { ((OpenGLShader*) vert_program)->m_Id, ((OpenGLShader*) frag_program)->m_Id };

        if (!TryLinkProgram(ids, 2))
        {
            return false;
        }

        OpenGLProgram* program_ptr = (OpenGLProgram*) program;

        glLinkProgram(program_ptr->m_Id);
        CHECK_GL_ERROR;

        BuildAttributes(program_ptr);
        return true;
    }

    static bool OpenGLReloadProgramCompute(HContext context, HProgram program, HComputeProgram compute_program)
    {
        if (!TryLinkProgram(&((OpenGLShader*) compute_program)->m_Id, 1))
        {
            return false;
        }

        OpenGLProgram* program_ptr = (OpenGLProgram*) program;
        glLinkProgram(program_ptr->m_Id);
        CHECK_GL_ERROR;
        
        return true;
    }

    static bool OpenGLReloadComputeProgram(HComputeProgram prog, ShaderDesc* ddf)
    {
        assert(prog);
        assert(ddf);

        ShaderDesc::Shader* ddf_shader = GetShaderProgram((HContext) g_Context, ddf);
        if (ddf_shader == 0x0)
        {
            return 0x0;
        }

        GLuint tmp_shader = glCreateShader(DMGRAPHICS_TYPE_COMPUTE_SHADER);
        bool success = TryCompileShader(tmp_shader, ddf_shader->m_Source.m_Data, ddf_shader->m_Source.m_Count);
        glDeleteShader(tmp_shader);
        CHECK_GL_ERROR;

        if (success)
        {
            GLuint id = ((OpenGLShader*) prog)->m_Id;
            glShaderSource(id, 1, (const GLchar**) &ddf_shader->m_Source.m_Data, (GLint*) &ddf_shader->m_Source.m_Count);
            CHECK_GL_ERROR;
            glCompileShader(id);
            CHECK_GL_ERROR;
        }

        return success;
    }

    static uint32_t OpenGLGetAttributeCount(HProgram prog)
    {
        assert(prog);
        OpenGLProgram* program_ptr = (OpenGLProgram*) prog;
        return program_ptr->m_Attributes.Size();
    }

    static uint32_t GetElementCount(GLenum type)
    {
        switch(type)
        {
            case GL_FLOAT:        return 1;
            case GL_FLOAT_VEC2:   return 2;
            case GL_FLOAT_VEC3:   return 3;
            case GL_FLOAT_VEC4:   return 4;
            case GL_FLOAT_MAT2:   return 4;
            case GL_FLOAT_MAT3:   return 9;
            case GL_FLOAT_MAT4:   return 16;
            case GL_INT:          return 1;
            case GL_INT_VEC2:     return 2;
            case GL_INT_VEC3:     return 3;
            case GL_INT_VEC4:     return 4;
            case GL_UNSIGNED_INT: return 1;
        }
        assert(0 && "Unsupported type");
        return 0;
    }

    static void OpenGLGetAttribute(HProgram prog, uint32_t index, dmhash_t* name_hash, Type* type, uint32_t* element_count, uint32_t* num_values, int32_t* location)
    {
        assert(prog);
        OpenGLProgram* program_ptr = (OpenGLProgram*) prog;
        if (index >= program_ptr->m_Attributes.Size())
        {
            return;
        }

        OpenGLVertexAttribute& attr = program_ptr->m_Attributes[index];
        *name_hash                  = attr.m_NameHash;
        *type                       = GetGraphicsType(attr.m_Type);
        *num_values                 = attr.m_Count;
        *location                   = attr.m_Location;
        *element_count              = GetElementCount(attr.m_Type);
    }

    static uint32_t OpenGLGetUniformCount(HProgram prog)
    {
        OpenGLProgram* program_ptr = (OpenGLProgram*) prog;
        return program_ptr->m_Uniforms.Size();
    }

    static uint32_t OpenGLGetUniformName(HProgram prog, uint32_t index, char* buffer, uint32_t buffer_size, Type* type, int32_t* size)
    {
        OpenGLProgram* program_ptr = (OpenGLProgram*) prog;
        *type = GetGraphicsType(program_ptr->m_Uniforms[index].m_Type);
        *size = program_ptr->m_Uniforms[index].m_Count;
        return dmStrlCpy(buffer, program_ptr->m_Uniforms[index].m_Name, buffer_size);
    }

    static HUniformLocation OpenGLGetUniformLocation(HProgram prog, const char* name)
    {
        OpenGLProgram* program_ptr = (OpenGLProgram*) prog;
        dmhash_t name_hash         = dmHashString64(name);
        uint32_t num_uniforms      = program_ptr->m_Uniforms.Size();

        for (int i = 0; i < num_uniforms; ++i)
        {
            if (program_ptr->m_Uniforms[i].m_NameHash == name_hash)
            {
                return program_ptr->m_Uniforms[i].m_Location;
            }
        }
        
        return INVALID_UNIFORM_LOCATION;
    }

    static void OpenGLSetViewport(HContext context, int32_t x, int32_t y, int32_t width, int32_t height)
    {
        assert(context);

        glViewport(x, y, width, height);
        CHECK_GL_ERROR;
    }

    static void OpenGLSetConstantV4(HContext context, const Vector4* data, int count, HUniformLocation base_location)
    {
        uint32_t block_member = UNIFORM_LOCATION_GET_FS(base_location);

        if (block_member)
        {
            uint32_t block_index = UNIFORM_LOCATION_GET_VS(base_location);
            uint32_t member_index = UNIFORM_LOCATION_GET_VS_MEMBER(base_location);
            OpenGLUniformBuffer& ubo = ((OpenGLContext*) context)->m_CurrentProgram->m_UniformBuffers[block_index];

            uint8_t* data_ptr = ubo.m_BlockMemory + ubo.m_Offsets[member_index];
            memcpy(data_ptr, data, sizeof(Vector4) * count);
            ubo.m_Dirty = true;
        }
        else
        {
            glUniform4fv(base_location, count, (const GLfloat*) data);
            CHECK_GL_ERROR;
        }
    }

    static void OpenGLSetConstantM4(HContext context, const Vector4* data, int count, HUniformLocation base_location)
    {
        uint32_t block_member = UNIFORM_LOCATION_GET_FS(base_location);

        if (block_member)
        {
            uint32_t block_index = UNIFORM_LOCATION_GET_VS(base_location);
            uint32_t member_index = UNIFORM_LOCATION_GET_VS_MEMBER(base_location);
            OpenGLUniformBuffer& ubo = ((OpenGLContext*) context)->m_CurrentProgram->m_UniformBuffers[block_index];

            uint8_t* data_ptr = ubo.m_BlockMemory + ubo.m_Offsets[member_index];
            memcpy(data_ptr, data, sizeof(Vector4) * count * 4);
            ubo.m_Dirty = true;
        }
        else
        {
            glUniformMatrix4fv(base_location, count, 0, (const GLfloat*) data);
            CHECK_GL_ERROR;
        }
    }

    static void OpenGLSetSampler(HContext context, HUniformLocation location, int32_t unit)
    {
        assert(context);
        glUniform1i(location, unit);
        CHECK_GL_ERROR;
    }

    static inline GLint GetDepthBufferFormat(OpenGLContext* context)
    {
         return context->m_DepthBufferBits == 16 ?
            DMGRAPHICS_RENDER_BUFFER_FORMAT_DEPTH16 :
            DMGRAPHICS_RENDER_BUFFER_FORMAT_DEPTH24;
    }

#if __EMSCRIPTEN__
    static bool WebGLValidateFramebufferAttachmentDimensions(OpenGLContext* context, uint32_t buffer_type_flags, BufferType* color_buffer_flags, const RenderTargetCreationParams params)
    {
        uint32_t attachment_width      = -1;
        uint32_t attachment_height     = -1;
        uint32_t max_color_attachments = context->m_MultiTargetRenderingSupport ? MAX_BUFFER_COLOR_ATTACHMENTS : 1;

        for (int i = 0; i < max_color_attachments; ++i)
        {
            if (buffer_type_flags & color_buffer_flags[i])
            {
                const TextureCreationParams color_params = params.m_ColorBufferCreationParams[i];

                if (attachment_width == -1)
                {
                    attachment_width  = color_params.m_Width;
                    attachment_height = color_params.m_Height;
                }
                else if (attachment_width != color_params.m_Width || attachment_height != color_params.m_Height)
                {
                    return false;
                }
            }
        }

        if(buffer_type_flags & (BUFFER_TYPE_STENCIL_BIT | BUFFER_TYPE_DEPTH_BIT))
        {
            const TextureCreationParams depth_params = params.m_DepthBufferCreationParams;
            const TextureCreationParams stencil_params = params.m_StencilBufferCreationParams;

            if(!(buffer_type_flags & BUFFER_TYPE_STENCIL_BIT))
            {
                if (attachment_width != -1)
                {
                    return attachment_width  == depth_params.m_Width &&
                           attachment_height == depth_params.m_Height;
                }
            }
            else if(!(buffer_type_flags & BUFFER_TYPE_DEPTH_BIT))
            {
                if (attachment_width != -1)
                {
                    return attachment_width  == stencil_params.m_Width &&
                           attachment_height == stencil_params.m_Height;
                }
            }
            else
            {
                if (attachment_width == -1)
                {
                    return depth_params.m_Width == stencil_params.m_Width &&
                           depth_params.m_Height == stencil_params.m_Height;
                }

                return attachment_width  == depth_params.m_Width &&
                       attachment_height == depth_params.m_Height &&
                       attachment_width  == stencil_params.m_Width &&
                       attachment_height == stencil_params.m_Height;
            }
        }

        return true;
    }
#endif

    static void CreateRenderTargetAttachment(OpenGLContext* context, OpenGLRenderTargetAttachment& attachment, AttachmentType type, const TextureParams params, const TextureCreationParams creation_params)
    {
        attachment.m_Params = params;
        attachment.m_Type   = type;

        switch(type)
        {
            case ATTACHMENT_TYPE_BUFFER:
                glGenRenderbuffers(1, &attachment.m_Buffer);
                CHECK_GL_ERROR;
                break;
            case ATTACHMENT_TYPE_TEXTURE:
                attachment.m_Texture = NewTexture(context, creation_params);
                break;
            default: assert(0);
        }

        ClearTextureParamsData(attachment.m_Params);
    }

    static inline void AttachRenderTargetAttachment(OpenGLContext* context, OpenGLRenderTargetAttachment& attachment, GLenum* attachment_targets, uint32_t num_attachment_targets)
    {
        if (attachment.m_Attached)
        {
            return;
        }

        if (attachment.m_Type == ATTACHMENT_TYPE_BUFFER)
        {
            for (int i = 0; i < num_attachment_targets; ++i)
            {
                glFramebufferRenderbuffer(GL_FRAMEBUFFER, attachment_targets[i], GL_RENDERBUFFER, attachment.m_Buffer);
                CHECK_GL_ERROR;
                CHECK_GL_FRAMEBUFFER_ERROR;
            }
        }
        else if (attachment.m_Type == ATTACHMENT_TYPE_TEXTURE)
        {
            OpenGLTexture* attachment_tex = GetAssetFromContainer<OpenGLTexture>(context->m_AssetHandleContainer, attachment.m_Texture);
            for (int i = 0; i < num_attachment_targets; ++i)
            {
                glFramebufferTexture2D(GL_FRAMEBUFFER, attachment_targets[i], GL_TEXTURE_2D, attachment_tex->m_TextureIds[0], 0);
                CHECK_GL_ERROR;
                CHECK_GL_FRAMEBUFFER_ERROR;
            }
        }
        else assert(0);

        attachment.m_Attached = true;
    }

    static void ApplyRenderTargetAttachments(OpenGLContext* context, OpenGLRenderTarget* rt, bool update_current)
    {
        for (int i = 0; i < MAX_BUFFER_COLOR_ATTACHMENTS; ++i)
        {
            if (rt->m_ColorAttachments[i].m_Type == ATTACHMENT_TYPE_TEXTURE)
            {
                SetTexture(rt->m_ColorAttachments[i].m_Texture, rt->m_ColorAttachments[i].m_Params);

                GLenum attachments[] = { (GLenum) GL_COLOR_ATTACHMENT0 + i };
                AttachRenderTargetAttachment(context, rt->m_ColorAttachments[i], attachments, DM_ARRAY_SIZE(attachments));
            }
        }

        if (rt->m_DepthStencilAttachment.m_Type != ATTACHMENT_TYPE_UNUSED)
        {
            if (rt->m_DepthStencilAttachment.m_Type == ATTACHMENT_TYPE_BUFFER)
            {
                glBindRenderbuffer(GL_RENDERBUFFER, rt->m_DepthStencilAttachment.m_Buffer);
                glRenderbufferStorage(GL_RENDERBUFFER, DMGRAPHICS_RENDER_BUFFER_FORMAT_DEPTH_STENCIL, rt->m_DepthStencilAttachment.m_Params.m_Width, rt->m_DepthStencilAttachment.m_Params.m_Height);
                CHECK_GL_ERROR;
    #ifdef GL_DEPTH_STENCIL_ATTACHMENT
                // if we have the capability of GL_DEPTH_STENCIL_ATTACHMENT, create a single combined depth-stencil buffer
                GLenum attachments[] = { GL_DEPTH_STENCIL_ATTACHMENT };
                AttachRenderTargetAttachment(context, rt->m_DepthStencilAttachment, attachments, DM_ARRAY_SIZE(attachments));
    #else
                // create a depth-stencil that has the same buffer attached to both GL_DEPTH_ATTACHMENT and GL_STENCIL_ATTACHMENT (typical ES <= 2.0)
                GLenum attachments[] = { GL_DEPTH_ATTACHMENT, GL_STENCIL_ATTACHMENT };
                AttachRenderTargetAttachment(context, rt->m_DepthStencilAttachment, attachments, DM_ARRAY_SIZE(attachments));
    #endif
                glBindRenderbuffer(GL_RENDERBUFFER, 0);
            }
            else if (rt->m_DepthStencilAttachment.m_Type == ATTACHMENT_TYPE_TEXTURE)
            {
                OpenGLTexture* attachment_tex = GetAssetFromContainer<OpenGLTexture>(context->m_AssetHandleContainer, rt->m_DepthStencilAttachment.m_Texture);

                // JG: This is a workaround! We can't use SetTexture here since there is no compound format for depth+stencil, and I don't want to introduce one *right now* just for OpenGL..

                glBindTexture(GL_TEXTURE_2D, attachment_tex->m_TextureIds[0]);
                CHECK_GL_ERROR;

                 // The data type (DMGRAPHICS_TYPE_UNSIGNED_INT_24_8) might change later when we introduce 32f depth formats
                glTexImage2D(GL_TEXTURE_2D, 0,
                    DMGRAPHICS_RENDER_BUFFER_FORMAT_DEPTH24_STENCIL8,
                    rt->m_DepthStencilAttachment.m_Params.m_Width,
                    rt->m_DepthStencilAttachment.m_Params.m_Height,
                    0, DMGRAPHICS_FORMAT_DEPTH_STENCIL, DMGRAPHICS_TYPE_UNSIGNED_INT_24_8, 0);
                CHECK_GL_ERROR;

                glBindTexture(GL_TEXTURE_2D, 0);
            #ifdef GL_DEPTH_STENCIL_ATTACHMENT
                GLenum attachments[] = { GL_DEPTH_STENCIL_ATTACHMENT };
                AttachRenderTargetAttachment(context, rt->m_DepthStencilAttachment, attachments, DM_ARRAY_SIZE(attachments));
            #else
                GLenum attachments[] = { GL_DEPTH_ATTACHMENT, GL_STENCIL_ATTACHMENT };
                AttachRenderTargetAttachment(context, rt->m_DepthStencilAttachment, attachments, DM_ARRAY_SIZE(attachments));
            #endif
            }
            else
            {
                assert(0);
            }
        }
        else
        {
            if (rt->m_DepthAttachment.m_Type == ATTACHMENT_TYPE_BUFFER)
            {
                glBindRenderbuffer(GL_RENDERBUFFER, rt->m_DepthAttachment.m_Buffer);
                glRenderbufferStorage(GL_RENDERBUFFER, GetDepthBufferFormat(context), rt->m_DepthAttachment.m_Params.m_Width, rt->m_DepthAttachment.m_Params.m_Height);
                CHECK_GL_ERROR;

                GLenum attachments[] = { GL_DEPTH_ATTACHMENT };
                AttachRenderTargetAttachment(context, rt->m_DepthAttachment, attachments, DM_ARRAY_SIZE(attachments));

                glBindRenderbuffer(GL_RENDERBUFFER, 0);
            }
            else if (rt->m_DepthAttachment.m_Type == ATTACHMENT_TYPE_TEXTURE)
            {
                SetTexture(rt->m_DepthAttachment.m_Texture, rt->m_DepthAttachment.m_Params);

                GLenum attachments[] = { GL_DEPTH_ATTACHMENT };
                AttachRenderTargetAttachment(context, rt->m_DepthAttachment, attachments, DM_ARRAY_SIZE(attachments));
            }

            if (rt->m_StencilAttachment.m_Type == ATTACHMENT_TYPE_BUFFER)
            {
                glBindRenderbuffer(GL_RENDERBUFFER, rt->m_StencilAttachment.m_Buffer);
                glRenderbufferStorage(GL_RENDERBUFFER, DMGRAPHICS_RENDER_BUFFER_FORMAT_STENCIL8, rt->m_StencilAttachment.m_Params.m_Width, rt->m_StencilAttachment.m_Params.m_Height);
                CHECK_GL_ERROR;

                GLenum attachments[] = { GL_STENCIL_ATTACHMENT };
                AttachRenderTargetAttachment(context, rt->m_StencilAttachment, attachments, DM_ARRAY_SIZE(attachments));

                glBindRenderbuffer(GL_RENDERBUFFER, 0);
            }
            else if (rt->m_StencilAttachment.m_Type == ATTACHMENT_TYPE_TEXTURE)
            {
                SetTexture(rt->m_StencilAttachment.m_Texture, rt->m_StencilAttachment.m_Params);

                GLenum attachments[] = { GL_STENCIL_ATTACHMENT };
                AttachRenderTargetAttachment(context, rt->m_StencilAttachment, attachments, DM_ARRAY_SIZE(attachments));
            }
        }
    }

    static HRenderTarget OpenGLNewRenderTarget(HContext _context, uint32_t buffer_type_flags, const RenderTargetCreationParams params)
    {
        OpenGLContext* context        = (OpenGLContext*) _context;
        bool any_color_attachment_set = false;
        bool use_depth_attachment     = buffer_type_flags & dmGraphics::BUFFER_TYPE_DEPTH_BIT;
        bool use_stencil_attachment   = buffer_type_flags & dmGraphics::BUFFER_TYPE_STENCIL_BIT;
        bool depth_texture            = params.m_DepthTexture;
        bool stencil_texture          = params.m_StencilTexture;

        BufferType color_buffer_flags[] = {
            BUFFER_TYPE_COLOR0_BIT,
            BUFFER_TYPE_COLOR1_BIT,
            BUFFER_TYPE_COLOR2_BIT,
            BUFFER_TYPE_COLOR3_BIT,
        };

        // NOTE: Regarding this, the OpenGL context we create is to low on all current desktop platforms to use, but it should work for the other adapters.
        if (stencil_texture)
        {
            dmLogWarning("Stencil textures are not supported on the OpenGL adapter, defaulting to render buffer.");
        }

        if (use_depth_attachment && use_stencil_attachment && stencil_texture != depth_texture)
        {
            dmLogWarning("Creating a RenderTarget with different backing storage (depth: %s != stencil: %s), defaulting to the depth buffer type for both.",
                (depth_texture ? "texture" : "buffer"),
                (stencil_texture ? "texture" : "buffer"));
            stencil_texture = depth_texture;
        }

        // Emscripten: WebGL 1 requires the "WEBGL_draw_buffers" extension to load the PFN_glDrawBuffers pointer,
        //             but for WebGL 2 we have support natively and no way of loading the pointer via glfwGetprocAddress
    #if __EMSCRIPTEN__
        if (!WebGLValidateFramebufferAttachmentDimensions(context, buffer_type_flags, color_buffer_flags, params))
        {
            dmLogError("All attachments must have the same size when running on WebGL!");
            return 0;
        }
    #endif

        OpenGLRenderTarget* rt = new OpenGLRenderTarget();
        rt->m_BufferTypeFlags  = buffer_type_flags;

        glGenFramebuffers(1, &rt->m_Id);
        CHECK_GL_ERROR;
        glBindFramebuffer(GL_FRAMEBUFFER, rt->m_Id);
        CHECK_GL_ERROR;

        for (uint32_t i = 0; i < MAX_BUFFER_COLOR_ATTACHMENTS; ++i)
        {
            if (buffer_type_flags & color_buffer_flags[i])
            {
                uint32_t color_buffer_index = GetBufferTypeIndex(color_buffer_flags[i]);
                CreateRenderTargetAttachment(context, rt->m_ColorAttachments[i], ATTACHMENT_TYPE_TEXTURE, params.m_ColorBufferParams[color_buffer_index], params.m_ColorBufferCreationParams[color_buffer_index]);
                any_color_attachment_set = true;
            }
        }

        if (use_depth_attachment || use_stencil_attachment)
        {
            if (use_depth_attachment && use_stencil_attachment)
            {
                // If both depth and stencil attachments are requested, we create a shared texture for both attachments since we cannot mix and match buffers and textures as attachments in OpenGL.
                if (depth_texture)
                {
                    CreateRenderTargetAttachment(context, rt->m_DepthStencilAttachment, ATTACHMENT_TYPE_TEXTURE, params.m_DepthBufferParams, params.m_DepthBufferCreationParams);
                }
                else if (context->m_PackedDepthStencilSupport)
                {
                    CreateRenderTargetAttachment(context, rt->m_DepthStencilAttachment, ATTACHMENT_TYPE_BUFFER, params.m_DepthBufferParams, params.m_DepthBufferCreationParams);
                }
                else
                {
                    CreateRenderTargetAttachment(context, rt->m_DepthAttachment, ATTACHMENT_TYPE_BUFFER, params.m_DepthBufferParams, params.m_DepthBufferCreationParams);
                    CreateRenderTargetAttachment(context, rt->m_DepthAttachment, ATTACHMENT_TYPE_BUFFER, params.m_StencilBufferParams, params.m_StencilBufferCreationParams);
                }
            }
            else if (use_depth_attachment)
            {
                CreateRenderTargetAttachment(context, rt->m_DepthAttachment, depth_texture ? ATTACHMENT_TYPE_TEXTURE : ATTACHMENT_TYPE_BUFFER, params.m_DepthBufferParams, params.m_DepthBufferCreationParams);
            }
            else if (use_stencil_attachment)
            {
                CreateRenderTargetAttachment(context, rt->m_StencilAttachment, ATTACHMENT_TYPE_BUFFER, params.m_StencilBufferParams, params.m_StencilBufferCreationParams);
            }
        }

        ApplyRenderTargetAttachments(context, rt, false);

        // Disable color buffer
        if (!any_color_attachment_set)
        {
        #if !defined(GL_ES_VERSION_2_0)
            // TODO: Not available in OpenGL ES.
            // According to this thread it should not be required but honestly I don't quite understand
            // https://devforums.apple.com/message/495216#495216
            glDrawBuffer(GL_NONE);
            CHECK_GL_ERROR;
            glReadBuffer(GL_NONE);
            CHECK_GL_ERROR;
        #endif
        }

        CHECK_GL_FRAMEBUFFER_ERROR;
        glBindFramebuffer(GL_FRAMEBUFFER, dmPlatform::OpenGLGetDefaultFramebufferId());
        CHECK_GL_ERROR;

        return StoreAssetInContainer(context->m_AssetHandleContainer, rt, ASSET_TYPE_RENDER_TARGET);
    }

    static void DeleteRenderTargetAttachment(OpenGLRenderTargetAttachment& attachment)
    {
        if (attachment.m_Type == ATTACHMENT_TYPE_BUFFER && attachment.m_Buffer)
        {
            glDeleteRenderbuffers(1, &attachment.m_Buffer);
            attachment.m_Buffer = 0;
        }
        else if (attachment.m_Type == ATTACHMENT_TYPE_TEXTURE && attachment.m_Texture)
        {
            DeleteTexture(attachment.m_Texture);
            attachment.m_Texture = 0;
        }
    }

    static void OpenGLDeleteRenderTarget(HRenderTarget render_target)
    {
        OpenGLRenderTarget* rt = GetAssetFromContainer<OpenGLRenderTarget>(g_Context->m_AssetHandleContainer, render_target);

        glDeleteFramebuffers(1, &rt->m_Id);

        for (uint8_t i = 0; i < MAX_BUFFER_COLOR_ATTACHMENTS; i++)
        {
            DeleteRenderTargetAttachment(rt->m_ColorAttachments[i]);
        }

        DeleteRenderTargetAttachment(rt->m_DepthStencilAttachment);
        DeleteRenderTargetAttachment(rt->m_DepthAttachment);
        DeleteRenderTargetAttachment(rt->m_StencilAttachment);

        g_Context->m_AssetHandleContainer.Release(render_target);

        delete rt;
    }

    static void OpenGLSetRenderTarget(HContext _context, HRenderTarget render_target, uint32_t transient_buffer_types)
    {
        OpenGLContext* context = (OpenGLContext*) _context;
        OpenGLRenderTarget* rt = 0;

        if (render_target != 0)
        {
            rt = GetAssetFromContainer<OpenGLRenderTarget>(context->m_AssetHandleContainer, render_target);
        }

        if(PFN_glInvalidateFramebuffer != NULL)
        {
            if(context->m_FrameBufferInvalidateBits)
            {
                uint32_t invalidate_bits = context->m_FrameBufferInvalidateBits;
                if((invalidate_bits & (BUFFER_TYPE_DEPTH_BIT | BUFFER_TYPE_STENCIL_BIT)) && (context->m_PackedDepthStencilSupport))
                {
                    // if packed depth/stencil buffer is used and either is set as transient, force both non-transient (as both will otherwise be transient).
                    invalidate_bits &= ~(BUFFER_TYPE_DEPTH_BIT | BUFFER_TYPE_STENCIL_BIT);
                }
                GLenum types[MAX_BUFFER_TYPE_COUNT];
                uint32_t types_count = 0;
                if(invalidate_bits & BUFFER_TYPE_COLOR0_BIT)
                {
                    types[types_count++] = context->m_FrameBufferInvalidateAttachments ? DMGRAPHICS_RENDER_BUFFER_COLOR_ATTACHMENT : DMGRAPHICS_RENDER_BUFFER_COLOR;
                }
                if(invalidate_bits & BUFFER_TYPE_DEPTH_BIT)
                {
                    types[types_count++] = context->m_FrameBufferInvalidateAttachments ? DMGRAPHICS_RENDER_BUFFER_DEPTH_ATTACHMENT : DMGRAPHICS_RENDER_BUFFER_DEPTH;
                }
                if(invalidate_bits & BUFFER_TYPE_STENCIL_BIT)
                {
                    types[types_count++] = context->m_FrameBufferInvalidateAttachments ? DMGRAPHICS_RENDER_BUFFER_STENCIL_ATTACHMENT : DMGRAPHICS_RENDER_BUFFER_STENCIL;
                }
                PFN_glInvalidateFramebuffer( GL_FRAMEBUFFER, types_count, &types[0] );
            }
            context->m_FrameBufferInvalidateBits = transient_buffer_types;
#if defined(DM_PLATFORM_IOS)
            context->m_FrameBufferInvalidateAttachments = 1; // always attachments on iOS
#else
            context->m_FrameBufferInvalidateAttachments = rt != NULL;
#endif
        }
        glBindFramebuffer(GL_FRAMEBUFFER, rt == NULL ? dmPlatform::OpenGLGetDefaultFramebufferId() : rt->m_Id);
        CHECK_GL_ERROR;

    #if __EMSCRIPTEN__
        #define DRAW_BUFFERS_FN glDrawBuffers
    #else
        #define DRAW_BUFFERS_FN PFN_glDrawBuffers
    #endif

        if (rt != NULL && DRAW_BUFFERS_FN != 0x0)
        {
            uint32_t num_buffers = 0;
            GLuint buffers[MAX_BUFFER_COLOR_ATTACHMENTS] = {};

            for (uint32_t i=0; i < MAX_BUFFER_COLOR_ATTACHMENTS; i++)
            {
                if (rt->m_ColorAttachments[i].m_Texture)
                {
                    buffers[i] = GL_COLOR_ATTACHMENT0 + i;
                    num_buffers++;
                }
                else
                {
                    buffers[i] = 0;
                }
            }

            if (num_buffers > 1)
            {
                DRAW_BUFFERS_FN(num_buffers, buffers);
            }
        }

    #undef DRAW_BUFFERS_FN

        CHECK_GL_FRAMEBUFFER_ERROR;
    }

    static inline HTexture GetAttachmentTexture(OpenGLRenderTargetAttachment& attachment)
    {
        if (attachment.m_Type == ATTACHMENT_TYPE_TEXTURE)
            return attachment.m_Texture;
        return 0;
    }

    static HTexture OpenGLGetRenderTargetTexture(HRenderTarget render_target, BufferType buffer_type)
    {
        OpenGLRenderTarget* rt = GetAssetFromContainer<OpenGLRenderTarget>(g_Context->m_AssetHandleContainer, render_target);

        if (IsColorBufferType(buffer_type))
        {
            return GetAttachmentTexture(rt->m_ColorAttachments[GetBufferTypeIndex(buffer_type)]);
        }
        else if (rt->m_DepthStencilAttachment.m_Type == ATTACHMENT_TYPE_TEXTURE)
        {
            return rt->m_DepthStencilAttachment.m_Texture;
        }
        else if (buffer_type == BUFFER_TYPE_DEPTH_BIT && rt->m_DepthAttachment.m_Type == ATTACHMENT_TYPE_TEXTURE)
        {
            return GetAttachmentTexture(rt->m_DepthAttachment);
        }
        else if (buffer_type == BUFFER_TYPE_STENCIL_BIT && rt->m_StencilAttachment.m_Type == ATTACHMENT_TYPE_TEXTURE)
        {
            return GetAttachmentTexture(rt->m_StencilAttachment);
        }
        return 0;
    }

    static void OpenGLGetRenderTargetSize(HRenderTarget render_target, BufferType buffer_type, uint32_t& width, uint32_t& height)
    {
        OpenGLRenderTarget* rt = GetAssetFromContainer<OpenGLRenderTarget>(g_Context->m_AssetHandleContainer, render_target);
        TextureParams* params = 0;

        if (IsColorBufferType(buffer_type))
        {
            uint32_t i = GetBufferTypeIndex(buffer_type);
            assert(i < MAX_BUFFER_COLOR_ATTACHMENTS);
            params = &rt->m_ColorAttachments[i].m_Params;
        }
        else if (rt->m_DepthStencilAttachment.m_Type != ATTACHMENT_TYPE_UNUSED)
        {
            params = &rt->m_DepthStencilAttachment.m_Params;
        }
        else if (buffer_type == BUFFER_TYPE_DEPTH_BIT)
        {
            params = &rt->m_DepthAttachment.m_Params;
        }
        else if (buffer_type == BUFFER_TYPE_STENCIL_BIT)
        {
            params = &rt->m_StencilAttachment.m_Params;
        }
        else
        {
            assert(0);
        }

        width  = params->m_Width;
        height = params->m_Height;
    }

    static void OpenGLSetRenderTargetSize(HRenderTarget render_target, uint32_t width, uint32_t height)
    {
        OpenGLRenderTarget* rt = GetAssetFromContainer<OpenGLRenderTarget>(g_Context->m_AssetHandleContainer, render_target);

        for (uint32_t i = 0; i < MAX_BUFFER_COLOR_ATTACHMENTS; ++i)
        {
            rt->m_ColorAttachments[i].m_Params.m_Width  = width;
            rt->m_ColorAttachments[i].m_Params.m_Height = height;
        }

        rt->m_DepthStencilAttachment.m_Params.m_Width  = width;
        rt->m_DepthStencilAttachment.m_Params.m_Height = height;
        rt->m_DepthAttachment.m_Params.m_Width         = width;
        rt->m_DepthAttachment.m_Params.m_Height        = height;
        rt->m_StencilAttachment.m_Params.m_Width       = width;
        rt->m_StencilAttachment.m_Params.m_Height      = height;

        ApplyRenderTargetAttachments(g_Context, rt, true);
    }

    static bool OpenGLIsTextureFormatSupported(HContext context, TextureFormat format)
    {
        return (((OpenGLContext*) context)->m_TextureFormatSupport & (1 << format)) != 0;
    }

    static uint32_t OpenGLGetMaxTextureSize(HContext context)
    {
        return ((OpenGLContext*) context)->m_MaxTextureSize;
    }

    static HTexture OpenGLNewTexture(HContext _context, const TextureCreationParams& params)
    {
        uint16_t num_texture_ids = 1;
        TextureType texture_type = params.m_Type;

        OpenGLContext* context = (OpenGLContext*) _context;

        // If an array texture was requested but we cannot create such textures,
        // we need to fallback to separate textures instead
        if (params.m_Type == TEXTURE_TYPE_2D_ARRAY && !context->m_TextureArraySupport)
        {
            num_texture_ids = params.m_Depth;
            texture_type    = TEXTURE_TYPE_2D;
        }

        GLuint* gl_texture_ids = (GLuint*) malloc(num_texture_ids * sizeof(GLuint));
        glGenTextures(num_texture_ids, gl_texture_ids);
        CHECK_GL_ERROR;

        OpenGLTexture* tex    = new OpenGLTexture();
        tex->m_Type           = texture_type;
        tex->m_TextureIds     = gl_texture_ids;
        tex->m_Width          = params.m_Width;
        tex->m_Height         = params.m_Height;
        tex->m_Depth          = params.m_Depth;
        tex->m_NumTextureIds  = num_texture_ids;
        tex->m_UsageHintFlags = params.m_UsageHintBits;

        if (params.m_OriginalWidth == 0)
        {
            tex->m_OriginalWidth  = params.m_Width;
            tex->m_OriginalHeight = params.m_Height;
        }
        else
        {
            tex->m_OriginalWidth  = params.m_OriginalWidth;
            tex->m_OriginalHeight = params.m_OriginalHeight;
        }

        tex->m_MipMapCount = 0;
        tex->m_DataState = 0;
        tex->m_ResourceSize = 0;

        return StoreAssetInContainer(context->m_AssetHandleContainer, tex, ASSET_TYPE_TEXTURE);
    }

    static void DoDeleteTexture(OpenGLContext* context, HTexture texture)
    {
        OpenGLTexture* tex = GetAssetFromContainer<OpenGLTexture>(context->m_AssetHandleContainer, texture);

        // Even if we check for validity when the texture was flagged for async deletion,
        // we can still end up in this state in very specific cases.
        if (tex != 0x0)
        {
            glDeleteTextures(tex->m_NumTextureIds, tex->m_TextureIds);
            CHECK_GL_ERROR;
            free(tex->m_TextureIds);
        }

        context->m_AssetHandleContainer.Release(texture);
        delete tex;
    }

    static int AsyncDeleteTextureProcess(void* _context, void* data)
    {
        OpenGLContext* context = (OpenGLContext*) _context;
        DoDeleteTexture(context, (HTexture) data);
        return 0;
    }

    static void OpenGLDeleteTextureAsync(HTexture texture)
    {
        if (g_Context->m_AsyncProcessingSupport)
        {
            dmJobThread::PushJob(g_Context->m_JobThread, AsyncDeleteTextureProcess, 0, (void*) g_Context, (void*) texture);
        }
        else
        {
            DoDeleteTexture(g_Context, texture);
        }
    }

    static void PostDeleteTextures(OpenGLContext* context, bool force_delete)
    {
        DM_PROFILE("OpenGLPostDeleteTextures");

        if (force_delete)
        {
            uint32_t size = context->m_SetTextureAsyncState.m_PostDeleteTextures.Size();
            for (uint32_t i = 0; i < size; ++i)
            {
                DoDeleteTexture(context, context->m_SetTextureAsyncState.m_PostDeleteTextures[i]);
            }
            return;
        }

        uint32_t i = 0;
        while(i < context->m_SetTextureAsyncState.m_PostDeleteTextures.Size())
        {
            HTexture texture = context->m_SetTextureAsyncState.m_PostDeleteTextures[i];
            if(!(dmGraphics::GetTextureStatusFlags(texture) & dmGraphics::TEXTURE_STATUS_DATA_PENDING))
            {
                OpenGLDeleteTextureAsync(texture);
                context->m_SetTextureAsyncState.m_PostDeleteTextures.EraseSwap(i);
            }
            else
            {
                ++i;
            }
        }
    }

    static void OpenGLDeleteTexture(HTexture texture)
    {
        assert(texture);
        // We can only delete valid textures
        if (!IsAssetHandleValid(g_Context, texture))
        {
            return;
        }
        // If they're not uploaded yet, we cannot delete them
        if(dmGraphics::GetTextureStatusFlags(texture) & dmGraphics::TEXTURE_STATUS_DATA_PENDING)
        {
            PushSetTextureAsyncDeleteTexture(g_Context->m_SetTextureAsyncState, texture);
        }
        else
        {
            OpenGLDeleteTextureAsync(texture);
        }
    }

    static GLenum GetOpenGLTextureWrap(TextureWrap wrap)
    {
        GLenum texture_wrap_lut[] = {
        #ifndef GL_ARB_multitexture
            0x812D,
            0x812F,
            0x8370,
        #else
            GL_CLAMP_TO_BORDER,
            GL_CLAMP_TO_EDGE,
            GL_MIRRORED_REPEAT,
        #endif
            GL_REPEAT,
        };
        return texture_wrap_lut[wrap];
    }

    static GLenum GetOpenGLTextureFilter(TextureFilter texture_filter)
    {
        const GLenum texture_filter_lut[] = {
            0,
            GL_NEAREST,
            GL_LINEAR,
            GL_NEAREST_MIPMAP_NEAREST,
            GL_NEAREST_MIPMAP_LINEAR,
            GL_LINEAR_MIPMAP_NEAREST,
            GL_LINEAR_MIPMAP_LINEAR,
        };

        return texture_filter_lut[texture_filter];
    }

    static inline GLenum GetNonMipMapVersionOfFilter(GLenum filter)
    {
        switch (filter)
        {
            case GL_NEAREST:
            case GL_NEAREST_MIPMAP_NEAREST:
            case GL_NEAREST_MIPMAP_LINEAR:
                return GL_NEAREST;
            default:
                return GL_LINEAR;
        }
    }


    static void OpenGLSetTextureParams(HTexture texture, TextureFilter minfilter, TextureFilter magfilter, TextureWrap uwrap, TextureWrap vwrap, float max_anisotropy)
    {
        OpenGLTexture* tex = GetAssetFromContainer<OpenGLTexture>(g_Context->m_AssetHandleContainer, texture);

        GLenum gl_type       = GetOpenGLTextureType(tex->m_Type);
        GLenum gl_min_filter = GetOpenGLTextureFilter(minfilter == TEXTURE_FILTER_DEFAULT ? g_Context->m_DefaultTextureMinFilter : minfilter);
        GLenum gl_mag_filter = GetOpenGLTextureFilter(magfilter == TEXTURE_FILTER_DEFAULT ? g_Context->m_DefaultTextureMagFilter : magfilter);

        // Using a mipmapped min filter without any mipmaps will break the sampler
        if (tex->m_MipMapCount <= 1)
        {
            gl_min_filter = GetNonMipMapVersionOfFilter(gl_min_filter);
        }

        glTexParameteri(gl_type, GL_TEXTURE_MIN_FILTER, gl_min_filter);
        CHECK_GL_ERROR;

        glTexParameteri(gl_type, GL_TEXTURE_MAG_FILTER, gl_mag_filter);
        CHECK_GL_ERROR;

        glTexParameteri(gl_type, GL_TEXTURE_WRAP_S, GetOpenGLTextureWrap(uwrap));
        CHECK_GL_ERROR

        glTexParameteri(gl_type, GL_TEXTURE_WRAP_T, GetOpenGLTextureWrap(vwrap));
        CHECK_GL_ERROR

        if (g_Context->m_AnisotropySupport && max_anisotropy > 1.0f)
        {
            glTexParameterf(gl_type, GL_TEXTURE_MAX_ANISOTROPY_EXT, dmMath::Min(max_anisotropy, g_Context->m_MaxAnisotropy));
            CHECK_GL_ERROR
        }
    }

    static uint8_t OpenGLGetNumTextureHandles(HTexture texture)
    {
        OpenGLTexture* tex = GetAssetFromContainer<OpenGLTexture>(g_Context->m_AssetHandleContainer, texture);
        assert(tex);
        return tex->m_NumTextureIds;
    }

    static uint32_t OpenGLGetTextureUsageHintFlags(HTexture texture)
    {
        return GetAssetFromContainer<OpenGLTexture>(g_Context->m_AssetHandleContainer, texture)->m_UsageHintFlags;
    }

    static uint32_t OpenGLGetTextureStatusFlags(HTexture texture)
    {
        OpenGLTexture* tex = GetAssetFromContainer<OpenGLTexture>(g_Context->m_AssetHandleContainer, texture);
        uint32_t flags     = TEXTURE_STATUS_OK;
        if(tex && dmAtomicGet32(&tex->m_DataState))
        {
            flags |= TEXTURE_STATUS_DATA_PENDING;
        }
        return flags;
    }

    // Called on worker thread
    static int AsyncProcessCallback(void* _context, void* data)
    {
        OpenGLContext* context     = (OpenGLContext*) _context;
        uint16_t param_array_index = (uint16_t) (size_t) data;
        SetTextureAsyncParams ap   = GetSetTextureAsyncParams(context->m_SetTextureAsyncState, param_array_index);

        if (dmAtomicGet32(&context->m_DeleteContextRequested))
        {
            return 0;
        }

        // TODO: If we use multiple workers, we either need more secondary contexts,
        //       or we need to guard this call with a mutex.
        //       The window handle (pointer) isn't protected by a mutex either,
        //       but it is currently not used with our GLFW version (yet) so
        //       we don't necessarily need to guard it right now.
        SetTexture(ap.m_Texture, ap.m_Params);
        glFlush();

        OpenGLTexture* tex = GetAssetFromContainer<OpenGLTexture>(context->m_AssetHandleContainer, ap.m_Texture);
        int32_t data_state = dmAtomicGet32(&tex->m_DataState);
        data_state &= ~(1<<ap.m_Params.m_MipMap);
        dmAtomicStore32(&tex->m_DataState, data_state);
        return 0;
    }

    // Called on thread where we update (which should be the main thread)
    static void AsyncCompleteCallback(void* _context, void* data, int result)
    {
        OpenGLContext* context     = (OpenGLContext*) _context;
        uint16_t param_array_index = (uint16_t) (size_t) data;
        SetTextureAsyncParams ap   = GetSetTextureAsyncParams(context->m_SetTextureAsyncState, param_array_index);

        if (ap.m_Callback)
        {
            ap.m_Callback(ap.m_Texture, ap.m_UserData);
        }

        ReturnSetTextureAsyncIndex(context->m_SetTextureAsyncState, param_array_index);
    }

    static void OpenGLSetTextureAsync(HTexture texture, const TextureParams& params, SetTextureAsyncCallback callback, void* user_data)
    {
        if (g_Context->m_AsyncProcessingSupport)
        {
            OpenGLTexture* tex         = GetAssetFromContainer<OpenGLTexture>(g_Context->m_AssetHandleContainer, texture);
            tex->m_DataState          |= 1<<params.m_MipMap;
            uint16_t param_array_index = PushSetTextureAsyncState(g_Context->m_SetTextureAsyncState, texture, params, callback, user_data);

            dmJobThread::PushJob(g_Context->m_JobThread,
                AsyncProcessCallback,
                AsyncCompleteCallback,
                (void*) g_Context,
                (void*) (uintptr_t) param_array_index);
        }
        else
        {
            SetTexture(texture, params);
        }
    }

    static HandleResult OpenGLGetTextureHandle(HTexture texture, void** out_handle)
    {
        OpenGLTexture* tex = GetAssetFromContainer<OpenGLTexture>(g_Context->m_AssetHandleContainer, texture);
        *out_handle = 0x0;

        if (!texture) {
            return HANDLE_RESULT_ERROR;
        }

        *out_handle = &tex->m_TextureIds[0];

        return HANDLE_RESULT_OK;
    }

    static inline void GetOpenGLSetTextureParams(OpenGLContext* context, TextureFormat format, GLint& gl_internal_format, GLenum& gl_format, GLenum& gl_type)
    {
        #define ES2_ENUM_WORKAROUND(var, value) if (!context->m_IsGles3Version) var = value

    #ifdef __EMSCRIPTEN__
        #define EMSCRIPTEN_ES2_BACKWARDS_COMPAT(var, value) ES2_ENUM_WORKAROUND(var, value)
    #else
        #define EMSCRIPTEN_ES2_BACKWARDS_COMPAT(var, value)
    #endif
    #ifdef __ANDROID__
        #define ANDROID_ES2_BACKWARDS_COMPAT(var, value) ES2_ENUM_WORKAROUND(var, value)
    #else
        #define ANDROID_ES2_BACKWARDS_COMPAT(var, value)
    #endif

        switch (format)
        {
        case TEXTURE_FORMAT_LUMINANCE:
            gl_format          = DMGRAPHICS_TEXTURE_FORMAT_LUMINANCE;
            gl_internal_format = DMGRAPHICS_TEXTURE_FORMAT_LUMINANCE;
            break;
        case TEXTURE_FORMAT_LUMINANCE_ALPHA:
            gl_format          = DMGRAPHICS_TEXTURE_FORMAT_LUMINANCE_ALPHA;
            gl_internal_format = DMGRAPHICS_TEXTURE_FORMAT_LUMINANCE_ALPHA;
            break;
        case TEXTURE_FORMAT_RGB:
            gl_format          = DMGRAPHICS_TEXTURE_FORMAT_RGB;
            gl_internal_format = DMGRAPHICS_TEXTURE_FORMAT_RGB;
            break;
        case TEXTURE_FORMAT_RGBA:
            gl_format          = DMGRAPHICS_TEXTURE_FORMAT_RGBA;
            gl_internal_format = DMGRAPHICS_TEXTURE_FORMAT_RGBA;
            break;
        case TEXTURE_FORMAT_RGB_16BPP:
            gl_type            = DMGRAPHICS_TYPE_UNSIGNED_SHORT_565;
            gl_format          = DMGRAPHICS_TEXTURE_FORMAT_RGB;
            gl_internal_format = DMGRAPHICS_TEXTURE_FORMAT_RGB;
            break;
        case TEXTURE_FORMAT_RGBA_16BPP:
            gl_type            = DMGRAPHICS_TYPE_UNSIGNED_SHORT_4444;
            gl_format          = DMGRAPHICS_TEXTURE_FORMAT_RGBA;
            gl_internal_format = DMGRAPHICS_TEXTURE_FORMAT_RGBA;
            break;

        case TEXTURE_FORMAT_RGB_PVRTC_2BPPV1:   gl_format = DMGRAPHICS_TEXTURE_FORMAT_RGB_PVRTC_2BPPV1; break;
        case TEXTURE_FORMAT_RGB_PVRTC_4BPPV1:   gl_format = DMGRAPHICS_TEXTURE_FORMAT_RGB_PVRTC_4BPPV1; break;
        case TEXTURE_FORMAT_RGBA_PVRTC_2BPPV1:  gl_format = DMGRAPHICS_TEXTURE_FORMAT_RGBA_PVRTC_2BPPV1; break;
        case TEXTURE_FORMAT_RGBA_PVRTC_4BPPV1:  gl_format = DMGRAPHICS_TEXTURE_FORMAT_RGBA_PVRTC_4BPPV1; break;
        case TEXTURE_FORMAT_RGB_ETC1:           gl_format = DMGRAPHICS_TEXTURE_FORMAT_RGB_ETC1; break;
        case TEXTURE_FORMAT_R_ETC2:             gl_format = DMGRAPHICS_TEXTURE_FORMAT_R11_EAC; break;
        case TEXTURE_FORMAT_RG_ETC2:            gl_format = DMGRAPHICS_TEXTURE_FORMAT_RG11_EAC; break;
        case TEXTURE_FORMAT_RGBA_ETC2:          gl_format = DMGRAPHICS_TEXTURE_FORMAT_RGBA8_ETC2_EAC; break;
        case TEXTURE_FORMAT_RGBA_ASTC_4x4:      gl_format = DMGRAPHICS_TEXTURE_FORMAT_RGBA_ASTC_4x4_KHR; break;
        case TEXTURE_FORMAT_RGB_BC1:            gl_format = DMGRAPHICS_TEXTURE_FORMAT_RGB_DXT1; break;
        case TEXTURE_FORMAT_RGBA_BC3:           gl_format = DMGRAPHICS_TEXTURE_FORMAT_RGBA_DXT5; break;
        case TEXTURE_FORMAT_R_BC4:              gl_format = DMGRAPHICS_TEXTURE_FORMAT_RED_RGTC1; break;
        case TEXTURE_FORMAT_RG_BC5:             gl_format = DMGRAPHICS_TEXTURE_FORMAT_RG_RGTC2; break;
        case TEXTURE_FORMAT_RGBA_BC7:           gl_format = DMGRAPHICS_TEXTURE_FORMAT_RGBA_BPTC_UNORM; break;

        // Float formats
        case TEXTURE_FORMAT_RGB16F:
            gl_type            = DMGRAPHICS_TYPE_HALF_FLOAT;
            gl_format          = DMGRAPHICS_TEXTURE_FORMAT_RGB;
            gl_internal_format = DMGRAPHICS_TEXTURE_FORMAT_RGB16F;
            EMSCRIPTEN_ES2_BACKWARDS_COMPAT(gl_internal_format, DMGRAPHICS_TEXTURE_FORMAT_RGB);
            EMSCRIPTEN_ES2_BACKWARDS_COMPAT(gl_type, DMGRAPHICS_TYPE_HALF_FLOAT_OES);
            ANDROID_ES2_BACKWARDS_COMPAT(gl_type, DMGRAPHICS_TYPE_HALF_FLOAT_OES);
            break;
        case TEXTURE_FORMAT_RGB32F:
            gl_type            = GL_FLOAT;
            gl_format          = DMGRAPHICS_TEXTURE_FORMAT_RGB;
            gl_internal_format = DMGRAPHICS_TEXTURE_FORMAT_RGB32F;
            EMSCRIPTEN_ES2_BACKWARDS_COMPAT(gl_internal_format, DMGRAPHICS_TEXTURE_FORMAT_RGB);
            break;
        case TEXTURE_FORMAT_RGBA16F:
            gl_type            = DMGRAPHICS_TYPE_HALF_FLOAT;
            gl_format          = DMGRAPHICS_TEXTURE_FORMAT_RGBA;
            gl_internal_format = DMGRAPHICS_TEXTURE_FORMAT_RGBA16F;
            EMSCRIPTEN_ES2_BACKWARDS_COMPAT(gl_internal_format, DMGRAPHICS_TEXTURE_FORMAT_RGBA);
            EMSCRIPTEN_ES2_BACKWARDS_COMPAT(gl_type, DMGRAPHICS_TYPE_HALF_FLOAT_OES);
            ANDROID_ES2_BACKWARDS_COMPAT(gl_type, DMGRAPHICS_TYPE_HALF_FLOAT_OES);
            break;
        case TEXTURE_FORMAT_RGBA32F:
            gl_type            = GL_FLOAT;
            gl_format          = DMGRAPHICS_TEXTURE_FORMAT_RGBA;
            gl_internal_format = DMGRAPHICS_TEXTURE_FORMAT_RGBA32F;
            EMSCRIPTEN_ES2_BACKWARDS_COMPAT(gl_internal_format, DMGRAPHICS_TEXTURE_FORMAT_RGBA);
            break;
        case TEXTURE_FORMAT_R16F:
            gl_type            = DMGRAPHICS_TYPE_HALF_FLOAT;
            gl_format          = DMGRAPHICS_TEXTURE_FORMAT_RED;
            gl_internal_format = DMGRAPHICS_TEXTURE_FORMAT_R16F;
            ANDROID_ES2_BACKWARDS_COMPAT(gl_type, DMGRAPHICS_TYPE_HALF_FLOAT_OES);
            break;
        case TEXTURE_FORMAT_R32F:
            gl_type            = GL_FLOAT;
            gl_format          = DMGRAPHICS_TEXTURE_FORMAT_RED;
            gl_internal_format = DMGRAPHICS_TEXTURE_FORMAT_R32F;
            break;
        case TEXTURE_FORMAT_RG16F:
            gl_type            = DMGRAPHICS_TYPE_HALF_FLOAT;
            gl_format          = DMGRAPHICS_TEXTURE_FORMAT_RG;
            gl_internal_format = DMGRAPHICS_TEXTURE_FORMAT_RG16F;
            ANDROID_ES2_BACKWARDS_COMPAT(gl_type, DMGRAPHICS_TYPE_HALF_FLOAT_OES);
            break;
        case TEXTURE_FORMAT_RG32F:
            gl_type            = GL_FLOAT;
            gl_format          = DMGRAPHICS_TEXTURE_FORMAT_RG;
            gl_internal_format = DMGRAPHICS_TEXTURE_FORMAT_RG32F;
            break;
        case TEXTURE_FORMAT_DEPTH:
            gl_type            = GL_FLOAT;
            gl_format          = GL_DEPTH_COMPONENT;
            gl_internal_format = GetDepthBufferFormat(context);
        #ifdef __EMSCRIPTEN__
            gl_type            = GL_UNSIGNED_INT;
            gl_internal_format = context->m_IsGles3Version ? GL_DEPTH_COMPONENT24 : DMGRAPHICS_RENDER_BUFFER_FORMAT_DEPTH16;
        #endif
            break;

        default:
            assert(0);
            dmLogError("Texture format %s is not a valid format.", GetTextureFormatLiteral(format));
            break;
        }

    #undef ES2_ENUM_WORKAROUND
    #undef EMSCRIPTEN_ES2_BACKWARDS_COMPAT
    #undef ANDROID_ES2_BACKWARDS_COMPAT
    }

    static void OpenGLSetTexture(HTexture texture, const TextureParams& params)
    {
        DM_PROFILE(__FUNCTION__);

        // Stencil textures are not supported
        assert(params.m_Format != TEXTURE_FORMAT_STENCIL);

        // Responsibility is on caller to not send in too big textures.
        assert(params.m_Width <= g_Context->m_MaxTextureSize);
        assert(params.m_Height <= g_Context->m_MaxTextureSize);

        int unpackAlignment = 4;
        /*
         * For RGB-textures the row-alignment may not be a multiple of 4.
         * OpenGL doesn't like this by default
         */
        if (params.m_Format != TEXTURE_FORMAT_RGBA && !IsTextureFormatCompressed(params.m_Format))
        {
            uint32_t bytes_per_row = params.m_Width * dmMath::Max(1U, GetTextureFormatBitsPerPixel(params.m_Format)/8);
            if (bytes_per_row % 4 == 0) {
                // Ok
            } else if (bytes_per_row % 2 == 0) {
                unpackAlignment = 2;
            } else {
                unpackAlignment = 1;
            }
        }

        if (unpackAlignment != 4)
        {
            glPixelStorei(GL_UNPACK_ALIGNMENT, unpackAlignment);
            CHECK_GL_ERROR;
        }

        OpenGLTexture* tex = GetAssetFromContainer<OpenGLTexture>(g_Context->m_AssetHandleContainer, texture);

        tex->m_MipMapCount = dmMath::Max(tex->m_MipMapCount, (uint16_t)(params.m_MipMap+1));

        GLenum type              = GetOpenGLTextureType(tex->m_Type);
        GLenum gl_format         = 0;
        GLenum gl_type           = GL_UNSIGNED_BYTE; // only used of uncompressed formats
        GLint gl_internal_format = -1;               // only used for uncompressed formats

        GetOpenGLSetTextureParams(g_Context, params.m_Format, gl_internal_format, gl_format, gl_type);

        tex->m_Params = params;

        if (!params.m_SubUpdate)
        {
            if (params.m_MipMap == 0)
            {
                tex->m_Width  = params.m_Width;
                tex->m_Height = params.m_Height;
                tex->m_Depth  = params.m_Depth;
            }

            if (params.m_MipMap == 0)
            {
                tex->m_ResourceSize = params.m_DataSize;
            }
        }

        for (int i = 0; i < tex->m_NumTextureIds; ++i)
        {
            glBindTexture(type, tex->m_TextureIds[i]);
            CHECK_GL_ERROR;

            if (!params.m_SubUpdate)
            {
                SetTextureParams(texture, params.m_MinFilter, params.m_MagFilter, params.m_UWrap, params.m_VWrap, 1.0f);
            }

            switch (params.m_Format)
            {
            case TEXTURE_FORMAT_LUMINANCE:
            case TEXTURE_FORMAT_LUMINANCE_ALPHA:
            case TEXTURE_FORMAT_DEPTH:
            case TEXTURE_FORMAT_RGB:
            case TEXTURE_FORMAT_RGBA:
            case TEXTURE_FORMAT_RGB_16BPP:
            case TEXTURE_FORMAT_RGBA_16BPP:
            case TEXTURE_FORMAT_RGB16F:
            case TEXTURE_FORMAT_RGB32F:
            case TEXTURE_FORMAT_RGBA16F:
            case TEXTURE_FORMAT_RGBA32F:
            case TEXTURE_FORMAT_R16F:
            case TEXTURE_FORMAT_R32F:
            case TEXTURE_FORMAT_RG16F:
            case TEXTURE_FORMAT_RG32F:
                if (tex->m_Type == TEXTURE_TYPE_2D || tex->m_Type == TEXTURE_TYPE_IMAGE_2D)
                {
                    const char* p = (const char*) params.m_Data;
                    if (params.m_SubUpdate)
                    {
                        glTexSubImage2D(GL_TEXTURE_2D, params.m_MipMap, params.m_X, params.m_Y, params.m_Width, params.m_Height, gl_format, gl_type, p + params.m_DataSize * i);
                    }
                    else
                    {
                        glTexImage2D(GL_TEXTURE_2D, params.m_MipMap, gl_internal_format, params.m_Width, params.m_Height, 0, gl_format, gl_type, p + params.m_DataSize * i);
                    }
                    CHECK_GL_ERROR;
                }
                else if (tex->m_Type == TEXTURE_TYPE_2D_ARRAY)
                {
                    assert(g_Context->m_TextureArraySupport);
                    if (params.m_SubUpdate)
                    {
                        DMGRAPHICS_TEX_SUB_IMAGE_3D(GL_TEXTURE_2D_ARRAY, params.m_MipMap, params.m_X, params.m_Z, params.m_Y, params.m_Width, params.m_Height, params.m_Depth, gl_format, gl_type, params.m_Data);
                    }
                    else
                    {
                        DMGRAPHICS_TEX_IMAGE_3D(GL_TEXTURE_2D_ARRAY, params.m_MipMap, gl_internal_format, params.m_Width, params.m_Height, params.m_Depth, 0, gl_format, gl_type, params.m_Data);
                    }
                    CHECK_GL_ERROR;
                }
                else if (tex->m_Type == TEXTURE_TYPE_CUBE_MAP)
                {
                    assert(tex->m_NumTextureIds == 1);
                    const char* p = (const char*) params.m_Data;
                    if (params.m_SubUpdate)
                    {
                        glTexSubImage2D(GL_TEXTURE_CUBE_MAP_POSITIVE_X, params.m_MipMap, params.m_X, params.m_Y, params.m_Width, params.m_Height, gl_format, gl_type, p + params.m_DataSize * 0);
                        CHECK_GL_ERROR;
                        glTexSubImage2D(GL_TEXTURE_CUBE_MAP_NEGATIVE_X, params.m_MipMap, params.m_X, params.m_Y, params.m_Width, params.m_Height, gl_format, gl_type, p + params.m_DataSize * 1);
                        CHECK_GL_ERROR;
                        glTexSubImage2D(GL_TEXTURE_CUBE_MAP_POSITIVE_Y, params.m_MipMap, params.m_X, params.m_Y, params.m_Width, params.m_Height, gl_format, gl_type, p + params.m_DataSize * 2);
                        CHECK_GL_ERROR;
                        glTexSubImage2D(GL_TEXTURE_CUBE_MAP_NEGATIVE_Y, params.m_MipMap, params.m_X, params.m_Y, params.m_Width, params.m_Height, gl_format, gl_type, p + params.m_DataSize * 3);
                        CHECK_GL_ERROR;
                        glTexSubImage2D(GL_TEXTURE_CUBE_MAP_POSITIVE_Z, params.m_MipMap, params.m_X, params.m_Y, params.m_Width, params.m_Height, gl_format, gl_type, p + params.m_DataSize * 4);
                        CHECK_GL_ERROR;
                        glTexSubImage2D(GL_TEXTURE_CUBE_MAP_NEGATIVE_Z, params.m_MipMap, params.m_X, params.m_Y, params.m_Width, params.m_Height, gl_format, gl_type, p + params.m_DataSize * 5);
                        CHECK_GL_ERROR;
                    }
                    else
                    {
                        glTexImage2D(GL_TEXTURE_CUBE_MAP_POSITIVE_X, params.m_MipMap, gl_internal_format, params.m_Width, params.m_Height, 0, gl_format, gl_type, p + params.m_DataSize * 0);
                        CHECK_GL_ERROR;
                        glTexImage2D(GL_TEXTURE_CUBE_MAP_NEGATIVE_X, params.m_MipMap, gl_internal_format, params.m_Width, params.m_Height, 0, gl_format, gl_type, p + params.m_DataSize * 1);
                        CHECK_GL_ERROR;
                        glTexImage2D(GL_TEXTURE_CUBE_MAP_POSITIVE_Y, params.m_MipMap, gl_internal_format, params.m_Width, params.m_Height, 0, gl_format, gl_type, p + params.m_DataSize * 2);
                        CHECK_GL_ERROR;
                        glTexImage2D(GL_TEXTURE_CUBE_MAP_NEGATIVE_Y, params.m_MipMap, gl_internal_format, params.m_Width, params.m_Height, 0, gl_format, gl_type, p + params.m_DataSize * 3);
                        CHECK_GL_ERROR;
                        glTexImage2D(GL_TEXTURE_CUBE_MAP_POSITIVE_Z, params.m_MipMap, gl_internal_format, params.m_Width, params.m_Height, 0, gl_format, gl_type, p + params.m_DataSize * 4);
                        CHECK_GL_ERROR;
                        glTexImage2D(GL_TEXTURE_CUBE_MAP_NEGATIVE_Z, params.m_MipMap, gl_internal_format, params.m_Width, params.m_Height, 0, gl_format, gl_type, p + params.m_DataSize * 5);
                        CHECK_GL_ERROR;
                    }
                }
                else
                {
                    assert(0);
                }
                break;

            case TEXTURE_FORMAT_RGB_PVRTC_2BPPV1:
            case TEXTURE_FORMAT_RGB_PVRTC_4BPPV1:
            case TEXTURE_FORMAT_RGBA_PVRTC_2BPPV1:
            case TEXTURE_FORMAT_RGBA_PVRTC_4BPPV1:
            case TEXTURE_FORMAT_RGB_ETC1:
            case TEXTURE_FORMAT_R_ETC2:
            case TEXTURE_FORMAT_RG_ETC2:
            case TEXTURE_FORMAT_RGBA_ETC2:
            case TEXTURE_FORMAT_RGBA_ASTC_4x4:
            case TEXTURE_FORMAT_RGB_BC1:
            case TEXTURE_FORMAT_RGBA_BC3:
            case TEXTURE_FORMAT_R_BC4:
            case TEXTURE_FORMAT_RG_BC5:
            case TEXTURE_FORMAT_RGBA_BC7:
                if (params.m_DataSize > 0)
                {
                    if (tex->m_Type == TEXTURE_TYPE_2D)
                    {
                        if (params.m_SubUpdate)
                        {
                            glCompressedTexSubImage2D(GL_TEXTURE_2D, params.m_MipMap, params.m_X, params.m_Y, params.m_Width, params.m_Height, gl_format, params.m_DataSize, params.m_Data);
                        }
                        else
                        {
                            glCompressedTexImage2D(GL_TEXTURE_2D, params.m_MipMap, gl_format, params.m_Width, params.m_Height, 0, params.m_DataSize, params.m_Data);
                        }
                        CHECK_GL_ERROR;
                    }
                    else if (tex->m_Type == TEXTURE_TYPE_2D_ARRAY)
                    {
                        if (params.m_SubUpdate)
                        {
                            DMGRAPHICS_COMPRESSED_TEX_SUB_IMAGE_3D(GL_TEXTURE_2D_ARRAY, params.m_MipMap, params.m_X, params.m_Y, params.m_Z, params.m_Width, params.m_Height, params.m_Depth, gl_format, gl_type, params.m_Data);
                        }
                        else
                        {
                            DMGRAPHICS_COMPRESSED_TEX_IMAGE_3D(GL_TEXTURE_2D_ARRAY, params.m_MipMap, gl_format, params.m_Width, params.m_Height, params.m_Depth, 0, params.m_DataSize * params.m_Depth, params.m_Data);
                        }
                        CHECK_GL_ERROR;
                    }
                    else if (tex->m_Type == TEXTURE_TYPE_CUBE_MAP)
                    {
                        const char* p = (const char*) params.m_Data;
                        if (params.m_SubUpdate)
                        {
                            glCompressedTexSubImage2D(GL_TEXTURE_CUBE_MAP_POSITIVE_X, params.m_MipMap, params.m_X, params.m_Y, params.m_Width, params.m_Height, gl_format, params.m_DataSize, p + params.m_DataSize * 0);
                            CHECK_GL_ERROR;
                            glCompressedTexSubImage2D(GL_TEXTURE_CUBE_MAP_NEGATIVE_X, params.m_MipMap, params.m_X, params.m_Y, params.m_Width, params.m_Height, gl_format, params.m_DataSize, p + params.m_DataSize * 1);
                            CHECK_GL_ERROR;
                            glCompressedTexSubImage2D(GL_TEXTURE_CUBE_MAP_POSITIVE_Y, params.m_MipMap, params.m_X, params.m_Y, params.m_Width, params.m_Height, gl_format, params.m_DataSize, p + params.m_DataSize * 2);
                            CHECK_GL_ERROR;
                            glCompressedTexSubImage2D(GL_TEXTURE_CUBE_MAP_NEGATIVE_Y, params.m_MipMap, params.m_X, params.m_Y, params.m_Width, params.m_Height, gl_format, params.m_DataSize, p + params.m_DataSize * 3);
                            CHECK_GL_ERROR;
                            glCompressedTexSubImage2D(GL_TEXTURE_CUBE_MAP_NEGATIVE_Z, params.m_MipMap, params.m_X, params.m_Y, params.m_Width, params.m_Height, gl_format, params.m_DataSize, p + params.m_DataSize * 4);
                            CHECK_GL_ERROR;
                            glCompressedTexSubImage2D(GL_TEXTURE_CUBE_MAP_POSITIVE_Z, params.m_MipMap, params.m_X, params.m_Y, params.m_Width, params.m_Height, gl_format, params.m_DataSize, p + params.m_DataSize * 5);
                            CHECK_GL_ERROR;
                        }
                        else
                        {
                            glCompressedTexImage2D(GL_TEXTURE_CUBE_MAP_POSITIVE_X, params.m_MipMap, gl_format, params.m_Width, params.m_Height, 0, params.m_DataSize, p + params.m_DataSize * 0);
                            CHECK_GL_ERROR;
                            glCompressedTexImage2D(GL_TEXTURE_CUBE_MAP_NEGATIVE_X, params.m_MipMap, gl_format, params.m_Width, params.m_Height, 0, params.m_DataSize, p + params.m_DataSize * 1);
                            CHECK_GL_ERROR;
                            glCompressedTexImage2D(GL_TEXTURE_CUBE_MAP_POSITIVE_Y, params.m_MipMap, gl_format, params.m_Width, params.m_Height, 0, params.m_DataSize, p + params.m_DataSize * 2);
                            CHECK_GL_ERROR;
                            glCompressedTexImage2D(GL_TEXTURE_CUBE_MAP_NEGATIVE_Y, params.m_MipMap, gl_format, params.m_Width, params.m_Height, 0, params.m_DataSize, p + params.m_DataSize * 3);
                            CHECK_GL_ERROR;
                            glCompressedTexImage2D(GL_TEXTURE_CUBE_MAP_NEGATIVE_Z, params.m_MipMap, gl_format, params.m_Width, params.m_Height, 0, params.m_DataSize, p + params.m_DataSize * 4);
                            CHECK_GL_ERROR;
                            glCompressedTexImage2D(GL_TEXTURE_CUBE_MAP_POSITIVE_Z, params.m_MipMap, gl_format, params.m_Width, params.m_Height, 0, params.m_DataSize, p + params.m_DataSize * 5);
                            CHECK_GL_ERROR;
                        }
                    }
                    else
                    {
                        assert(0);
                    }
                }
                break;
            default:
                assert(0);
                break;
            }
        }

        glBindTexture(type, 0);
        CHECK_GL_ERROR;

        if (unpackAlignment != 4)
        {
            // Restore to default
            glPixelStorei(GL_UNPACK_ALIGNMENT, 4);
            CHECK_GL_ERROR;
        }
    }

    // NOTE: This is an approximation
    static uint32_t OpenGLGetTextureResourceSize(HTexture texture)
    {
        OpenGLTexture* tex = GetAssetFromContainer<OpenGLTexture>(g_Context->m_AssetHandleContainer, texture);
        if (!tex)
        {
            return 0;
        }

        uint32_t size_total = 0;
        uint32_t size = tex->m_ResourceSize; // Size for mip 0
        for(uint32_t i = 0; i < tex->m_MipMapCount; ++i)
        {
            size_total += size;
            size >>= 2;
        }
        size_total *= dmMath::Max((uint16_t) 1, tex->m_Depth);
        return size_total + sizeof(OpenGLTexture);
    }

    static uint16_t OpenGLGetTextureWidth(HTexture texture)
    {
        return GetAssetFromContainer<OpenGLTexture>(g_Context->m_AssetHandleContainer, texture)->m_Width;
    }

    static uint16_t OpenGLGetTextureHeight(HTexture texture)
    {
        return GetAssetFromContainer<OpenGLTexture>(g_Context->m_AssetHandleContainer, texture)->m_Height;
    }

    static uint16_t OpenGLGetOriginalTextureWidth(HTexture texture)
    {
        return GetAssetFromContainer<OpenGLTexture>(g_Context->m_AssetHandleContainer, texture)->m_OriginalWidth;
    }

    static uint16_t OpenGLGetOriginalTextureHeight(HTexture texture)
    {
        return GetAssetFromContainer<OpenGLTexture>(g_Context->m_AssetHandleContainer, texture)->m_OriginalHeight;
    }

    static TextureType OpenGLGetTextureType(HTexture texture)
    {
        return GetAssetFromContainer<OpenGLTexture>(g_Context->m_AssetHandleContainer, texture)->m_Type;
    }

    static uint16_t OpenGLGetTextureDepth(HTexture texture)
    {
        return GetAssetFromContainer<OpenGLTexture>(g_Context->m_AssetHandleContainer, texture)->m_Depth;
    }

    static uint8_t OpenGLGetTextureMipmapCount(HTexture texture)
    {
        return GetAssetFromContainer<OpenGLTexture>(g_Context->m_AssetHandleContainer, texture)->m_MipMapCount;
    }

    static bool GetTextureUniform(OpenGLContext* context, uint32_t unit, int32_t* index, Type* type)
    {
        uint32_t num_uniforms = context->m_CurrentProgram->m_Uniforms.Size();
        for (int i = 0; i < num_uniforms; ++i)
        {
            if (context->m_CurrentProgram->m_Uniforms[i].m_IsTextureType &&
                context->m_CurrentProgram->m_Uniforms[i].m_TextureUnit == unit)
            {
                *index = i;
                *type = GetGraphicsType(context->m_CurrentProgram->m_Uniforms[i].m_Type);

                return true;
            }
        }
        return false;
    }

    static bool BindImage2D(OpenGLContext* context, OpenGLTexture* tex, uint32_t unit, uint32_t id_index, bool do_unbind = false)
    {
    #ifdef DM_HAVE_PLATFORM_COMPUTE_SUPPORT
        int32_t uniform_index;
        Type type;

        if (GetTextureUniform(context, unit, &uniform_index, &type))
        {
            // Binding a image texture to a image2d slot, otherwise we'll bind it as a combined sampler
            if (type == TYPE_IMAGE_2D)
            {
                GLenum access            = DMGRAPHICS_READ_ONLY;
                GLenum gl_format         = 0;
                GLenum gl_type           = GL_UNSIGNED_BYTE;
                GLint gl_internal_format = 0;
                GLuint id                = 0;
                GetOpenGLSetTextureParams(context, tex->m_Params.m_Format, gl_internal_format, gl_format, gl_type);

                // We need a valid texture regardless of bind/unbind
                if (!do_unbind)
                {
                    id     = tex->m_TextureIds[id_index];
                    access = tex->m_UsageHintFlags & TEXTURE_USAGE_HINT_STORAGE ? DMGRAPHICS_READ_WRITE : DMGRAPHICS_READ_ONLY;
                }
                glBindImageTexture(unit, id, 0, GL_FALSE, 0, access, gl_internal_format);
                CHECK_GL_ERROR;

                return true;
            }
        }
    #endif
        return false;
    }

    static void OpenGLEnableTexture(HContext _context, uint32_t unit, uint8_t id_index, HTexture texture)
    {
        OpenGLContext* context = (OpenGLContext*) _context;
        assert(GetAssetType(texture) == ASSET_TYPE_TEXTURE);
        OpenGLTexture* tex = GetAssetFromContainer<OpenGLTexture>(context->m_AssetHandleContainer, texture);
        assert(id_index < tex->m_NumTextureIds);

#if !defined(GL_ES_VERSION_3_0) && defined(GL_ES_VERSION_2_0) && !defined(__EMSCRIPTEN__)  && !defined(ANDROID)
        glEnable(GL_TEXTURE_2D);
        CHECK_GL_ERROR;
#endif

        glActiveTexture(TEXTURE_UNIT_NAMES[unit]);
        CHECK_GL_ERROR;

        bool bind_as_texture = true;
        if (tex->m_Type == TEXTURE_TYPE_IMAGE_2D)
        {
            bind_as_texture = !BindImage2D(context, tex, unit, id_index);
        }

        if (bind_as_texture)
        {
            glBindTexture(GetOpenGLTextureType(tex->m_Type), tex->m_TextureIds[id_index]);
            CHECK_GL_ERROR;
            OpenGLSetTextureParams(texture, tex->m_Params.m_MinFilter, tex->m_Params.m_MagFilter, tex->m_Params.m_UWrap, tex->m_Params.m_VWrap, 1.0f);
        }
    }

    static void OpenGLDisableTexture(HContext _context, uint32_t unit, HTexture texture)
    {
#if !defined(GL_ES_VERSION_3_0) && defined(GL_ES_VERSION_2_0) && !defined(__EMSCRIPTEN__)  && !defined(ANDROID)
        glEnable(GL_TEXTURE_2D);
        CHECK_GL_ERROR;
#endif

        OpenGLContext* context = (OpenGLContext*) _context;
        OpenGLTexture* tex     = GetAssetFromContainer<OpenGLTexture>(context->m_AssetHandleContainer, texture);

        glActiveTexture(TEXTURE_UNIT_NAMES[unit]);
        CHECK_GL_ERROR;

        bool unbind_as_texture = true;
        if (tex->m_Type == TEXTURE_TYPE_IMAGE_2D)
        {
            unbind_as_texture = !BindImage2D(context, tex, unit, 0, true);
        }

        if (unbind_as_texture)
        {
            glBindTexture(GetOpenGLTextureType(tex->m_Type), 0);
            CHECK_GL_ERROR;
        }
    }

    static void OpenGLReadPixels(HContext context, void* buffer, uint32_t buffer_size)
    {
        uint32_t w = dmGraphics::GetWidth(context);
        uint32_t h = dmGraphics::GetHeight(context);
        assert (buffer_size >= w * h * 4);
        glReadPixels(0, 0, w, h,
                     GL_BGRA,
                     GL_UNSIGNED_BYTE,
                     buffer);
        CHECK_GL_ERROR;
    }

    static void OpenGLEnableState(HContext context, State state)
    {
        assert(context);
    #if !defined(GL_ES_VERSION_2_0)
        if (state == STATE_ALPHA_TEST)
        {
            dmLogOnceWarning("Enabling the render.STATE_ALPHA_TEST state is not supported in this OpenGL version.");
            return;
        }
    #endif
        glEnable(GetOpenGLState(state));
        CHECK_GL_ERROR

        SetPipelineStateValue(((OpenGLContext*) context)->m_PipelineState, state, 1);
    }

    static void OpenGLDisableState(HContext context, State state)
    {
        assert(context);
    #if !defined(GL_ES_VERSION_2_0)
        if (state == STATE_ALPHA_TEST)
        {
            dmLogOnceWarning("Disabling the render.STATE_ALPHA_TEST state is not supported in this OpenGL version.");
            return;
        }
    #endif
        glDisable(GetOpenGLState(state));
        CHECK_GL_ERROR

        SetPipelineStateValue(((OpenGLContext*) context)->m_PipelineState, state, 0);
    }

    static void OpenGLSetBlendFunc(HContext _context, BlendFactor source_factor, BlendFactor destinaton_factor)
    {
        assert(_context);
        GLenum blend_factor_lut[] = {
            GL_ZERO,
            GL_ONE,
            GL_SRC_COLOR,
            GL_ONE_MINUS_SRC_COLOR,
            GL_DST_COLOR,
            GL_ONE_MINUS_DST_COLOR,
            GL_SRC_ALPHA,
            GL_ONE_MINUS_SRC_ALPHA,
            GL_DST_ALPHA,
            GL_ONE_MINUS_DST_ALPHA,
            GL_SRC_ALPHA_SATURATE,
        #if !defined (GL_ARB_imaging)
            0x8001,
            0x8002,
            0x8003,
            0x8004,
        #else
            GL_CONSTANT_COLOR,
            GL_ONE_MINUS_CONSTANT_COLOR,
            GL_CONSTANT_ALPHA,
            GL_ONE_MINUS_CONSTANT_ALPHA,
        #endif
        };

        glBlendFunc(blend_factor_lut[source_factor], blend_factor_lut[destinaton_factor]);
        CHECK_GL_ERROR

        OpenGLContext* context = (OpenGLContext*) _context;

        context->m_PipelineState.m_BlendSrcFactor = source_factor;
        context->m_PipelineState.m_BlendDstFactor = destinaton_factor;
    }

    static void OpenGLSetColorMask(HContext _context, bool red, bool green, bool blue, bool alpha)
    {
        assert(_context);
        glColorMask(red, green, blue, alpha);
        CHECK_GL_ERROR;

        OpenGLContext* context = (OpenGLContext*) _context;

        uint8_t write_mask = red   ? DM_GRAPHICS_STATE_WRITE_R : 0;
        write_mask        |= green ? DM_GRAPHICS_STATE_WRITE_G : 0;
        write_mask        |= blue  ? DM_GRAPHICS_STATE_WRITE_B : 0;
        write_mask        |= alpha ? DM_GRAPHICS_STATE_WRITE_A : 0;
        context->m_PipelineState.m_WriteColorMask = write_mask;
    }

    static void OpenGLSetDepthMask(HContext context, bool mask)
    {
        assert(context);
        glDepthMask(mask);
        CHECK_GL_ERROR;

        ((OpenGLContext*) context)->m_PipelineState.m_WriteDepth = mask;
    }

    static GLenum GetOpenGLCompareFunc(CompareFunc func)
    {
        GLenum func_lut[] = {
            GL_NEVER,
            GL_LESS,
            GL_LEQUAL,
            GL_GREATER,
            GL_GEQUAL,
            GL_EQUAL,
            GL_NOTEQUAL,
            GL_ALWAYS,
        };

        return func_lut[func];
    }

    static GLenum GetOpenGLFaceTypeFunc(FaceType face_type)
    {
        const GLenum face_type_lut[] = {
            GL_FRONT,
            GL_BACK,
            GL_FRONT_AND_BACK,
        };

        return face_type_lut[face_type];
    }

    static void OpenGLSetDepthFunc(HContext context, CompareFunc func)
    {
        assert(context);
        glDepthFunc(GetOpenGLCompareFunc(func));
        CHECK_GL_ERROR
        ((OpenGLContext*) context)->m_PipelineState.m_DepthTestFunc = func;
    }

    static void OpenGLSetScissor(HContext context, int32_t x, int32_t y, int32_t width, int32_t height)
    {
        assert(context);
        glScissor((GLint)x, (GLint)y, (GLint)width, (GLint)height);
        CHECK_GL_ERROR;
    }

    static void OpenGLSetStencilMask(HContext context, uint32_t mask)
    {
        assert(context);
        glStencilMask(mask);
        CHECK_GL_ERROR;
        ((OpenGLContext*) context)->m_PipelineState.m_StencilWriteMask = mask;
    }

    static void OpenGLSetStencilFunc(HContext _context, CompareFunc func, uint32_t ref, uint32_t mask)
    {
        assert(_context);
        glStencilFunc(GetOpenGLCompareFunc(func), ref, mask);
        CHECK_GL_ERROR

        OpenGLContext* context = (OpenGLContext*) _context;
        context->m_PipelineState.m_StencilFrontTestFunc = (uint8_t) func;
        context->m_PipelineState.m_StencilBackTestFunc  = (uint8_t) func;
        context->m_PipelineState.m_StencilReference     = (uint8_t) ref;
        context->m_PipelineState.m_StencilCompareMask   = (uint8_t) mask;
    }

    static void OpenGLSetStencilFuncSeparate(HContext _context, FaceType face_type, CompareFunc func, uint32_t ref, uint32_t mask)
    {
        assert(_context);
        glStencilFuncSeparate(GetOpenGLFaceTypeFunc(face_type), GetOpenGLCompareFunc(func), ref, mask);
        CHECK_GL_ERROR

        OpenGLContext* context = (OpenGLContext*) _context;
        if (face_type == FACE_TYPE_BACK)
        {
            context->m_PipelineState.m_StencilBackTestFunc = (uint8_t) func;
        }
        else
        {
            context->m_PipelineState.m_StencilFrontTestFunc = (uint8_t) func;
        }
        context->m_PipelineState.m_StencilReference   = (uint8_t) ref;
        context->m_PipelineState.m_StencilCompareMask = (uint8_t) mask;
    }

    static void OpenGLSetStencilOp(HContext _context, StencilOp sfail, StencilOp dpfail, StencilOp dppass)
    {
        assert(_context);
        const GLenum stencil_op_lut[] = {
            GL_KEEP,
            GL_ZERO,
            GL_REPLACE,
            GL_INCR,
            GL_INCR_WRAP,
            GL_DECR,
            GL_DECR_WRAP,
            GL_INVERT,
        };

        glStencilOp(stencil_op_lut[sfail], stencil_op_lut[dpfail], stencil_op_lut[dppass]);
        CHECK_GL_ERROR;

        OpenGLContext* context = (OpenGLContext*) _context;
        context->m_PipelineState.m_StencilFrontOpFail      = sfail;
        context->m_PipelineState.m_StencilFrontOpDepthFail = dpfail;
        context->m_PipelineState.m_StencilFrontOpPass      = dppass;
        context->m_PipelineState.m_StencilBackOpFail       = sfail;
        context->m_PipelineState.m_StencilBackOpDepthFail  = dpfail;
        context->m_PipelineState.m_StencilBackOpPass       = dppass;
    }

    static void OpenGLSetStencilOpSeparate(HContext _context, FaceType face_type, StencilOp sfail, StencilOp dpfail, StencilOp dppass)
    {
        assert(_context);
        const GLenum stencil_op_lut[] = {
            GL_KEEP,
            GL_ZERO,
            GL_REPLACE,
            GL_INCR,
            GL_INCR_WRAP,
            GL_DECR,
            GL_DECR_WRAP,
            GL_INVERT,
        };

        glStencilOpSeparate(GetOpenGLFaceTypeFunc(face_type), stencil_op_lut[sfail], stencil_op_lut[dpfail], stencil_op_lut[dppass]);
        CHECK_GL_ERROR;

        OpenGLContext* context = (OpenGLContext*) _context;
        if (face_type == FACE_TYPE_BACK)
        {
            context->m_PipelineState.m_StencilBackOpFail       = sfail;
            context->m_PipelineState.m_StencilBackOpDepthFail  = dpfail;
            context->m_PipelineState.m_StencilBackOpPass       = dppass;
        }
        else
        {
            context->m_PipelineState.m_StencilFrontOpFail      = sfail;
            context->m_PipelineState.m_StencilFrontOpDepthFail = dpfail;
            context->m_PipelineState.m_StencilFrontOpPass      = dppass;
        }
    }

    static void OpenGLSetCullFace(HContext context, FaceType face_type)
    {
        assert(context);
        glCullFace(GetOpenGLFaceTypeFunc(face_type));
        CHECK_GL_ERROR

        ((OpenGLContext*) context)->m_PipelineState.m_CullFaceType = face_type;
    }

    static void OpenGLSetFaceWinding(HContext context, FaceWinding face_winding)
    {
        assert(context);

        const GLenum face_winding_lut[] = {
            GL_CCW,
            GL_CW,
        };

        glFrontFace(face_winding_lut[face_winding]);

        ((OpenGLContext*) context)->m_PipelineState.m_FaceWinding = face_winding;
    }

    static void OpenGLSetPolygonOffset(HContext context, float factor, float units)
    {
        assert(context);
        glPolygonOffset(factor, units);
        CHECK_GL_ERROR;
    }

    static bool OpenGLIsAssetHandleValid(HContext _context, HAssetHandle asset_handle)
    {
        if (asset_handle == 0)
        {
            return false;
        }

        OpenGLContext* context = (OpenGLContext*) _context;
        AssetType type         = GetAssetType(asset_handle);

        if (type == ASSET_TYPE_TEXTURE)
        {
            return GetAssetFromContainer<OpenGLTexture>(context->m_AssetHandleContainer, asset_handle) != 0;
        }
        else if (type == ASSET_TYPE_RENDER_TARGET)
        {
            return GetAssetFromContainer<OpenGLRenderTarget>(context->m_AssetHandleContainer, asset_handle) != 0;
        }
        return false;
    }

    GLenum TEXTURE_UNIT_NAMES[32] =
    {
        GL_TEXTURE0,
        GL_TEXTURE1,
        GL_TEXTURE2,
        GL_TEXTURE3,
        GL_TEXTURE4,
        GL_TEXTURE5,
        GL_TEXTURE6,
        GL_TEXTURE7,
        GL_TEXTURE8,
        GL_TEXTURE9,
        GL_TEXTURE10,
        GL_TEXTURE11,
        GL_TEXTURE12,
        GL_TEXTURE13,
        GL_TEXTURE14,
        GL_TEXTURE15,
        GL_TEXTURE16,
        GL_TEXTURE17,
        GL_TEXTURE18,
        GL_TEXTURE19,
        GL_TEXTURE20,
        GL_TEXTURE21,
        GL_TEXTURE22,
        GL_TEXTURE23,
        GL_TEXTURE24,
        GL_TEXTURE25,
        GL_TEXTURE26,
        GL_TEXTURE27,
        GL_TEXTURE28,
        GL_TEXTURE29,
        GL_TEXTURE30,
        GL_TEXTURE31
    };

    static GraphicsAdapterFunctionTable OpenGLRegisterFunctionTable()
    {
        GraphicsAdapterFunctionTable fn_table = {};
        DM_REGISTER_GRAPHICS_FUNCTION_TABLE(fn_table, OpenGL);
        return fn_table;
    }
}<|MERGE_RESOLUTION|>--- conflicted
+++ resolved
@@ -1124,7 +1124,6 @@
         DMGRAPHICS_GET_PROC_ADDRESS_EXT(PFN_glInvalidateFramebuffer,   "glDiscardFramebuffer", "discard_framebuffer", "glInvalidateFramebuffer", DM_PFNGLINVALIDATEFRAMEBUFFERPROC, context);
         DMGRAPHICS_GET_PROC_ADDRESS_EXT(PFN_glDrawBuffers,             "glDrawBuffers",        "draw_buffers",        "glDrawBuffers",           DM_PFNGLDRAWBUFFERSPROC, context);
     #ifdef ANDROID
-<<<<<<< HEAD
         DMGRAPHICS_GET_PROC_ADDRESS_EXT(PFN_glTexSubImage3D,           "glTexSubImage3D",           "texture_array",           "glTexSubImage3D",           DM_PFNGLTEXSUBIMAGE3DPROC,           context);
         DMGRAPHICS_GET_PROC_ADDRESS_EXT(PFN_glTexImage3D,              "glTexImage3D",              "texture_array",           "glTexImage3D",              DM_PFNGLTEXIMAGE3DPROC,              context);
         DMGRAPHICS_GET_PROC_ADDRESS_EXT(PFN_glCompressedTexSubImage3D, "glCompressedTexSubImage3D", "texture_array",           "glCompressedTexSubImage3D", DM_PFNGLCOMPRESSEDTEXSUBIMAGE3DPROC, context);
@@ -1135,24 +1134,13 @@
         DMGRAPHICS_GET_PROC_ADDRESS_EXT(glMemoryBarrier,               "glMemoryBarrier",           "shader_image_load_store", "glMemoryBarrier",           DM_PFNGLMEMORYBARRIERPROC,           context);
         DMGRAPHICS_GET_PROC_ADDRESS_EXT(glBindImageTexture,            "glBindImageTexture",        "shader_image_load_store", "glBindImageTexture",        DM_PFNGLBINDIMAGETEXTUREPROC,        context);
         DMGRAPHICS_GET_PROC_ADDRESS_EXT(glDispatchCompute,             "glDispatchCompute",         "compute_shader",          "glDispatchCompute",         DM_PFNGLDISPATCHCOMPUTEPROC,         context);
-=======
-        DMGRAPHICS_GET_PROC_ADDRESS_EXT(PFN_glTexSubImage3D,           "glTexSubImage3D",           "texture_array", "glTexSubImage3D",           DM_PFNGLTEXSUBIMAGE3DPROC, context);
-        DMGRAPHICS_GET_PROC_ADDRESS_EXT(PFN_glTexImage3D,              "glTexImage3D",              "texture_array", "glTexImage3D",              DM_PFNGLTEXIMAGE3DPROC, context);
-        DMGRAPHICS_GET_PROC_ADDRESS_EXT(PFN_glCompressedTexSubImage3D, "glCompressedTexSubImage3D", "texture_array", "glCompressedTexSubImage3D", DM_PFNGLCOMPRESSEDTEXSUBIMAGE3DPROC, context);
-        DMGRAPHICS_GET_PROC_ADDRESS_EXT(PFN_glCompressedTexImage3D,    "glCompressedTexImage3D",    "texture_array", "glCompressedTexImage3D",    DM_PFNGLCOMPRESSEDTEXIMAGE3DPROC, context);
-
-        DMGRAPHICS_GET_PROC_ADDRESS_EXT(glMemoryBarrier,    "glMemoryBarrier",    "shader_image_load_store", "glMemoryBarrier",    DM_PFNGLMEMORYBARRIERPROC,    context);
-        DMGRAPHICS_GET_PROC_ADDRESS_EXT(glBindImageTexture, "glBindImageTexture", "shader_image_load_store", "glBindImageTexture", DM_PFNGLBINDIMAGETEXTUREPROC, context);
-        DMGRAPHICS_GET_PROC_ADDRESS_EXT(glDispatchCompute,  "glDispatchCompute",  "compute_shader",          "glDispatchCompute",  DM_PFNGLDISPATCHCOMPUTEPROC,  context);
-
-        DMGRAPHICS_GET_PROC_ADDRESS_EXT(glBindBufferBase,           "glBindBufferBase",           "", "glBindBufferBase",           DM_PFNGLBINDBUFFERBASEPROC,   context);
-        DMGRAPHICS_GET_PROC_ADDRESS_EXT(glGetUniformBlockIndex,     "glGetUniformBlockIndex",     "", "glGetUniformBlockIndex",     DM_PFNGLGETUNIFORMBLOCKINDEXPROC,  context);
-        DMGRAPHICS_GET_PROC_ADDRESS_EXT(glGetActiveUniformBlockiv,  "glGetActiveUniformBlockiv",  "", "glGetActiveUniformBlockiv",  DM_PFNGLGETACTIVEUNIFORMBLOCKIVPROC,  context);
-        DMGRAPHICS_GET_PROC_ADDRESS_EXT(glGetActiveUniformsiv,      "glGetActiveUniformsiv",      "", "glGetActiveUniformsiv",      DM_PFNGLGETACTIVEUNIFORMSIVPROC,  context);
-        DMGRAPHICS_GET_PROC_ADDRESS_EXT(glUniformBlockBinding,      "glUniformBlockBinding",      "", "glUniformBlockBinding",      DM_PFNGLUNIFORMBLOCKBINDINGPROC,  context);
-
->>>>>>> dd0e9980
+        DMGRAPHICS_GET_PROC_ADDRESS_EXT(glBindBufferBase,              "glBindBufferBase",           "",                       "glBindBufferBase",          DM_PFNGLBINDBUFFERBASEPROC,          context);
+        DMGRAPHICS_GET_PROC_ADDRESS_EXT(glGetUniformBlockIndex,        "glGetUniformBlockIndex",     "",                       "glGetUniformBlockIndex",    DM_PFNGLGETUNIFORMBLOCKINDEXPROC,    context);
+        DMGRAPHICS_GET_PROC_ADDRESS_EXT(glGetActiveUniformBlockiv,     "glGetActiveUniformBlockiv",  "",                       "glGetActiveUniformBlockiv", DM_PFNGLGETACTIVEUNIFORMBLOCKIVPROC, context);
+        DMGRAPHICS_GET_PROC_ADDRESS_EXT(glGetActiveUniformsiv,         "glGetActiveUniformsiv",      "",                       "glGetActiveUniformsiv",     DM_PFNGLGETACTIVEUNIFORMSIVPROC,     context);
+        DMGRAPHICS_GET_PROC_ADDRESS_EXT(glUniformBlockBinding,         "glUniformBlockBinding",      "",                       "glUniformBlockBinding",     DM_PFNGLUNIFORMBLOCKBINDINGPROC,     context);
     #endif
+
     #undef DMGRAPHICS_GET_PROC_ADDRESS_EXT
 
         if (OpenGLIsExtensionSupported(context, "GL_IMG_texture_compression_pvrtc") ||
@@ -1867,9 +1855,6 @@
         CHECK_GL_ERROR;
     }
 
-<<<<<<< HEAD
-    static void OpenGLDrawElements(HContext context, PrimitiveType prim_type, uint32_t first, uint32_t count, Type type, HIndexBuffer index_buffer, uint32_t instance_count)
-=======
     static void DrawSetup(OpenGLContext* context)
     {
         OpenGLProgram* program = context->m_CurrentProgram;
@@ -1898,8 +1883,7 @@
         }
     }
 
-    static void OpenGLDrawElements(HContext context, PrimitiveType prim_type, uint32_t first, uint32_t count, Type type, HIndexBuffer index_buffer)
->>>>>>> dd0e9980
+    static void OpenGLDrawElements(HContext context, PrimitiveType prim_type, uint32_t first, uint32_t count, Type type, HIndexBuffer index_buffer, uint32_t instance_count)
     {
         DM_PROFILE(__FUNCTION__);
         DM_PROPERTY_ADD_U32(rmtp_DrawCalls, 1);
@@ -1930,7 +1914,8 @@
         DM_PROPERTY_ADD_U32(rmtp_DrawCalls, 1);
         assert(context);
 
-<<<<<<< HEAD
+        DrawSetup((OpenGLContext*) context);
+
         OpenGLContext* context_ptr = (OpenGLContext*) context;
         if (context_ptr->m_InstancingSupport)
         {
@@ -1942,11 +1927,6 @@
             glDrawArrays(GetOpenGLPrimitiveType(prim_type), first, count);
             CHECK_GL_ERROR
         }
-=======
-        DrawSetup((OpenGLContext*) context);
-        glDrawArrays(GetOpenGLPrimitiveType(prim_type), first, count);
-        CHECK_GL_ERROR
->>>>>>> dd0e9980
     }
 
     static void OpenGLDispatchCompute(HContext _context, uint32_t group_count_x, uint32_t group_count_y, uint32_t group_count_z)
