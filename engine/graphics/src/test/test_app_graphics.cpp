--- conflicted
+++ resolved
@@ -158,14 +158,8 @@
 struct ClearBackbufferTest : ITest
 {
     void Initialize(EngineCtx* engine) override
-<<<<<<< HEAD
-    {
-    }
-
-    void Execute(EngineCtx* engine) override
-    {
-=======
-    {}
+    {
+    }
 
     void Execute(EngineCtx* engine) override
     {
@@ -180,7 +174,6 @@
                                     (float)color_b,
                                     (float)color_a,
                                     1.0f, 0);
->>>>>>> 5b51227a
     }
 };
 
@@ -563,21 +556,12 @@
     engine->m_Window = dmPlatform::NewWindow();
 
     dmPlatform::WindowParams window_params = {};
-<<<<<<< HEAD
     window_params.m_Width                  = 512;
     window_params.m_Height                 = 512;
-    window_params.m_Title                  = "Vulkan Test App";
+    window_params.m_Title                  = "Graphics Test App";
     window_params.m_GraphicsApi            = dmPlatform::PLATFORM_GRAPHICS_API_VULKAN;
     window_params.m_CloseCallback          = OnWindowClose;
     window_params.m_CloseCallbackUserData  = (void*) engine;
-=======
-    window_params.m_Width                 = 512;
-    window_params.m_Height                = 512;
-    window_params.m_Title                 = "Vulkan Test App";
-    window_params.m_GraphicsApi           = dmPlatform::PLATFORM_GRAPHICS_API_VULKAN;
-    window_params.m_CloseCallback         = OnWindowClose;
-    window_params.m_CloseCallbackUserData = (void*) engine;
->>>>>>> 5b51227a
 
     if (dmGraphics::GetInstalledAdapterFamily() == dmGraphics::ADAPTER_FAMILY_OPENGL)
     {
@@ -597,17 +581,10 @@
 
     engine->m_GraphicsContext = dmGraphics::NewContext(graphics_context_params);
 
-<<<<<<< HEAD
-    // engine->m_Test = new ComputeTest();
-    engine->m_Test = new ClearBackbufferTest();
-    //engine->m_Test = new StorageBufferTest();
-
-=======
     //engine->m_Test = new ComputeTest();
     //engine->m_Test = new StorageBufferTest();
     //engine->m_Test = new ReadPixelsTest();
     engine->m_Test = new ClearBackbufferTest();
->>>>>>> 5b51227a
     engine->m_Test->Initialize(engine);
 
     engine->m_WasCreated++;
