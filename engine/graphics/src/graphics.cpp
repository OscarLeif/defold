// Copyright 2020-2024 The Defold Foundation
// Copyright 2014-2020 King
// Copyright 2009-2014 Ragnar Svensson, Christian Murray
// Licensed under the Defold License version 1.0 (the "License"); you may not use
// this file except in compliance with the License.
//
// You may obtain a copy of the License, together with FAQs at
// https://www.defold.com/license
//
// Unless required by applicable law or agreed to in writing, software distributed
// under the License is distributed on an "AS IS" BASIS, WITHOUT WARRANTIES OR
// CONDITIONS OF ANY KIND, either express or implied. See the License for the
// specific language governing permissions and limitations under the License.

#include "graphics.h"
#include "graphics_private.h"
#include "graphics_adapter.h"

#if defined(DM_PLATFORM_IOS)
#include  <glfw/glfw_native.h> // for glfwAppBootstrap
#endif
#include <string.h>
#include <assert.h>
#include <dlib/profile.h>

DM_PROPERTY_GROUP(rmtp_Graphics, "Graphics");
DM_PROPERTY_U32(rmtp_DrawCalls, 0, FrameReset, "# vertices", &rmtp_Graphics);
DM_PROPERTY_U32(rmtp_DispatchCalls, 0, FrameReset, "# dispatches", &rmtp_Graphics);

#include <dlib/log.h>
#include <dlib/dstrings.h>

namespace dmGraphics
{
    static GraphicsAdapter*             g_adapter_list = 0;
    static GraphicsAdapter*             g_adapter = 0;
    static GraphicsAdapterFunctionTable g_functions;

    void RegisterGraphicsAdapter(GraphicsAdapter* adapter,
        GraphicsAdapterIsSupportedCb              is_supported_cb,
        GraphicsAdapterRegisterFunctionsCb        register_functions_cb,
        GraphicsAdapterGetContextCb               get_context_cb,
        int8_t                                    priority)
    {
        adapter->m_Next          = g_adapter_list;
        adapter->m_IsSupportedCb = is_supported_cb;
        adapter->m_RegisterCb    = register_functions_cb;
        adapter->m_GetContextCb  = get_context_cb;
        adapter->m_Priority      = priority;
        g_adapter_list           = adapter;
    }

    static bool SelectAdapterByFamily(AdapterFamily family)
    {
        if (family != ADAPTER_FAMILY_NONE)
        {
            GraphicsAdapter* next = g_adapter_list;

            while(next)
            {
                if (next->m_Family == family && next->m_IsSupportedCb())
                {
                    g_functions = next->m_RegisterCb();
                    g_adapter   = next;
                    return true;
                }
                next = next->m_Next;
            }
        }

        return false;
    }

    static bool SelectAdapterByPriority()
    {
        GraphicsAdapter* next     = g_adapter_list;
        GraphicsAdapter* selected = next;

        while(next)
        {
            bool is_supported = next->m_IsSupportedCb();
            if (next->m_Priority < selected->m_Priority && is_supported)
            {
                selected = next;
            }

            next = next->m_Next;
        }

        if (!selected)
        {
            return false;
        }

        g_functions = selected->m_RegisterCb();
        g_adapter   = selected;
        return true;
    }

    AdapterFamily GetAdapterFamily(const char* adapter_name)
    {
        if (adapter_name == 0)
            return ADAPTER_FAMILY_NONE;
        if (dmStrCaseCmp("null", adapter_name) == 0)
            return ADAPTER_FAMILY_NULL;
        if (dmStrCaseCmp("opengl", adapter_name) == 0)
            return ADAPTER_FAMILY_OPENGL;
        if (dmStrCaseCmp("vulkan", adapter_name) == 0)
            return ADAPTER_FAMILY_VULKAN;
        if (dmStrCaseCmp("webgpu", adapter_name) == 0)
            return ADAPTER_FAMILY_WEBGPU;
        if (dmStrCaseCmp("vendor", adapter_name) == 0)
            return ADAPTER_FAMILY_VENDOR;
        if (dmStrCaseCmp("dx12", adapter_name) == 0)
            return ADAPTER_FAMILY_DIRECTX;
        assert(0 && "Adapter type not supported?");
        return ADAPTER_FAMILY_NONE;
    }

    #define GRAPHICS_ENUM_TO_STR_CASE(x) case x: return #x;

    const char* GetAdapterFamilyLiteral(AdapterFamily family)
    {
        switch(family)
        {
            GRAPHICS_ENUM_TO_STR_CASE(ADAPTER_FAMILY_NONE);
            GRAPHICS_ENUM_TO_STR_CASE(ADAPTER_FAMILY_NULL);
            GRAPHICS_ENUM_TO_STR_CASE(ADAPTER_FAMILY_OPENGL);
            GRAPHICS_ENUM_TO_STR_CASE(ADAPTER_FAMILY_VULKAN);
            GRAPHICS_ENUM_TO_STR_CASE(ADAPTER_FAMILY_VENDOR);
<<<<<<< HEAD
            GRAPHICS_ENUM_TO_STR_CASE(ADAPTER_FAMILY_DIRECTX);
=======
            GRAPHICS_ENUM_TO_STR_CASE(ADAPTER_FAMILY_WEBGPU);
>>>>>>> 3c5e8440
            default:break;
        }
        return "<unknown dmGraphics::AdapterFamily>";
    }

    const char* GetTextureTypeLiteral(TextureType texture_type)
    {
        switch(texture_type)
        {
            GRAPHICS_ENUM_TO_STR_CASE(TEXTURE_TYPE_2D);
            GRAPHICS_ENUM_TO_STR_CASE(TEXTURE_TYPE_2D_ARRAY);
            GRAPHICS_ENUM_TO_STR_CASE(TEXTURE_TYPE_CUBE_MAP);
            GRAPHICS_ENUM_TO_STR_CASE(TEXTURE_TYPE_IMAGE_2D);
            default:break;
        }
        return "<unknown dmGraphics::TextureType>";
    }

    const char* GetBufferTypeLiteral(BufferType buffer_type)
    {
        switch(buffer_type)
        {
            GRAPHICS_ENUM_TO_STR_CASE(BUFFER_TYPE_COLOR0_BIT);
            GRAPHICS_ENUM_TO_STR_CASE(BUFFER_TYPE_COLOR1_BIT);
            GRAPHICS_ENUM_TO_STR_CASE(BUFFER_TYPE_COLOR2_BIT);
            GRAPHICS_ENUM_TO_STR_CASE(BUFFER_TYPE_COLOR3_BIT);
            GRAPHICS_ENUM_TO_STR_CASE(BUFFER_TYPE_DEPTH_BIT);
            GRAPHICS_ENUM_TO_STR_CASE(BUFFER_TYPE_STENCIL_BIT);
            default:break;
        }
        return "<unknown dmGraphics::BufferType>";
    }

    const char* GetGraphicsTypeLiteral(Type type)
    {
        switch(type)
        {
            GRAPHICS_ENUM_TO_STR_CASE(TYPE_BYTE);
            GRAPHICS_ENUM_TO_STR_CASE(TYPE_UNSIGNED_BYTE);
            GRAPHICS_ENUM_TO_STR_CASE(TYPE_SHORT);
            GRAPHICS_ENUM_TO_STR_CASE(TYPE_UNSIGNED_SHORT);
            GRAPHICS_ENUM_TO_STR_CASE(TYPE_INT);
            GRAPHICS_ENUM_TO_STR_CASE(TYPE_UNSIGNED_INT);
            GRAPHICS_ENUM_TO_STR_CASE(TYPE_FLOAT);
            GRAPHICS_ENUM_TO_STR_CASE(TYPE_FLOAT_VEC4);
            GRAPHICS_ENUM_TO_STR_CASE(TYPE_FLOAT_MAT4);
            GRAPHICS_ENUM_TO_STR_CASE(TYPE_SAMPLER_2D);
            GRAPHICS_ENUM_TO_STR_CASE(TYPE_SAMPLER_CUBE);
            GRAPHICS_ENUM_TO_STR_CASE(TYPE_SAMPLER_2D_ARRAY);
            GRAPHICS_ENUM_TO_STR_CASE(TYPE_FLOAT_VEC2);
            GRAPHICS_ENUM_TO_STR_CASE(TYPE_FLOAT_VEC3);
            GRAPHICS_ENUM_TO_STR_CASE(TYPE_FLOAT_MAT2);
            GRAPHICS_ENUM_TO_STR_CASE(TYPE_FLOAT_MAT3);
            default:break;
        }
        return "<unknown dmGraphics::Type>";
    }

    const char* GetAssetTypeLiteral(AssetType type)
    {
        switch(type)
        {
            GRAPHICS_ENUM_TO_STR_CASE(ASSET_TYPE_NONE);
            GRAPHICS_ENUM_TO_STR_CASE(ASSET_TYPE_TEXTURE);
            GRAPHICS_ENUM_TO_STR_CASE(ASSET_TYPE_RENDER_TARGET);
            default:break;
        }
        return "<unknown dmGraphics::AssetType>";
    }

    const char* GetTextureFormatLiteral(TextureFormat format)
    {
        switch(format)
        {
            GRAPHICS_ENUM_TO_STR_CASE(TEXTURE_FORMAT_LUMINANCE);
            GRAPHICS_ENUM_TO_STR_CASE(TEXTURE_FORMAT_LUMINANCE_ALPHA);
            GRAPHICS_ENUM_TO_STR_CASE(TEXTURE_FORMAT_RGB);
            GRAPHICS_ENUM_TO_STR_CASE(TEXTURE_FORMAT_RGBA);
            GRAPHICS_ENUM_TO_STR_CASE(TEXTURE_FORMAT_RGB_16BPP);
            GRAPHICS_ENUM_TO_STR_CASE(TEXTURE_FORMAT_RGBA_16BPP);
            GRAPHICS_ENUM_TO_STR_CASE(TEXTURE_FORMAT_DEPTH);
            GRAPHICS_ENUM_TO_STR_CASE(TEXTURE_FORMAT_STENCIL);
            GRAPHICS_ENUM_TO_STR_CASE(TEXTURE_FORMAT_RGB_PVRTC_2BPPV1);
            GRAPHICS_ENUM_TO_STR_CASE(TEXTURE_FORMAT_RGB_PVRTC_4BPPV1);
            GRAPHICS_ENUM_TO_STR_CASE(TEXTURE_FORMAT_RGBA_PVRTC_2BPPV1);
            GRAPHICS_ENUM_TO_STR_CASE(TEXTURE_FORMAT_RGBA_PVRTC_4BPPV1);
            GRAPHICS_ENUM_TO_STR_CASE(TEXTURE_FORMAT_RGB_ETC1);
            GRAPHICS_ENUM_TO_STR_CASE(TEXTURE_FORMAT_RGBA_ETC2);
            GRAPHICS_ENUM_TO_STR_CASE(TEXTURE_FORMAT_RGBA_ASTC_4x4);
            GRAPHICS_ENUM_TO_STR_CASE(TEXTURE_FORMAT_RGB_BC1);
            GRAPHICS_ENUM_TO_STR_CASE(TEXTURE_FORMAT_RGBA_BC3);
            GRAPHICS_ENUM_TO_STR_CASE(TEXTURE_FORMAT_R_BC4);
            GRAPHICS_ENUM_TO_STR_CASE(TEXTURE_FORMAT_RG_BC5);
            GRAPHICS_ENUM_TO_STR_CASE(TEXTURE_FORMAT_RGBA_BC7);
            GRAPHICS_ENUM_TO_STR_CASE(TEXTURE_FORMAT_RGB16F);
            GRAPHICS_ENUM_TO_STR_CASE(TEXTURE_FORMAT_RGB32F);
            GRAPHICS_ENUM_TO_STR_CASE(TEXTURE_FORMAT_RGBA16F);
            GRAPHICS_ENUM_TO_STR_CASE(TEXTURE_FORMAT_RGBA32F);
            GRAPHICS_ENUM_TO_STR_CASE(TEXTURE_FORMAT_R16F);
            GRAPHICS_ENUM_TO_STR_CASE(TEXTURE_FORMAT_RG16F);
            GRAPHICS_ENUM_TO_STR_CASE(TEXTURE_FORMAT_R32F);
            GRAPHICS_ENUM_TO_STR_CASE(TEXTURE_FORMAT_RG32F);
            GRAPHICS_ENUM_TO_STR_CASE(TEXTURE_FORMAT_RGBA32UI);
            default:break;
        }
        return "<unknown dmGraphics::TextureFormat>";
    }

    #undef GRAPHICS_ENUM_TO_STR_CASE

    #define SHADERDESC_ENUM_TO_STR_CASE(x) case ShaderDesc::x: return #x;

    const char* GetShaderProgramLanguageLiteral(ShaderDesc::Language language)
    {
        switch(language)
        {
            SHADERDESC_ENUM_TO_STR_CASE(LANGUAGE_GLSL_SM120);
            SHADERDESC_ENUM_TO_STR_CASE(LANGUAGE_GLSL_SM140);
            SHADERDESC_ENUM_TO_STR_CASE(LANGUAGE_GLES_SM100);
            SHADERDESC_ENUM_TO_STR_CASE(LANGUAGE_GLES_SM300);
            SHADERDESC_ENUM_TO_STR_CASE(LANGUAGE_GLSL_SM430);
            SHADERDESC_ENUM_TO_STR_CASE(LANGUAGE_GLSL_SM330);
            SHADERDESC_ENUM_TO_STR_CASE(LANGUAGE_SPIRV);
            SHADERDESC_ENUM_TO_STR_CASE(LANGUAGE_PSSL);
            SHADERDESC_ENUM_TO_STR_CASE(LANGUAGE_WGSL);
            default:break;
        }
        return "<unknown ShaderDesc::Language>";
    }

    #undef SHADERDESC_ENUM_TO_STR_CASE

    ContextParams::ContextParams()
    {
        memset(this, 0x0, sizeof(*this));
        m_DefaultTextureMinFilter = TEXTURE_FILTER_LINEAR_MIPMAP_NEAREST;
        m_DefaultTextureMagFilter = TEXTURE_FILTER_LINEAR;
        m_SwapInterval            = 1;
    }

    AttachmentToBufferType::AttachmentToBufferType()
    {
        memset(m_AttachmentToBufferType, 0x0, sizeof(m_AttachmentToBufferType));
        m_AttachmentToBufferType[ATTACHMENT_COLOR] = BUFFER_TYPE_COLOR0_BIT;
        m_AttachmentToBufferType[ATTACHMENT_DEPTH] = BUFFER_TYPE_DEPTH_BIT;
        m_AttachmentToBufferType[ATTACHMENT_STENCIL] = BUFFER_TYPE_STENCIL_BIT;
    }

    HContext NewContext(const ContextParams& params)
    {
        return g_functions.m_NewContext(params);
    }

    HContext GetInstalledContext()
    {
        assert(g_adapter && "No graphics adapter installed");
        return g_adapter->m_GetContextCb();
    }

    static inline BufferType GetAttachmentBufferType(RenderTargetAttachment attachment)
    {
        static AttachmentToBufferType g_AttachmentToBufferType;
        assert(attachment < MAX_ATTACHMENT_COUNT);
        return g_AttachmentToBufferType.m_AttachmentToBufferType[attachment];
    }

    HTexture GetRenderTargetAttachment(HRenderTarget render_target, RenderTargetAttachment attachment)
    {
        return GetRenderTargetTexture(render_target, GetAttachmentBufferType(attachment));
    }

    ShaderDesc::Shader* GetShaderProgram(HContext context, ShaderDesc* shader_desc)
    {
        assert(shader_desc);
        ShaderDesc::Shader* selected_shader = 0x0;

        for(uint32_t i = 0; i < shader_desc->m_Shaders.m_Count; ++i)
        {
            ShaderDesc::Shader* shader = &shader_desc->m_Shaders.m_Data[i];
            if(IsShaderLanguageSupported(context, shader->m_Language, shader_desc->m_ShaderType))
            {
                if (shader->m_VariantTextureArray)
                {
                    // Only select this variant if we don't support texture arrays natively
                    if (!IsContextFeatureSupported(context, CONTEXT_FEATURE_TEXTURE_ARRAY))
                    {
                        return shader;
                    }
                }
                else
                {
                    selected_shader = shader;
                }
            }
        }

        if (selected_shader == 0)
        {
            dmLogError("Unable to get a valid shader from a ShaderDesc for this context.");
        }

        return selected_shader;
    }

    uint32_t GetBufferTypeIndex(BufferType buffer_type)
    {
        switch(buffer_type)
        {
            case BUFFER_TYPE_COLOR0_BIT:  return 0;
            case BUFFER_TYPE_COLOR1_BIT:  return 1;
            case BUFFER_TYPE_COLOR2_BIT:  return 2;
            case BUFFER_TYPE_COLOR3_BIT:  return 3;
            case BUFFER_TYPE_DEPTH_BIT:   return 4;
            case BUFFER_TYPE_STENCIL_BIT: return 5;
            default: break;
        }
        return ~0u;
    }

    BufferType GetBufferTypeFromIndex(uint32_t index)
    {
        switch(index)
        {
            case 0: return BUFFER_TYPE_COLOR0_BIT;
            case 1: return BUFFER_TYPE_COLOR1_BIT;
            case 2: return BUFFER_TYPE_COLOR2_BIT;
            case 3: return BUFFER_TYPE_COLOR3_BIT;
            case 4: return BUFFER_TYPE_DEPTH_BIT;
            case 5: return BUFFER_TYPE_STENCIL_BIT;
            default: break;
        }
        return (BufferType) ~0u;
    }

    uint32_t GetTypeSize(dmGraphics::Type type)
    {
        if (type == dmGraphics::TYPE_BYTE || type == dmGraphics::TYPE_UNSIGNED_BYTE)
        {
            return 1;
        }
        else if (type == dmGraphics::TYPE_SHORT || type == dmGraphics::TYPE_UNSIGNED_SHORT)
        {
            return 2;
        }
        else if (type == dmGraphics::TYPE_INT || type == dmGraphics::TYPE_UNSIGNED_INT || type == dmGraphics::TYPE_FLOAT)
        {
             return 4;
        }
        else if (type == dmGraphics::TYPE_FLOAT_VEC2)
        {
            return 2 * 4;
        }
        else if (type == dmGraphics::TYPE_FLOAT_VEC3)
        {
            return 3 * 4;
        }
        else if (type == dmGraphics::TYPE_FLOAT_VEC4)
        {
            return 4 * 4;
        }
        else if (type == dmGraphics::TYPE_FLOAT_MAT2)
        {
            return 2 * 4 * 4;
        }
        else if (type == dmGraphics::TYPE_FLOAT_MAT3)
        {
            return 3 * 4 * 4;
        }
        else if (type == dmGraphics::TYPE_FLOAT_MAT4)
        {
            return 4 * 4 * 4;
        }
        return 0;
    }

    uint32_t GetShaderTypeSize(ShaderDesc::ShaderDataType type)
    {
        switch(type)
        {
            case ShaderDesc::SHADER_TYPE_INT:     return 4;
            case ShaderDesc::SHADER_TYPE_UINT:    return 4;
            case ShaderDesc::SHADER_TYPE_FLOAT:   return 4;
            case ShaderDesc::SHADER_TYPE_VEC2:    return 8;
            case ShaderDesc::SHADER_TYPE_VEC3:    return 12;
            case ShaderDesc::SHADER_TYPE_VEC4:    return 16;
            case ShaderDesc::SHADER_TYPE_MAT2:    return 16;
            case ShaderDesc::SHADER_TYPE_MAT3:    return 36;
            case ShaderDesc::SHADER_TYPE_MAT4:    return 64;
            case ShaderDesc::SHADER_TYPE_UVEC2:   return 16;
            case ShaderDesc::SHADER_TYPE_UVEC3:   return 36;
            case ShaderDesc::SHADER_TYPE_UVEC4:   return 64;
            default: break;
        }
        return 0;
    }

    void GetAttributeValues(const dmGraphics::VertexAttribute& attribute, const uint8_t** data_ptr, uint32_t* data_size)
    {
        *data_ptr  = attribute.m_Values.m_BinaryValues.m_Data;
        *data_size = attribute.m_Values.m_BinaryValues.m_Count;
    }

    uint8_t* WriteAttribute(const VertexAttributeInfos* attribute_infos, uint8_t* write_ptr, uint32_t vertex_index, const dmVMath::Matrix4* world_transform, const dmVMath::Point3& p, const dmVMath::Point3& p_local, const dmVMath::Vector4* color, float** uvs, uint32_t* page_indices, uint32_t num_textures)
    {
        uint32_t num_texcoords = 0;
        uint32_t num_page_indices = 0;

        for (int i = 0; i < attribute_infos->m_NumInfos; ++i)
        {
            const VertexAttributeInfo& info = attribute_infos->m_Infos[i];

            switch(info.m_SemanticType)
            {
                case dmGraphics::VertexAttribute::SEMANTIC_TYPE_POSITION:
                {
                    if (info.m_CoordinateSpace == dmGraphics::COORDINATE_SPACE_WORLD && world_transform)
                    {
                        dmVMath::Vector4 wp = *world_transform * p;
                        memcpy(write_ptr, &wp, info.m_ValueByteSize);
                    }
                    else
                    {
                        memcpy(write_ptr, &p_local, info.m_ValueByteSize);
                    }
                } break;
                case dmGraphics::VertexAttribute::SEMANTIC_TYPE_TEXCOORD:
                {
                    uint32_t unit = num_texcoords++;
                    if (unit >= num_textures || !uvs[unit])
                        unit = 0;
                    memcpy(write_ptr, uvs[unit] + vertex_index * 2, info.m_ValueByteSize);
                } break;
                case dmGraphics::VertexAttribute::SEMANTIC_TYPE_COLOR:
                {
                    if (color)
                        memcpy(write_ptr, color, info.m_ValueByteSize);
                    else
                        memcpy(write_ptr, info.m_ValuePtr, info.m_ValueByteSize);
                } break;
                case dmGraphics::VertexAttribute::SEMANTIC_TYPE_PAGE_INDEX:
                {
                    uint32_t unit = num_page_indices++;
                    float page_index = (float) page_indices[unit];
                    memcpy(write_ptr, &page_index, info.m_ValueByteSize);
                } break;
                default:
                {
                    assert(info.m_ValuePtr);
                    memcpy(write_ptr, info.m_ValuePtr, info.m_ValueByteSize);
                } break;
            }

            write_ptr += info.m_ValueByteSize;
        }

        return write_ptr;
    }

    dmGraphics::Type GetGraphicsType(dmGraphics::VertexAttribute::DataType data_type)
    {
        switch(data_type)
        {
            case dmGraphics::VertexAttribute::TYPE_BYTE:           return dmGraphics::TYPE_BYTE;
            case dmGraphics::VertexAttribute::TYPE_UNSIGNED_BYTE:  return dmGraphics::TYPE_UNSIGNED_BYTE;
            case dmGraphics::VertexAttribute::TYPE_SHORT:          return dmGraphics::TYPE_SHORT;
            case dmGraphics::VertexAttribute::TYPE_UNSIGNED_SHORT: return dmGraphics::TYPE_UNSIGNED_SHORT;
            case dmGraphics::VertexAttribute::TYPE_INT:            return dmGraphics::TYPE_INT;
            case dmGraphics::VertexAttribute::TYPE_UNSIGNED_INT:   return dmGraphics::TYPE_UNSIGNED_INT;
            case dmGraphics::VertexAttribute::TYPE_FLOAT:          return dmGraphics::TYPE_FLOAT;
            default: assert(0 && "Unsupported dmGraphics::VertexAttribute::DataType");
        }
        return (dmGraphics::Type) -1;
    }

    Type ShaderDataTypeToGraphicsType(ShaderDesc::ShaderDataType shader_type)
    {
        switch(shader_type)
        {
            case ShaderDesc::SHADER_TYPE_INT:             return TYPE_INT;
            case ShaderDesc::SHADER_TYPE_UINT:            return TYPE_UNSIGNED_INT;
            case ShaderDesc::SHADER_TYPE_FLOAT:           return TYPE_FLOAT;
            case ShaderDesc::SHADER_TYPE_VEC2:            return TYPE_FLOAT_VEC2;
            case ShaderDesc::SHADER_TYPE_VEC3:            return TYPE_FLOAT_VEC3;
            case ShaderDesc::SHADER_TYPE_VEC4:            return TYPE_FLOAT_VEC4;
            case ShaderDesc::SHADER_TYPE_MAT2:            return TYPE_FLOAT_MAT2;
            case ShaderDesc::SHADER_TYPE_MAT3:            return TYPE_FLOAT_MAT3;
            case ShaderDesc::SHADER_TYPE_MAT4:            return TYPE_FLOAT_MAT4;
            case ShaderDesc::SHADER_TYPE_SAMPLER:         return TYPE_SAMPLER;
            case ShaderDesc::SHADER_TYPE_SAMPLER2D:       return TYPE_SAMPLER_2D;
            case ShaderDesc::SHADER_TYPE_SAMPLER_CUBE:    return TYPE_SAMPLER_CUBE;
            case ShaderDesc::SHADER_TYPE_SAMPLER2D_ARRAY: return TYPE_SAMPLER_2D_ARRAY;
            case ShaderDesc::SHADER_TYPE_IMAGE2D:         return TYPE_IMAGE_2D;
            case ShaderDesc::SHADER_TYPE_TEXTURE2D:       return TYPE_TEXTURE_2D;
            case ShaderDesc::SHADER_TYPE_TEXTURE2D_ARRAY: return TYPE_TEXTURE_2D_ARRAY;
            case ShaderDesc::SHADER_TYPE_TEXTURE_CUBE:    return TYPE_TEXTURE_CUBE;
            default: break;
        }

        // Not supported
        return (Type) 0xffffffff;
    }

    HVertexStreamDeclaration NewVertexStreamDeclaration(HContext context)
    {
        VertexStreamDeclaration* sd = new VertexStreamDeclaration();
        memset(sd, 0, sizeof(*sd));
        return sd;
    }

    void AddVertexStream(HVertexStreamDeclaration stream_declaration, const char* name, uint32_t size, Type type, bool normalize)
    {
        AddVertexStream(stream_declaration, dmHashString64(name), size, type, normalize);
    }

    void AddVertexStream(HVertexStreamDeclaration stream_declaration, dmhash_t name_hash, uint32_t size, Type type, bool normalize)
    {
        if (stream_declaration->m_StreamCount >= MAX_VERTEX_STREAM_COUNT)
        {
            dmLogError("Unable to add vertex stream '%s', stream declaration has no slots left (max: %d)",
                dmHashReverseSafe64(name_hash), MAX_VERTEX_STREAM_COUNT);
            return;
        }

        uint8_t stream_index = stream_declaration->m_StreamCount;
        stream_declaration->m_Streams[stream_index].m_NameHash  = name_hash;
        stream_declaration->m_Streams[stream_index].m_Size      = size;
        stream_declaration->m_Streams[stream_index].m_Type      = type;
        stream_declaration->m_Streams[stream_index].m_Normalize = normalize;
        stream_declaration->m_Streams[stream_index].m_Stream    = stream_index;
        stream_declaration->m_StreamCount++;
    }

    void DeleteVertexStreamDeclaration(HVertexStreamDeclaration stream_declaration)
    {
        delete stream_declaration;
    }

    void DeleteVertexDeclaration(HVertexDeclaration vertex_declaration)
    {
        delete vertex_declaration;
    }

    void HashVertexDeclaration(HashState32* state, HVertexDeclaration vertex_declaration)
    {
        dmHashUpdateBuffer32(state, vertex_declaration->m_Streams, sizeof(VertexDeclaration::Stream) * vertex_declaration->m_StreamCount);
    }

    bool SetStreamOffset(HVertexDeclaration vertex_declaration, uint32_t stream_index, uint16_t offset)
    {
        if (stream_index >= vertex_declaration->m_StreamCount) {
            return false;
        }
        vertex_declaration->m_Streams[stream_index].m_Offset = offset;
        return true;
    }

    uint32_t GetVertexStreamOffset(HVertexDeclaration vertex_declaration, dmhash_t name_hash)
    {
        uint32_t count = vertex_declaration->m_StreamCount;
        VertexDeclaration::Stream* streams = vertex_declaration->m_Streams;
        for (int i = 0; i < count; ++i)
        {
            if (streams[i].m_NameHash == name_hash)
            {
                return streams[i].m_Offset;
            }
        }
        return dmGraphics::INVALID_STREAM_OFFSET;
    }

    uint32_t GetVertexDeclarationStride(HVertexDeclaration vertex_declaration)
    {
        return vertex_declaration->m_Stride;
    }

    #define DM_TEXTURE_FORMAT_TO_STR_CASE(x) case TEXTURE_FORMAT_##x: return #x;
    const char* TextureFormatToString(TextureFormat format)
    {
        switch(format)
        {
            DM_TEXTURE_FORMAT_TO_STR_CASE(LUMINANCE);
            DM_TEXTURE_FORMAT_TO_STR_CASE(LUMINANCE_ALPHA);
            DM_TEXTURE_FORMAT_TO_STR_CASE(RGB);
            DM_TEXTURE_FORMAT_TO_STR_CASE(RGBA);
            DM_TEXTURE_FORMAT_TO_STR_CASE(RGB_16BPP);
            DM_TEXTURE_FORMAT_TO_STR_CASE(RGBA_16BPP);
            DM_TEXTURE_FORMAT_TO_STR_CASE(DEPTH);
            DM_TEXTURE_FORMAT_TO_STR_CASE(STENCIL);
            DM_TEXTURE_FORMAT_TO_STR_CASE(RGB_PVRTC_2BPPV1);
            DM_TEXTURE_FORMAT_TO_STR_CASE(RGB_PVRTC_4BPPV1);
            DM_TEXTURE_FORMAT_TO_STR_CASE(RGBA_PVRTC_2BPPV1);
            DM_TEXTURE_FORMAT_TO_STR_CASE(RGBA_PVRTC_4BPPV1);
            DM_TEXTURE_FORMAT_TO_STR_CASE(RGB_ETC1);
            DM_TEXTURE_FORMAT_TO_STR_CASE(RGBA_ETC2);
            DM_TEXTURE_FORMAT_TO_STR_CASE(RGBA_ASTC_4x4);
            DM_TEXTURE_FORMAT_TO_STR_CASE(RGB_BC1);
            DM_TEXTURE_FORMAT_TO_STR_CASE(RGBA_BC3);
            DM_TEXTURE_FORMAT_TO_STR_CASE(R_BC4);
            DM_TEXTURE_FORMAT_TO_STR_CASE(RG_BC5);
            DM_TEXTURE_FORMAT_TO_STR_CASE(RGBA_BC7);
            DM_TEXTURE_FORMAT_TO_STR_CASE(RGB16F);
            DM_TEXTURE_FORMAT_TO_STR_CASE(RGB32F);
            DM_TEXTURE_FORMAT_TO_STR_CASE(RGBA16F);
            DM_TEXTURE_FORMAT_TO_STR_CASE(RGBA32F);
            DM_TEXTURE_FORMAT_TO_STR_CASE(R16F);
            DM_TEXTURE_FORMAT_TO_STR_CASE(RG16F);
            DM_TEXTURE_FORMAT_TO_STR_CASE(R32F);
            DM_TEXTURE_FORMAT_TO_STR_CASE(RG32F);
            default:break;
        }
        return "UNKNOWN_FORMAT";
    }
    #undef DM_TEXTURE_FORMAT_TO_STR_CASE

    // For estimating resource size
    uint32_t GetTextureFormatBitsPerPixel(TextureFormat format)
    {
        switch(format)
        {
        case TEXTURE_FORMAT_LUMINANCE:          return 8;
        case TEXTURE_FORMAT_LUMINANCE_ALPHA:    return 16;
        case TEXTURE_FORMAT_RGB:                return 24;
        case TEXTURE_FORMAT_RGBA:               return 32;
        case TEXTURE_FORMAT_RGB_16BPP:          return 16;
        case TEXTURE_FORMAT_RGBA_16BPP:         return 16;
        case TEXTURE_FORMAT_RGB_ETC1:           return 4;
        case TEXTURE_FORMAT_R_ETC2:             return 8;
        case TEXTURE_FORMAT_RG_ETC2:            return 8;
        case TEXTURE_FORMAT_RGBA_ETC2:          return 8;
        case TEXTURE_FORMAT_RGBA_ASTC_4x4:      return 8;
        case TEXTURE_FORMAT_RGB_BC1:            return 4;
        case TEXTURE_FORMAT_RGBA_BC3:           return 4;
        case TEXTURE_FORMAT_R_BC4:              return 8;
        case TEXTURE_FORMAT_RG_BC5:             return 8;
        case TEXTURE_FORMAT_RGBA_BC7:           return 8;
        case TEXTURE_FORMAT_DEPTH:              return 24;
        case TEXTURE_FORMAT_STENCIL:            return 8;
        case TEXTURE_FORMAT_RGB_PVRTC_2BPPV1:   return 2;
        case TEXTURE_FORMAT_RGB_PVRTC_4BPPV1:   return 4;
        case TEXTURE_FORMAT_RGBA_PVRTC_2BPPV1:  return 2;
        case TEXTURE_FORMAT_RGBA_PVRTC_4BPPV1:  return 4;
        case TEXTURE_FORMAT_RGB16F:             return 48;
        case TEXTURE_FORMAT_RGB32F:             return 96;
        case TEXTURE_FORMAT_RGBA16F:            return 64;
        case TEXTURE_FORMAT_RGBA32F:            return 128;
        case TEXTURE_FORMAT_R16F:               return 16;
        case TEXTURE_FORMAT_RG16F:              return 32;
        case TEXTURE_FORMAT_R32F:               return 32;
        case TEXTURE_FORMAT_RG32F:              return 64;
        case TEXTURE_FORMAT_RGBA32UI:           return 128;
        case TEXTURE_FORMAT_BGRA8U:             return 32;
        case TEXTURE_FORMAT_R32UI:              return 32;
        default:
            assert(false && "Unknown texture format");
            return TEXTURE_FORMAT_COUNT;
        }
    }

    uint32_t GetGraphicsTypeDataSize(Type type)
    {
        if (type == TYPE_BYTE || type == TYPE_UNSIGNED_BYTE)
        {
            return 1;
        }
        else if (type == TYPE_SHORT || type == TYPE_UNSIGNED_SHORT)
        {
            return 2;
        }
        else if (type == TYPE_INT || type == TYPE_UNSIGNED_INT || type == TYPE_FLOAT)
        {
            return 4;
        }
        else if (type == TYPE_FLOAT_VEC4)
        {
            return 16;
        }
        else if (type == TYPE_FLOAT_MAT4)
        {
            return 64;
        }
        assert(0 && "Unsupported data type");
        return 0;
    }

    Type GetGraphicsTypeFromShaderDataType(ShaderDesc::ShaderDataType shader_type)
    {
        switch(shader_type)
        {
            case ShaderDesc::SHADER_TYPE_INT:             return TYPE_INT;
            case ShaderDesc::SHADER_TYPE_UINT:            return TYPE_UNSIGNED_INT;
            case ShaderDesc::SHADER_TYPE_FLOAT:           return TYPE_FLOAT;
            case ShaderDesc::SHADER_TYPE_VEC2:            return TYPE_FLOAT_VEC2;
            case ShaderDesc::SHADER_TYPE_VEC3:            return TYPE_FLOAT_VEC3;
            case ShaderDesc::SHADER_TYPE_VEC4:            return TYPE_FLOAT_VEC4;
            case ShaderDesc::SHADER_TYPE_MAT2:            return TYPE_FLOAT_MAT2;
            case ShaderDesc::SHADER_TYPE_MAT3:            return TYPE_FLOAT_MAT3;
            case ShaderDesc::SHADER_TYPE_MAT4:            return TYPE_FLOAT_MAT4;
            case ShaderDesc::SHADER_TYPE_SAMPLER2D:       return TYPE_SAMPLER_2D;
            case ShaderDesc::SHADER_TYPE_SAMPLER_CUBE:    return TYPE_SAMPLER_CUBE;
            case ShaderDesc::SHADER_TYPE_SAMPLER2D_ARRAY: return TYPE_SAMPLER_2D_ARRAY;
            default: break;
        }

        // Not supported
        return (Type) 0xffffffff;
    }

    bool IsTextureFormatCompressed(dmGraphics::TextureFormat format)
    {
        switch(format)
        {
            case dmGraphics::TEXTURE_FORMAT_RGB_PVRTC_4BPPV1:
            case dmGraphics::TEXTURE_FORMAT_RGBA_PVRTC_4BPPV1:
            case dmGraphics::TEXTURE_FORMAT_RGB_ETC1:
            case dmGraphics::TEXTURE_FORMAT_RGBA_ETC2:
            case dmGraphics::TEXTURE_FORMAT_RGBA_ASTC_4x4:
            case dmGraphics::TEXTURE_FORMAT_RGB_BC1:
            case dmGraphics::TEXTURE_FORMAT_RGBA_BC3:
            case dmGraphics::TEXTURE_FORMAT_R_BC4:
            case dmGraphics::TEXTURE_FORMAT_RG_BC5:
            case dmGraphics::TEXTURE_FORMAT_RGBA_BC7:
                return true;
            default:
                return false;
        }
    }

    static bool IsFormatRGBA(dmGraphics::TextureFormat format)
    {
        switch(format)
        {
            case dmGraphics::TEXTURE_FORMAT_RGBA:
            case dmGraphics::TEXTURE_FORMAT_RGBA32UI:
            case dmGraphics::TEXTURE_FORMAT_RGBA_BC7:
            case dmGraphics::TEXTURE_FORMAT_RGBA_BC3:
            case dmGraphics::TEXTURE_FORMAT_RGBA_ASTC_4x4:
            case dmGraphics::TEXTURE_FORMAT_RGBA_ETC2:
            case dmGraphics::TEXTURE_FORMAT_RGBA_PVRTC_4BPPV1:
            case dmGraphics::TEXTURE_FORMAT_RGBA_16BPP:
                return true;
            default:
                return false;
        }
    }

    static bool IsFormatRGB(dmGraphics::TextureFormat format)
    {
        switch(format)
        {
            case dmGraphics::TEXTURE_FORMAT_RGB:
            case dmGraphics::TEXTURE_FORMAT_RGB_BC1:
            case dmGraphics::TEXTURE_FORMAT_RGB_ETC1:
            case dmGraphics::TEXTURE_FORMAT_RGB_PVRTC_4BPPV1:
            case dmGraphics::TEXTURE_FORMAT_RGB_16BPP:
                return true;
            default:
                return false;
        }
    }

    static bool IsFormatRG(dmGraphics::TextureFormat format)
    {
        switch(format)
        {
            case dmGraphics::TEXTURE_FORMAT_LUMINANCE_ALPHA:
            case dmGraphics::TEXTURE_FORMAT_RG_BC5:
                return true;
            default:
                return false;
        }
    }

    static bool IsFormatR(dmGraphics::TextureFormat format)
    {
        switch(format)
        {
            case dmGraphics::TEXTURE_FORMAT_LUMINANCE:
            case dmGraphics::TEXTURE_FORMAT_R_BC4:
                return true;
            default:
                return false;
        }
    }

    uint16_t GetMipmapSize(uint16_t size_0, uint8_t mipmap)
    {
        for (uint32_t i = 0; i < mipmap; ++i)
        {
            size_0 /= 2;
        }
        return size_0;
    }

    uint8_t GetMipmapCount(uint16_t size)
    {
        return (uint8_t) floor(log2f(size)) + 1;
    }

    PipelineState GetDefaultPipelineState()
    {
        PipelineState ps;
        ps.m_WriteColorMask           = DM_GRAPHICS_STATE_WRITE_R | DM_GRAPHICS_STATE_WRITE_G | DM_GRAPHICS_STATE_WRITE_B | DM_GRAPHICS_STATE_WRITE_A;
        ps.m_WriteDepth               = 1;
        ps.m_PrimtiveType             = PRIMITIVE_TRIANGLES;
        ps.m_DepthTestEnabled         = 1;
        ps.m_DepthTestFunc            = COMPARE_FUNC_LEQUAL;
        ps.m_BlendEnabled             = 0;
        ps.m_BlendSrcFactor           = BLEND_FACTOR_ZERO;
        ps.m_BlendDstFactor           = BLEND_FACTOR_ZERO;
        ps.m_StencilEnabled           = 0;
        ps.m_StencilFrontOpFail       = STENCIL_OP_KEEP;
        ps.m_StencilFrontOpDepthFail  = STENCIL_OP_KEEP;
        ps.m_StencilFrontOpPass       = STENCIL_OP_KEEP;
        ps.m_StencilFrontTestFunc     = COMPARE_FUNC_ALWAYS;
        ps.m_StencilBackOpFail        = STENCIL_OP_KEEP;
        ps.m_StencilBackOpDepthFail   = STENCIL_OP_KEEP;
        ps.m_StencilBackOpPass        = STENCIL_OP_KEEP;
        ps.m_StencilBackTestFunc      = COMPARE_FUNC_ALWAYS;
        ps.m_StencilWriteMask         = 0xff;
        ps.m_StencilCompareMask       = 0xff;
        ps.m_StencilReference         = 0x0;
        ps.m_CullFaceEnabled          = 0;
        ps.m_CullFaceType             = FACE_TYPE_BACK;
        ps.m_PolygonOffsetFillEnabled = 0;
        return ps;
    }

    // The goal is to find a supported compression format, since they're smaller than the uncompressed ones
    // The user can also choose RGB(a) 16BPP as the fallback if they wish to have smaller size than full RGB(a)
    dmGraphics::TextureFormat GetSupportedCompressionFormat(dmGraphics::HContext context, dmGraphics::TextureFormat format, uint32_t width, uint32_t height)
    {
        #define TEST_AND_RETURN(_TYPEN_ENUM) if (dmGraphics::IsTextureFormatSupported(context, (_TYPEN_ENUM))) return (_TYPEN_ENUM);

        if (IsFormatRGBA(format))
        {
            TEST_AND_RETURN(dmGraphics::TEXTURE_FORMAT_RGBA_BC7);
            TEST_AND_RETURN(dmGraphics::TEXTURE_FORMAT_RGBA_ASTC_4x4);
            TEST_AND_RETURN(dmGraphics::TEXTURE_FORMAT_RGBA_ETC2);
            if (width == height) {
                TEST_AND_RETURN(dmGraphics::TEXTURE_FORMAT_RGBA_PVRTC_4BPPV1);
            }
            TEST_AND_RETURN(format);
            return dmGraphics::TEXTURE_FORMAT_RGBA;
        }

        if (IsFormatRGB(format))
        {
            TEST_AND_RETURN(dmGraphics::TEXTURE_FORMAT_RGB_BC1);
            TEST_AND_RETURN(dmGraphics::TEXTURE_FORMAT_RGB_ETC1);
            if (width == height) {
                TEST_AND_RETURN(dmGraphics::TEXTURE_FORMAT_RGB_PVRTC_4BPPV1);
            }
            TEST_AND_RETURN(format);
            return dmGraphics::TEXTURE_FORMAT_RGB;
        }

        if (IsFormatRG(format))
        {
            TEST_AND_RETURN(dmGraphics::TEXTURE_FORMAT_RG_BC5);
            TEST_AND_RETURN(dmGraphics::TEXTURE_FORMAT_RG_ETC2);
            TEST_AND_RETURN(format);
            return dmGraphics::TEXTURE_FORMAT_LUMINANCE_ALPHA;
        }

        if (IsFormatR(format))
        {
            TEST_AND_RETURN(dmGraphics::TEXTURE_FORMAT_R_BC4);
            TEST_AND_RETURN(dmGraphics::TEXTURE_FORMAT_R_ETC2);
            TEST_AND_RETURN(format);
            return dmGraphics::TEXTURE_FORMAT_LUMINANCE;
        }

        #undef TEST_AND_RETURN
        return format;
    }

    void SetPipelineStateValue(dmGraphics::PipelineState& pipeline_state, State state, uint8_t value)
    {
        switch(state)
        {
            case STATE_DEPTH_TEST:
                pipeline_state.m_DepthTestEnabled = value;
            break;
            case STATE_STENCIL_TEST:
                pipeline_state.m_StencilEnabled = value;
            break;
            case STATE_BLEND:
                pipeline_state.m_BlendEnabled = value;
            break;
            case STATE_CULL_FACE:
                pipeline_state.m_CullFaceEnabled = value;
            break;
            case STATE_POLYGON_OFFSET_FILL:
                pipeline_state.m_PolygonOffsetFillEnabled = value;
            break;
            default:
                assert(0 && "EnableState: State not supported");
            break;
        }
    }

    void RepackRGBToRGBA(uint32_t num_pixels, uint8_t* rgb, uint8_t* rgba)
    {
        for(uint32_t px=0; px < num_pixels; px++)
        {
            rgba[0] = rgb[0];
            rgba[1] = rgb[1];
            rgba[2] = rgb[2];
            rgba[3] = 255;
            rgba+=4;
            rgb+=3;
        }
    }

    static void PutShaderResourceBindings(const ShaderDesc::ResourceBinding* bindings, uint32_t bindings_count, dmArray<ShaderResourceBinding>& bindings_out, ShaderResourceBinding::BindingFamily family)
    {
        bindings_out.SetCapacity(bindings_count);
        bindings_out.SetSize(bindings_count);

        for (int i = 0; i < bindings_count; ++i)
        {
            ShaderResourceBinding& res = bindings_out[i];
            res.m_Name                 = strdup(bindings[i].m_Name);
            res.m_NameHash             = bindings[i].m_NameHash;
            res.m_Binding              = bindings[i].m_Binding;
            res.m_Set                  = bindings[i].m_Set;
            res.m_Type.m_UseTypeIndex  = bindings[i].m_Type.m_UseTypeIndex;
            res.m_BindingFamily        = family;

            if (res.m_Type.m_ShaderType == ShaderDesc::SHADER_TYPE_SAMPLER)
                res.m_BindingInfo.m_SamplerTextureIndex = bindings[i].m_Bindinginfo.m_SamplerTextureIndex;
            else
                res.m_BindingInfo.m_BlockSize = bindings[i].m_Bindinginfo.m_BlockSize;

            if (res.m_Type.m_UseTypeIndex)
                res.m_Type.m_TypeIndex = bindings[i].m_Type.m_Type.m_TypeIndex;
            else
                res.m_Type.m_ShaderType = bindings[i].m_Type.m_Type.m_ShaderType;
        }
    }

    void CreateShaderMeta(ShaderDesc::ShaderReflection* ddf, ShaderMeta* meta)
    {
        PutShaderResourceBindings(ddf->m_UniformBuffers.m_Data, ddf->m_UniformBuffers.m_Count, meta->m_UniformBuffers, ShaderResourceBinding::BINDING_FAMILY_UNIFORM_BUFFER);
        PutShaderResourceBindings(ddf->m_StorageBuffers.m_Data, ddf->m_StorageBuffers.m_Count, meta->m_StorageBuffers, ShaderResourceBinding::BINDING_FAMILY_STORAGE_BUFFER);
        PutShaderResourceBindings(ddf->m_Textures.m_Data, ddf->m_Textures.m_Count, meta->m_Textures, ShaderResourceBinding::BINDING_FAMILY_TEXTURE);
        PutShaderResourceBindings(ddf->m_Inputs.m_Data, ddf->m_Inputs.m_Count, meta->m_Inputs, ShaderResourceBinding::BINDING_FAMILY_GENERIC);

        meta->m_TypeInfos.SetCapacity(ddf->m_Types.m_Count);
        meta->m_TypeInfos.SetSize(ddf->m_Types.m_Count);

        memset(meta->m_TypeInfos.Begin(), 0, ddf->m_Types.m_Count * sizeof(meta->m_TypeInfos[0]));

        for (int i = 0; i < ddf->m_Types.m_Count; ++i)
        {
            ShaderResourceTypeInfo& info = meta->m_TypeInfos[i];
            info.m_Name     = strdup(ddf->m_Types[i].m_Name);
            info.m_NameHash = ddf->m_Types[i].m_NameHash;
            info.m_Members.SetCapacity(ddf->m_Types[i].m_Members.m_Count);
            info.m_Members.SetSize(ddf->m_Types[i].m_Members.m_Count);

            for (int j = 0; j < ddf->m_Types[i].m_Members.m_Count; ++j)
            {
                ShaderResourceMember& member = info.m_Members[j];
                member.m_Name                = strdup(ddf->m_Types[i].m_Members[j].m_Name);
                member.m_NameHash            = ddf->m_Types[i].m_Members[j].m_NameHash;
                member.m_ElementCount        = ddf->m_Types[i].m_Members[j].m_ElementCount;
                member.m_Offset              = ddf->m_Types[i].m_Members[j].m_Offset;
                member.m_Type.m_UseTypeIndex = ddf->m_Types[i].m_Members[j].m_Type.m_UseTypeIndex;

                if (member.m_Type.m_UseTypeIndex)
                    member.m_Type.m_TypeIndex = ddf->m_Types[i].m_Members[j].m_Type.m_Type.m_TypeIndex;
                else
                    member.m_Type.m_ShaderType = ddf->m_Types[i].m_Members[j].m_Type.m_Type.m_ShaderType;
            }
        }
    }

    static void FreeShaderResourceBindings(dmArray<ShaderResourceBinding>& bindings)
    {
        for (int i = 0; i < bindings.Size(); ++i)
        {
            free(bindings[i].m_Name);
        }
    }

    void DestroyShaderMeta(ShaderMeta& meta)
    {
        FreeShaderResourceBindings(meta.m_UniformBuffers);
        FreeShaderResourceBindings(meta.m_StorageBuffers);
        FreeShaderResourceBindings(meta.m_Textures);
        FreeShaderResourceBindings(meta.m_Inputs);

        for (int i = 0; i < meta.m_TypeInfos.Size(); ++i)
        {
            free(meta.m_TypeInfos[i].m_Name);
            for (int j = 0; j < meta.m_TypeInfos[i].m_Members.Size(); ++j)
            {
                free(meta.m_TypeInfos[i].m_Members[j].m_Name);
            }
        }
    }

    // TODO, comment from the PR (#4544):
    //   "These frequent lookups could be improved by sorting on the key beforehand,
    //   and during lookup, do a lower_bound, to find the item (or not).
    //   E.g see: engine/render/src/render/material.cpp#L446"
    bool GetUniformIndices(const dmArray<ShaderResourceTypeInfo> types, const dmArray<ShaderResourceBinding>& bindings, dmhash_t name_hash, uint64_t* index_out, uint64_t* index_member_out)
    {
        // JG: WHERE IS THIS FUNCTION USED
        assert(bindings.Size() < UNIFORM_LOCATION_MAX);
        for (uint32_t i = 0; i < bindings.Size(); ++i)
        {
            if (bindings[i].m_NameHash == name_hash)
            {
                *index_out = i;
                *index_member_out = 0;
                return true;
            }
            else if (bindings[i].m_Type.m_UseTypeIndex)
            {
                const ShaderResourceTypeInfo& type_info = types[bindings[i].m_Type.m_TypeIndex];
                const uint32_t num_members = type_info.m_Members.Size();
                for (int j = 0; j < num_members; ++j)
                {
                    if (type_info.m_NameHash == name_hash)
                    {
                        *index_out = i;
                        *index_member_out = j;
                        return true;
                    }
                }
            }
        }

        return false;
    }

    void InitializeSetTextureAsyncState(SetTextureAsyncState& state)
    {
        state.m_Mutex = dmMutex::New();
    }

    void ResetSetTextureAsyncState(SetTextureAsyncState& state)
    {
        if(state.m_Mutex)
        {
            dmMutex::Delete(state.m_Mutex);
        }
    }

    uint16_t PushSetTextureAsyncState(SetTextureAsyncState& state, HTexture texture, TextureParams params, SetTextureAsyncCallback callback, void* user_data)
    {
        DM_MUTEX_SCOPED_LOCK(state.m_Mutex);
        if (state.m_Indices.Remaining() == 0)
        {
            state.m_Indices.SetCapacity(state.m_Indices.Capacity()+64);
            state.m_Params.SetCapacity(state.m_Indices.Capacity());
            state.m_Params.SetSize(state.m_Params.Capacity());
        }
        uint16_t param_array_index = state.m_Indices.Pop();
        SetTextureAsyncParams& ap  = state.m_Params[param_array_index];
        ap.m_Texture               = texture;
        ap.m_Params                = params;
        ap.m_Callback              = callback;
        ap.m_UserData              = user_data;
        return param_array_index;
    }

    void PushSetTextureAsyncDeleteTexture(SetTextureAsyncState& state, HTexture texture)
    {
        DM_MUTEX_SCOPED_LOCK(state.m_Mutex);
        if (state.m_PostDeleteTextures.Full())
        {
            state.m_PostDeleteTextures.OffsetCapacity(64);
        }
        state.m_PostDeleteTextures.Push(texture);
    }

    SetTextureAsyncParams GetSetTextureAsyncParams(SetTextureAsyncState& state, uint16_t index)
    {
        DM_MUTEX_SCOPED_LOCK(state.m_Mutex);
        return state.m_Params[index];
    }

    void ReturnSetTextureAsyncIndex(SetTextureAsyncState& state, uint16_t index)
    {
        DM_MUTEX_SCOPED_LOCK(state.m_Mutex);
        state.m_Indices.Push(index);
    }

    void DeleteContext(HContext context)
    {
        g_functions.m_DeleteContext(context);
    }

    bool InstallAdapter(AdapterFamily family)
    {
        if (g_adapter)
        {
            return true;
        }

        bool result = SelectAdapterByFamily(family);

        if (!result)
        {
            result = SelectAdapterByPriority();
        }

        if (result)
        {
            dmLogInfo("Installed graphics device '%s'", GetAdapterFamilyLiteral(g_adapter->m_Family));
            return true;
        }

        dmLogError("Could not install a graphics adapter. No compatible adapter was found.");
        return false;
    }

    AdapterFamily GetInstalledAdapterFamily()
    {
        if (g_adapter)
        {
            return g_adapter->m_Family;
        }
        return ADAPTER_FAMILY_NONE;
    }

    void Finalize()
    {
        if (g_functions.m_Finalize)
            g_functions.m_Finalize();
    }

    ///////////////////////////////////////////////////
    ////// PLATFORM / WINDOWS SPECIFIC FUNCTIONS //////

    dmPlatform::HWindow GetWindow(HContext context)
    {
        return g_functions.m_GetWindow(context);
    }
    uint32_t GetWindowRefreshRate(HContext context)
    {
        return dmPlatform::GetWindowStateParam(g_functions.m_GetWindow(context), dmPlatform::WINDOW_STATE_REFRESH_RATE);
    }
    uint32_t GetWindowStateParam(HContext context, dmPlatform::WindowState state)
    {
        return dmPlatform::GetWindowStateParam(g_functions.m_GetWindow(context), state);
    }
    uint32_t GetWindowWidth(HContext context)
    {
        return dmPlatform::GetWindowWidth(g_functions.m_GetWindow(context));
    }
    uint32_t GetWindowHeight(HContext context)
    {
        return dmPlatform::GetWindowHeight(g_functions.m_GetWindow(context));
    }
    float GetDisplayScaleFactor(HContext context)
    {
        return dmPlatform::GetDisplayScaleFactor(g_functions.m_GetWindow(context));
    }
    void IconifyWindow(HContext context)
    {
        dmPlatform::IconifyWindow(g_functions.m_GetWindow(context));
    }
    void SetSwapInterval(HContext context, uint32_t swap_interval)
    {
        dmPlatform::SetSwapInterval(g_functions.m_GetWindow(context), swap_interval);
    }
    ///////////////////////////////////////////////////
    void CloseWindow(HContext context)
    {
        g_functions.m_CloseWindow(context);
    }
    uint32_t GetDisplayDpi(HContext context)
    {
        return g_functions.m_GetDisplayDpi(context);
    }
    uint32_t GetWidth(HContext context)
    {
        return g_functions.m_GetWidth(context);
    }
    uint32_t GetHeight(HContext context)
    {
        return g_functions.m_GetHeight(context);
    }
    void SetWindowSize(HContext context, uint32_t width, uint32_t height)
    {
        g_functions.m_SetWindowSize(context, width, height);
    }
    void ResizeWindow(HContext context, uint32_t width, uint32_t height)
    {
        g_functions.m_ResizeWindow(context, width, height);
    }
    void GetDefaultTextureFilters(HContext context, TextureFilter& out_min_filter, TextureFilter& out_mag_filter)
    {
        g_functions.m_GetDefaultTextureFilters(context, out_min_filter, out_mag_filter);
    }
    void BeginFrame(HContext context)
    {
        g_functions.m_BeginFrame(context);
    }
    void Flip(HContext context)
    {
        g_functions.m_Flip(context);
    }
    void Clear(HContext context, uint32_t flags, uint8_t red, uint8_t green, uint8_t blue, uint8_t alpha, float depth, uint32_t stencil)
    {
        g_functions.m_Clear(context, flags, red, green, blue, alpha, depth, stencil);
    }
    HVertexBuffer NewVertexBuffer(HContext context, uint32_t size, const void* data, BufferUsage buffer_usage)
    {
        return g_functions.m_NewVertexBuffer(context, size, data, buffer_usage);
    }
    void DeleteVertexBuffer(HVertexBuffer buffer)
    {
        g_functions.m_DeleteVertexBuffer(buffer);
    }
    void SetVertexBufferData(HVertexBuffer buffer, uint32_t size, const void* data, BufferUsage buffer_usage)
    {
        g_functions.m_SetVertexBufferData(buffer, size, data, buffer_usage);
    }
    void SetVertexBufferSubData(HVertexBuffer buffer, uint32_t offset, uint32_t size, const void* data)
    {
        g_functions.m_SetVertexBufferSubData(buffer, offset, size, data);
    }
    uint32_t GetMaxElementsVertices(HContext context)
    {
        return g_functions.m_GetMaxElementsVertices(context);
    }
    HIndexBuffer NewIndexBuffer(HContext context, uint32_t size, const void* data, BufferUsage buffer_usage)
    {
        return g_functions.m_NewIndexBuffer(context, size, data, buffer_usage);
    }
    void DeleteIndexBuffer(HIndexBuffer buffer)
    {
        g_functions.m_DeleteIndexBuffer(buffer);
    }
    void SetIndexBufferData(HIndexBuffer buffer, uint32_t size, const void* data, BufferUsage buffer_usage)
    {
        g_functions.m_SetIndexBufferData(buffer, size, data, buffer_usage);
    }
    void SetIndexBufferSubData(HIndexBuffer buffer, uint32_t offset, uint32_t size, const void* data)
    {
        g_functions.m_SetIndexBufferSubData(buffer, offset, size, data);
    }
    bool IsIndexBufferFormatSupported(HContext context, IndexBufferFormat format)
    {
        return g_functions.m_IsIndexBufferFormatSupported(context, format);
    }
    uint32_t GetMaxElementsIndices(HContext context)
    {
        return g_functions.m_GetMaxElementsIndices(context);
    }
    HVertexDeclaration NewVertexDeclaration(HContext context, HVertexStreamDeclaration stream_declaration)
    {
        return g_functions.m_NewVertexDeclaration(context, stream_declaration);
    }
    HVertexDeclaration NewVertexDeclaration(HContext context, HVertexStreamDeclaration stream_declaration, uint32_t stride)
    {
        return g_functions.m_NewVertexDeclarationStride(context, stream_declaration, stride);
    }
    void EnableVertexDeclaration(HContext context, HVertexDeclaration vertex_declaration, uint32_t binding_index, HProgram program)
    {
        g_functions.m_EnableVertexDeclaration(context, vertex_declaration, binding_index, program);
    }
    void DisableVertexDeclaration(HContext context, HVertexDeclaration vertex_declaration)
    {
        g_functions.m_DisableVertexDeclaration(context, vertex_declaration);
    }
    void EnableVertexBuffer(HContext context, HVertexBuffer vertex_buffer, uint32_t binding_index)
    {
        return g_functions.m_EnableVertexBuffer(context, vertex_buffer, binding_index);
    }
    void DisableVertexBuffer(HContext context, HVertexBuffer vertex_buffer)
    {
        g_functions.m_DisableVertexBuffer(context, vertex_buffer);
    }
    void DrawElements(HContext context, PrimitiveType prim_type, uint32_t first, uint32_t count, Type type, HIndexBuffer index_buffer)
    {
        g_functions.m_DrawElements(context, prim_type, first, count, type, index_buffer);
    }
    void Draw(HContext context, PrimitiveType prim_type, uint32_t first, uint32_t count)
    {
        g_functions.m_Draw(context, prim_type, first, count);
    }
    void DispatchCompute(HContext context, uint32_t group_count_x, uint32_t group_count_y, uint32_t group_count_z)
    {
        g_functions.m_DispatchCompute(context, group_count_x, group_count_y, group_count_z);
    }
    HVertexProgram NewVertexProgram(HContext context, ShaderDesc* ddf, char* error_buffer, uint32_t error_buffer_size)
    {
        assert(ddf->m_ShaderType == dmGraphics::ShaderDesc::SHADER_TYPE_VERTEX);
        return g_functions.m_NewVertexProgram(context, ddf, error_buffer, error_buffer_size);
    }
    HFragmentProgram NewFragmentProgram(HContext context, ShaderDesc* ddf, char* error_buffer, uint32_t error_buffer_size)
    {
        assert(ddf->m_ShaderType == dmGraphics::ShaderDesc::SHADER_TYPE_FRAGMENT);
        return g_functions.m_NewFragmentProgram(context, ddf, error_buffer, error_buffer_size);
    }
    HProgram NewProgram(HContext context, HVertexProgram vertex_program, HFragmentProgram fragment_program)
    {
        return g_functions.m_NewProgram(context, vertex_program, fragment_program);
    }
    void DeleteProgram(HContext context, HProgram program)
    {
        g_functions.m_DeleteProgram(context, program);
    }
    bool ReloadVertexProgram(HVertexProgram prog, ShaderDesc* ddf)
    {
        assert(ddf->m_ShaderType == dmGraphics::ShaderDesc::SHADER_TYPE_VERTEX);
        return g_functions.m_ReloadVertexProgram(prog, ddf);
    }
    bool ReloadFragmentProgram(HFragmentProgram prog, ShaderDesc* ddf)
    {
        assert(ddf->m_ShaderType == dmGraphics::ShaderDesc::SHADER_TYPE_FRAGMENT);
        return g_functions.m_ReloadFragmentProgram(prog, ddf);
    }
    void DeleteVertexProgram(HVertexProgram prog)
    {
        g_functions.m_DeleteVertexProgram(prog);
    }
    void DeleteFragmentProgram(HFragmentProgram prog)
    {
        g_functions.m_DeleteFragmentProgram(prog);
    }
    ShaderDesc::Language GetProgramLanguage(HProgram program)
    {
        return g_functions.m_GetProgramLanguage(program);
    }
    bool IsShaderLanguageSupported(HContext context, ShaderDesc::Language language, ShaderDesc::ShaderType shader_type)
    {
        return g_functions.m_IsShaderLanguageSupported(context, language, shader_type);
    }
    void EnableProgram(HContext context, HProgram program)
    {
        g_functions.m_EnableProgram(context, program);
    }
    void DisableProgram(HContext context)
    {
        g_functions.m_DisableProgram(context);
    }
    bool ReloadProgram(HContext context, HProgram program, HVertexProgram vert_program, HFragmentProgram frag_program)
    {
        return g_functions.m_ReloadProgramGraphics(context, program, vert_program, frag_program);
    }
    bool ReloadProgram(HContext context, HProgram program, HComputeProgram compute_program)
    {
        return g_functions.m_ReloadProgramCompute(context, program, compute_program);
    }
    bool ReloadComputeProgram(HComputeProgram prog, ShaderDesc* ddf)
    {
        assert(ddf->m_ShaderType == dmGraphics::ShaderDesc::SHADER_TYPE_COMPUTE);
        return g_functions.m_ReloadComputeProgram(prog, ddf);
    }
    uint32_t GetAttributeCount(HProgram prog)
    {
        return g_functions.m_GetAttributeCount(prog);
    }
    void GetAttribute(HProgram prog, uint32_t index, dmhash_t* name_hash, Type* type, uint32_t* element_count, uint32_t* num_values, int32_t* location)
    {
        return g_functions.m_GetAttribute(prog, index, name_hash, type, element_count, num_values, location);
    }
    uint32_t GetUniformName(HProgram prog, uint32_t index, char* buffer, uint32_t buffer_size, Type* type, int32_t* size)
    {
        return g_functions.m_GetUniformName(prog, index, buffer, buffer_size, type, size);
    }
    uint32_t GetUniformCount(HProgram prog)
    {
        return g_functions.m_GetUniformCount(prog);
    }
    HUniformLocation GetUniformLocation(HProgram prog, const char* name)
    {
        return g_functions.m_GetUniformLocation(prog, name);
    }
    void SetConstantV4(HContext context, const dmVMath::Vector4* data, int count, HUniformLocation base_location)
    {
        g_functions.m_SetConstantV4(context, data, count, base_location);
    }
    void SetConstantM4(HContext context, const dmVMath::Vector4* data, int count, HUniformLocation base_location)
    {
        g_functions.m_SetConstantM4(context, data, count, base_location);
    }
    void SetSampler(HContext context, HUniformLocation location, int32_t unit)
    {
        g_functions.m_SetSampler(context, location, unit);
    }
    void SetViewport(HContext context, int32_t x, int32_t y, int32_t width, int32_t height)
    {
        g_functions.m_SetViewport(context, x, y, width, height);
    }
    void EnableState(HContext context, State state)
    {
        g_functions.m_EnableState(context, state);
    }
    void DisableState(HContext context, State state)
    {
        g_functions.m_DisableState(context, state);
    }
    void SetBlendFunc(HContext context, BlendFactor source_factor, BlendFactor destinaton_factor)
    {
        g_functions.m_SetBlendFunc(context, source_factor, destinaton_factor);
    }
    void SetColorMask(HContext context, bool red, bool green, bool blue, bool alpha)
    {
        g_functions.m_SetColorMask(context, red, green, blue, alpha);
    }
    void SetDepthMask(HContext context, bool mask)
    {
        g_functions.m_SetDepthMask(context, mask);
    }
    void SetDepthFunc(HContext context, CompareFunc func)
    {
        g_functions.m_SetDepthFunc(context, func);
    }
    void SetScissor(HContext context, int32_t x, int32_t y, int32_t width, int32_t height)
    {
        g_functions.m_SetScissor(context, x, y, width, height);
    }
    void SetStencilMask(HContext context, uint32_t mask)
    {
        g_functions.m_SetStencilMask(context, mask);
    }
    void SetStencilFunc(HContext context, CompareFunc func, uint32_t ref, uint32_t mask)
    {
        g_functions.m_SetStencilFunc(context, func, ref, mask);
    }
    void SetStencilFuncSeparate(HContext context, FaceType face_type, CompareFunc func, uint32_t ref, uint32_t mask)
    {
        g_functions.m_SetStencilFuncSeparate(context, face_type, func, ref, mask);
    }
    void SetStencilOp(HContext context, StencilOp sfail, StencilOp dpfail, StencilOp dppass)
    {
        g_functions.m_SetStencilOp(context, sfail, dpfail, dppass);
    }
    void SetStencilOpSeparate(HContext context, FaceType face_type, StencilOp sfail, StencilOp dpfail, StencilOp dppass)
    {
        g_functions.m_SetStencilOpSeparate(context, face_type, sfail, dpfail, dppass);
    }
    void SetCullFace(HContext context, FaceType face_type)
    {
        g_functions.m_SetCullFace(context, face_type);
    }
    void SetFaceWinding(HContext context, FaceWinding face_winding)
    {
        g_functions.m_SetFaceWinding(context, face_winding);
    }
    void SetPolygonOffset(HContext context, float factor, float units)
    {
        g_functions.m_SetPolygonOffset(context, factor, units);
    }
    HRenderTarget NewRenderTarget(HContext context, uint32_t buffer_type_flags, const RenderTargetCreationParams params)
    {
        return g_functions.m_NewRenderTarget(context, buffer_type_flags, params);
    }
    void DeleteRenderTarget(HRenderTarget render_target)
    {
        g_functions.m_DeleteRenderTarget(render_target);
    }
    void SetRenderTarget(HContext context, HRenderTarget render_target, uint32_t transient_buffer_types)
    {
        g_functions.m_SetRenderTarget(context, render_target, transient_buffer_types);
    }
    HTexture GetRenderTargetTexture(HRenderTarget render_target, BufferType buffer_type)
    {
        return g_functions.m_GetRenderTargetTexture(render_target, buffer_type);
    }
    void GetRenderTargetSize(HRenderTarget render_target, BufferType buffer_type, uint32_t& width, uint32_t& height)
    {
        g_functions.m_GetRenderTargetSize(render_target, buffer_type, width, height);
    }
    void SetRenderTargetSize(HRenderTarget render_target, uint32_t width, uint32_t height)
    {
        g_functions.m_SetRenderTargetSize(render_target, width, height);
    }
    bool IsTextureFormatSupported(HContext context, TextureFormat format)
    {
        return g_functions.m_IsTextureFormatSupported(context, format);
    }
    HTexture NewTexture(HContext context, const TextureCreationParams& params)
    {
        return g_functions.m_NewTexture(context, params);
    }
    void DeleteTexture(HTexture t)
    {
        g_functions.m_DeleteTexture(t);
    }
    void SetTexture(HTexture texture, const TextureParams& params)
    {
        g_functions.m_SetTexture(texture, params);
    }
    void SetTextureAsync(HTexture texture, const TextureParams& params, SetTextureAsyncCallback callback, void* user_data)
    {
        g_functions.m_SetTextureAsync(texture, params, callback, user_data);
    }
    void SetTextureParams(HTexture texture, TextureFilter minfilter, TextureFilter magfilter, TextureWrap uwrap, TextureWrap vwrap, float max_anisotropy)
    {
        g_functions.m_SetTextureParams(texture, minfilter, magfilter, uwrap, vwrap, max_anisotropy);
    }
    uint32_t GetTextureResourceSize(HTexture texture)
    {
        return g_functions.m_GetTextureResourceSize(texture);
    }
    uint16_t GetTextureWidth(HTexture texture)
    {
        return g_functions.m_GetTextureWidth(texture);
    }
    uint16_t GetTextureHeight(HTexture texture)
    {
        return g_functions.m_GetTextureHeight(texture);
    }
    uint16_t GetTextureDepth(HTexture texture)
    {
        return g_functions.m_GetTextureDepth(texture);
    }
    uint16_t GetOriginalTextureWidth(HTexture texture)
    {
        return g_functions.m_GetOriginalTextureWidth(texture);
    }
    uint16_t GetOriginalTextureHeight(HTexture texture)
    {
        return g_functions.m_GetOriginalTextureHeight(texture);
    }
    uint8_t GetTextureMipmapCount(HTexture texture)
    {
        return g_functions.m_GetTextureMipmapCount(texture);
    }
    TextureType GetTextureType(HTexture texture)
    {
        return g_functions.m_GetTextureType(texture);
    }
    void EnableTexture(HContext context, uint32_t unit, uint8_t id_index, HTexture texture)
    {
        g_functions.m_EnableTexture(context, unit, id_index, texture);
    }
    void DisableTexture(HContext context, uint32_t unit, HTexture texture)
    {
        g_functions.m_DisableTexture(context, unit, texture);
    }
    uint32_t GetMaxTextureSize(HContext context)
    {
        return g_functions.m_GetMaxTextureSize(context);
    }
    uint32_t GetTextureStatusFlags(HTexture texture)
    {
        return g_functions.m_GetTextureStatusFlags(texture);
    }
    void ReadPixels(HContext context, void* buffer, uint32_t buffer_size)
    {
        g_functions.m_ReadPixels(context, buffer, buffer_size);
    }
    void RunApplicationLoop(void* user_data, WindowStepMethod step_method, WindowIsRunning is_running)
    {
        g_functions.m_RunApplicationLoop(user_data, step_method, is_running);
    }
    HandleResult GetTextureHandle(HTexture texture, void** out_handle)
    {
        return g_functions.m_GetTextureHandle(texture, out_handle);
    }
    bool IsExtensionSupported(HContext context, const char* extension)
    {
        return g_functions.m_IsExtensionSupported(context, extension);
    }
    uint32_t GetNumSupportedExtensions(HContext context)
    {
        return g_functions.m_GetNumSupportedExtensions(context);
    }
    const char* GetSupportedExtension(HContext context, uint32_t index)
    {
        return g_functions.m_GetSupportedExtension(context, index);
    }
    bool IsContextFeatureSupported(HContext context, ContextFeature feature)
    {
        if (CONTEXT_FEATURE_VSYNC == feature)
        {
            AdapterFamily family = GetInstalledAdapterFamily();
            return !(family == ADAPTER_FAMILY_NULL || family == ADAPTER_FAMILY_NONE);
        }
        return g_functions.m_IsContextFeatureSupported(context, feature);
    }
    PipelineState GetPipelineState(HContext context)
    {
        return g_functions.m_GetPipelineState(context);
    }
    uint8_t GetNumTextureHandles(HTexture texture)
    {
        return g_functions.m_GetNumTextureHandles(texture);
    }
    uint32_t GetTextureUsageHintFlags(HTexture texture)
    {
        return g_functions.m_GetTextureUsageHintFlags(texture);
    }
    bool IsAssetHandleValid(HContext context, HAssetHandle asset_handle)
    {
        assert(asset_handle <= MAX_ASSET_HANDLE_VALUE);
        return g_functions.m_IsAssetHandleValid(context, asset_handle);
    }
    HComputeProgram NewComputeProgram(HContext context, ShaderDesc* ddf, char* error_buffer, uint32_t error_buffer_size)
    {
        assert(ddf->m_ShaderType == dmGraphics::ShaderDesc::SHADER_TYPE_COMPUTE);
        return g_functions.m_NewComputeProgram(context, ddf, error_buffer, error_buffer_size);
    }
    HProgram NewProgram(HContext context, HComputeProgram compute_program)
    {
        return g_functions.m_NewProgramFromCompute(context, compute_program);
    }
    void DeleteComputeProgram(HComputeProgram prog)
    {
        return g_functions.m_DeleteComputeProgram(prog);
    }

#if defined(DM_PLATFORM_IOS)
    void AppBootstrap(int argc, char** argv, void* init_ctx, EngineInit init_fn, EngineExit exit_fn, EngineCreate create_fn, EngineDestroy destroy_fn, EngineUpdate update_fn, EngineGetResult result_fn)
    {
        glfwAppBootstrap(argc, argv, init_ctx, init_fn, exit_fn, create_fn, destroy_fn, update_fn, result_fn);
    }
#endif
}<|MERGE_RESOLUTION|>--- conflicted
+++ resolved
@@ -128,11 +128,8 @@
             GRAPHICS_ENUM_TO_STR_CASE(ADAPTER_FAMILY_OPENGL);
             GRAPHICS_ENUM_TO_STR_CASE(ADAPTER_FAMILY_VULKAN);
             GRAPHICS_ENUM_TO_STR_CASE(ADAPTER_FAMILY_VENDOR);
-<<<<<<< HEAD
+            GRAPHICS_ENUM_TO_STR_CASE(ADAPTER_FAMILY_WEBGPU);
             GRAPHICS_ENUM_TO_STR_CASE(ADAPTER_FAMILY_DIRECTX);
-=======
-            GRAPHICS_ENUM_TO_STR_CASE(ADAPTER_FAMILY_WEBGPU);
->>>>>>> 3c5e8440
             default:break;
         }
         return "<unknown dmGraphics::AdapterFamily>";
