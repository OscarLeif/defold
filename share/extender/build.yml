--- conflicted
+++ resolved
@@ -234,11 +234,7 @@
         MANIFEST_MERGE_TOOL:    "{{env.MANIFEST_MERGE_TOOL}}"
     context:
         engineJars: ["{{dynamo_home}}/ext/share/java/android-support-multidex.jar", "{{dynamo_home}}/share/java/glfw_android.jar", "{{dynamo_home}}/share/java/gamesys_android.jar", "{{dynamo_home}}/share/java/sound_android.jar"]
-<<<<<<< HEAD
-        engineLibs: ["engine", "engine_service", "mbedtls", "webviewext", "profilerext", "facebookext", "iapext", "pushext", "iacext", "record_null", "gameobject", "ddf", "resource", "gamesys", "graphics", "physics", "BulletDynamics", "BulletCollision", "LinearMath", "Box2D", "render", "script", "luajit-5.1", "extension", "hid", "input", "particle", "rig", "dlib", "dmglfw", "gui", "crashext", "sound", "openal_soft", "tremolo", "liveupdate", "unwind", "cares"]
-=======
         engineLibs: ["engine", "engine_service", "mbedtls", "zip", "webviewext", "profilerext", "facebookext", "iapext", "pushext", "iacext", "record_null", "gameobject", "ddf", "resource", "gamesys", "graphics", "physics", "BulletDynamics", "BulletCollision", "LinearMath", "Box2D", "render", "script", "luajit-5.1", "extension", "hid", "input", "particle", "rig", "dlib", "dmglfw", "gui", "crashext", "sound", "tremolo", "liveupdate", "unwind", "cares"]
->>>>>>> 7d4dd2db
         libPaths:   ["{{dynamo_home}}/lib/armv7-android", "{{dynamo_home}}/ext/lib/armv7-android", "{{env.STL_LIB}}"]
         defines:    ["DM_PLATFORM_ANDROID", "LUA_BYTECODE_ENABLE_32", "__ARM_ARCH_5__", "__ARM_ARCH_5T__", "__ARM_ARCH_5E__", "__ARM_ARCH_5TE__"]
         platformIncludes:   ["{{env.NDK_PATH}}/sources/android/native_app_glue", "{{env.NDK_PATH}}/sources/android/cpufeatures"]
@@ -284,11 +280,7 @@
         MANIFEST_MERGE_TOOL:    "{{env.MANIFEST_MERGE_TOOL}}"
     context:
         engineJars: ["{{dynamo_home}}/ext/share/java/android-support-multidex.jar", "{{dynamo_home}}/share/java/glfw_android.jar", "{{dynamo_home}}/share/java/gamesys_android.jar", "{{dynamo_home}}/share/java/sound_android.jar"]
-<<<<<<< HEAD
-        engineLibs: ["engine", "engine_service", "mbedtls", "webviewext", "profilerext", "facebookext", "iapext", "pushext", "iacext", "record_null", "gameobject", "ddf", "resource", "gamesys", "graphics", "physics", "BulletDynamics", "BulletCollision", "LinearMath", "Box2D", "render", "script", "luajit-5.1", "extension", "hid", "input", "particle", "rig", "dlib", "dmglfw", "gui", "crashext", "sound", "openal_soft", "tremolo", "liveupdate", "unwind", "cares"]
-=======
         engineLibs: ["engine", "engine_service", "mbedtls", "zip", "webviewext", "profilerext", "facebookext", "iapext", "pushext", "iacext", "record_null", "gameobject", "ddf", "resource", "gamesys", "graphics", "physics", "BulletDynamics", "BulletCollision", "LinearMath", "Box2D", "render", "script", "luajit-5.1", "extension", "hid", "input", "particle", "rig", "dlib", "dmglfw", "gui", "crashext", "sound", "tremolo", "liveupdate", "unwind", "cares"]
->>>>>>> 7d4dd2db
         libPaths:   ["{{dynamo_home}}/lib/arm64-android", "{{dynamo_home}}/ext/lib/arm64-android", "{{env.STL_LIB}}"]
         defines:    ["DM_PLATFORM_ANDROID", "__aarch64__", "LUA_BYTECODE_ENABLE_64"]
         platformIncludes:   ["{{env.NDK_PATH}}/sources/android/native_app_glue", "{{env.NDK_PATH}}/sources/android/cpufeatures"]
