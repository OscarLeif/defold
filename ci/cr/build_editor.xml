<project name="de.vogella.build" default="build">
    <!--sets the path of the properties file-->
    <property file="build.properties" />

    <!-- For eclipse 3.7.2 -->
    <!-- property name="pdeBuildPluginVersion" value="3.7.0.v20111116-2009" />-->
    <!-- For eclipse 3.7.1 -->
    <property name="pdeBuildPluginVersion" value="3.7.0.v20110512-1320" />

    <property name="equinoxLauncherPluginVersion" value="1.2.0.v20110502" />
    <property name="eclipseLocation" value="${baseLocation}" />
    <property environment="env"/>

    <!-- NOTE: We skip clean. Ant *follows* symlinks - dangerous !
	 build.sh takes care of cleaning
      -->
    <target name="clean">
      <!-- <delete dir="${buildDirectory}" />-->
    </target>

    <target name="init">
        <exec dir="${buildDirectory}/plugins/com.dynamo.cr.common"
              executable="sh" failonerror="true">
              <arg value="scripts/build_proto.sh"/>
        </exec>

        <exec dir="${buildDirectory}/plugins/com.dynamo.cr.common"
              executable="ln" failonerror="true">
              <arg value="-s"/>
              <arg value="${env.DYNAMO_HOME}"/>
              <arg value="DYNAMO_HOME"/>
        </exec>

        <exec dir="${buildDirectory}/plugins/com.dynamo.cr.luaeditor"
              executable="ln" failonerror="true">
              <arg value="-s"/>
              <arg value="${env.DYNAMO_HOME}"/>
              <arg value="DYNAMO_HOME"/>
        </exec>

        <exec dir="${buildDirectory}/plugins/com.dynamo.cr.builtins"
              executable="ln" failonerror="true">
<<<<<<< HEAD
=======
              <arg value="-s"/>
              <arg value="${env.DYNAMO_HOME}"/>
              <arg value="DYNAMO_HOME"/>
        </exec>

        <exec dir="${buildDirectory}/plugins/com.dynamo.cr.parted"
              executable="ln" failonerror="true">
>>>>>>> 18bac770
              <arg value="-s"/>
              <arg value="${env.DYNAMO_HOME}"/>
              <arg value="DYNAMO_HOME"/>
        </exec>

        <exec dir="${buildDirectory}/plugins/com.dynamo.cr.engine"
              executable="sh" failonerror="true">
              <arg value="scripts/copy_dmengine.sh"/>
        </exec>

	<ant dir="${buildDirectory}/plugins/com.dynamo.cr.rlog" antfile="build_proto.xml">
	</ant>

    </target>


    <!--
        This target actually executes the PDE Build process by launching the
        Eclipse antRunner application.
    -->
    <target name="pde-build">
        <java classname="org.eclipse.equinox.launcher.Main" fork="true" failonerror="true">
            <arg value="-application" />
            <arg value="org.eclipse.ant.core.antRunner" />
            <arg value="-buildfile" />
            <arg value="${eclipseLocation}/plugins/org.eclipse.pde.build_${pdeBuildPluginVersion}/scripts/productBuild/productBuild.xml" />
            <arg value="-Dtimestamp=${timestamp}" />
            <arg value="-DbaseLocation=${baseLocation}" />
            <arg value="-DbuildDirectory=${buildDirectory}" />
            <arg value="-DbuildProperties=${buildProperties}" />
            <classpath>
                <pathelement location="${baseLocation}/plugins/org.eclipse.equinox.launcher_${equinoxLauncherPluginVersion}.jar" />
            </classpath>
        </java>
    </target>

    <!--This target defines the run-order of the targets-->
    <target name="build" depends="clean, init, pde-build" />
</project><|MERGE_RESOLUTION|>--- conflicted
+++ resolved
@@ -40,8 +40,6 @@
 
         <exec dir="${buildDirectory}/plugins/com.dynamo.cr.builtins"
               executable="ln" failonerror="true">
-<<<<<<< HEAD
-=======
               <arg value="-s"/>
               <arg value="${env.DYNAMO_HOME}"/>
               <arg value="DYNAMO_HOME"/>
@@ -49,7 +47,6 @@
 
         <exec dir="${buildDirectory}/plugins/com.dynamo.cr.parted"
               executable="ln" failonerror="true">
->>>>>>> 18bac770
               <arg value="-s"/>
               <arg value="${env.DYNAMO_HOME}"/>
               <arg value="DYNAMO_HOME"/>
